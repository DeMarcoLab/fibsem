--- conflicted
+++ resolved
@@ -2758,8 +2758,7 @@
         logging.info(f"moving manipulator to {position}")
 
         self.connection.Nanomanipulator.MoveTo(Index=index, X=x, Y=y, Z=z, Rot=r)
-    
-<<<<<<< HEAD
+
     def _x_corrected_needle_movement(self, expected_x: float) -> FibsemManipulatorPosition:
         """Calculate the corrected needle movement to move in the x-axis.
 
@@ -2839,12 +2838,7 @@
         self.connection.Nanomanipulator.MoveTo(Index=0, X=x_move, Y=yz_move.y, Z=yz_move.z)
 
         return
-=======
-    def move_manipulator_corrected(self):
-        _check_needle(self.hardware_settings)
-        pass
->>>>>>> bad2dead
-    
+
     def move_manipulator_to_position_offset(self, offset: FibsemManipulatorPosition, name: str = None) -> None:
         _check_needle(self.hardware_settings)
         pass

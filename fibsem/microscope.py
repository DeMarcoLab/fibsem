import copy
import datetime
import logging
import sys
import time
import os
from abc import ABC, abstractmethod
from copy import deepcopy
from typing import Union

import numpy as np

# for easier usage
import fibsem.constants as constants

try:
    import re

    from tescanautomation import Automation
    from tescanautomation.Common import Bpp
    from tescanautomation.DrawBeam import IEtching
    from tescanautomation.DrawBeam import Status as DBStatus
    from tescanautomation.SEM import HVBeamStatus as SEMStatus

    sys.modules.pop("tescanautomation.GUI")
    sys.modules.pop("tescanautomation.pyside6gui")
    sys.modules.pop("tescanautomation.pyside6gui.imageViewer_private")
    sys.modules.pop("tescanautomation.pyside6gui.infobar_private")
    sys.modules.pop("tescanautomation.pyside6gui.infobar_utils")
    sys.modules.pop("tescanautomation.pyside6gui.rc_GUI")
    sys.modules.pop("tescanautomation.pyside6gui.workflow_private")
    sys.modules.pop("PySide6.QtCore")
except:
    logging.debug("Automation (TESCAN) not installed.")

try:
    from autoscript_sdb_microscope_client import SdbMicroscopeClient
    from autoscript_sdb_microscope_client.structures import (
    BitmapPatternDefinition)
    from autoscript_sdb_microscope_client._dynamic_object_proxies import (
        CleaningCrossSectionPattern, RectanglePattern, LinePattern, CirclePattern )
    from autoscript_sdb_microscope_client.enumerations import (
        CoordinateSystem, ManipulatorCoordinateSystem,
        ManipulatorSavedPosition, PatterningState)
    from autoscript_sdb_microscope_client.structures import (
        GrabFrameSettings, ManipulatorPosition, MoveSettings, StagePosition)
except:
    logging.debug("Autoscript (ThermoFisher) not installed.")

import sys

from fibsem.structures import (BeamSettings, BeamSystemSettings, BeamType,
                               FibsemImage, FibsemImageMetadata,
                               FibsemManipulatorPosition,
                               FibsemMillingSettings, FibsemRectangle,
                               FibsemPatternSettings, FibsemStagePosition,
                               ImageSettings, MicroscopeSettings, FibsemHardware,
                               MicroscopeState, Point, FibsemDetectorSettings)


class FibsemMicroscope(ABC):
    """Abstract class containing all the core microscope functionalities"""

    @abstractmethod
    def connect_to_microscope(self, ip_address: str, port: int) -> None:
        pass

    @abstractmethod
    def disconnect(self):
        pass

    @abstractmethod
    def acquire_image(self, image_settings:ImageSettings) -> FibsemImage:
        pass

    @abstractmethod
    def last_image(self, beam_type: BeamType) -> FibsemImage:
        pass

    @abstractmethod
    def autocontrast(self, beam_type: BeamType) -> None:
        pass

    @abstractmethod
    def auto_focus(self, beam_type: BeamType) -> None:
        pass

    @abstractmethod
    def reset_beam_shifts(self) -> None:
        pass

    @abstractmethod
    def beam_shift(self, dx: float, dy: float, beam_type: BeamType) -> None:
        pass

    @abstractmethod
    def get_stage_position(self) -> FibsemStagePosition:
        pass

    @abstractmethod
    def get_current_microscope_state(self) -> MicroscopeState:
        pass

    @abstractmethod
    def move_stage_absolute(self, position: FibsemStagePosition) -> None:
        pass

    @abstractmethod
    def move_stage_relative(self, position: FibsemStagePosition) -> None:
        pass

    @abstractmethod
    def stable_move(self,
        settings: MicroscopeSettings,
        dx: float,
        dy: float,
        beam_type: BeamType,
    ) -> None:
        pass

    @abstractmethod
    def eucentric_move(self,
        settings: MicroscopeSettings,
        dy: float,
        static_wd: bool = True,
    ) -> None:
        pass

    @abstractmethod
    def move_flat_to_beam(self, settings: MicroscopeSettings, beam_type: BeamType) -> None:
        pass

    @abstractmethod
    def get_manipulator_position(self) -> FibsemManipulatorPosition:
        pass

    @abstractmethod
    def insert_manipulator(self, name: str) -> None:
        pass

    @abstractmethod
    def retract_manipulator(self):
        pass

    @abstractmethod
    def move_manipulator_relative(self, position: FibsemManipulatorPosition) -> None:
        pass

    @abstractmethod
    def move_manipulator_absolute(self, position: FibsemManipulatorPosition) -> None:
        pass
    
    @abstractmethod
    def move_manipulator_corrected(self, dx: float, dy: float, beam_type: BeamType) -> None:
        pass

    @abstractmethod
    def move_manipulator_to_position_offset(self, offset: FibsemManipulatorPosition, name: str) -> None:
        pass

    @abstractmethod
    def _get_saved_manipulator_position(self, name: str) -> FibsemManipulatorPosition:
        pass

    @abstractmethod
    def setup_milling(self, mill_settings: FibsemMillingSettings) -> None:
        pass

    @abstractmethod
    def run_milling(self, milling_current: float, asynch: bool) -> None:
        pass
    
    @abstractmethod
    def run_milling_drift_corrected(self, milling_current: float,  
        image_settings: ImageSettings, 
        ref_image: FibsemImage, 
        reduced_area: FibsemRectangle = None,
        asynch: bool = False
        ):
        pass

    @abstractmethod
    def finish_milling(self, imaging_current: float) -> None:
        pass

    @abstractmethod
    def draw_rectangle(self, pattern_settings: FibsemPatternSettings):
        pass

    @abstractmethod
    def draw_line(self, pattern_settings: FibsemPatternSettings):
        pass

    @abstractmethod
    def draw_circle(self, pattern_settings: FibsemPatternSettings):
        pass

    @abstractmethod
    def draw_bitmap_pattern(
        self,
        pattern_settings: FibsemPatternSettings,
        path: str,
    ):
        pass

    @abstractmethod
    def get_scan_directions(self) -> list:
        pass

    @abstractmethod
    def setup_sputter(self, *args, **kwargs):
        pass

    @abstractmethod
    def draw_sputter_pattern(self, *args, **kwargs) -> None:
        pass

    @abstractmethod
    def run_sputter(self, *args, **kwargs):
        pass

    @abstractmethod
    def finish_sputter(self):
        pass

    @abstractmethod
    def set_microscope_state(self, state: MicroscopeState) -> None:
        pass
    
    @abstractmethod
    def get_available_values(self, key:str, beam_type: BeamType = None) -> list:
        pass

    @abstractmethod
    def get(self, key:str, beam_type: BeamType = None):
        pass
    
    @abstractmethod
    def get_beam_settings(self, beam_type: BeamType = None) -> BeamSettings:
        pass

    @abstractmethod
    def get_detector_settings(self, beam_type: BeamType = None) -> FibsemDetectorSettings:
        pass

    @abstractmethod
    def set(self, key: str, value, beam_type: BeamType = None) -> None:
        pass

    @abstractmethod

    def check_available_values(self, key:str, values, beam_type: BeamType = None) -> bool:
        pass

    @abstractmethod
    def home(self):
        pass

class ThermoMicroscope(FibsemMicroscope):
    """
    A class representing a Thermo Fisher FIB-SEM microscope.

    This class inherits from the abstract base class `FibsemMicroscope`, which defines the core functionality of a
    microscope. In addition to the methods defined in the base class, this class provides additional methods specific
    to the Thermo Fisher FIB-SEM microscope.

    Attributes:
        connection (SdbMicroscopeClient): The microscope client connection.

    Inherited Methods:
        connect_to_microscope(self, ip_address: str, port: int = 7520) -> None: 
            Connect to a Thermo Fisher microscope at the specified IP address and port.

        disconnect(self) -> None: 
            Disconnects the microscope client connection.

        acquire_image(self, image_settings: ImageSettings) -> FibsemImage: 
            Acquire a new image with the specified settings.

        last_image(self, beam_type: BeamType = BeamType.ELECTRON) -> FibsemImage: 
            Get the last previously acquired image.

        autocontrast(self, beam_type=BeamType.ELECTRON) -> None: 
            Automatically adjust the microscope image contrast for the specified beam type.

        auto_focus(self, beam_type: BeamType) -> None:
            Automatically adjust the microscope focus for the specified beam type.

        reset_beam_shifts(self) -> None:
            Set the beam shift to zero for the electron and ion beams.
        
        beam_shift(self, dx: float, dy: float,  beam_type: BeamType) -> None:
            Adjusts the beam shift of given beam based on relative values that are provided.

        get_stage_position(self) -> FibsemStagePosition:
            Get the current stage position.

        get_current_microscope_state(self) -> MicroscopeState:
            Get the current microscope state

        move_stage_absolute(self, position: FibsemStagePosition):
            Move the stage to the specified coordinates.

        move_stage_relative(self, position: FibsemStagePosition):
            Move the stage by the specified relative move.

        stable_move(self, settings: MicroscopeSettings, dx: float, dy: float, beam_type: BeamType,) -> None:
            Calculate the corrected stage movements based on the beam_type, and then move the stage relatively.

        eucentric_move(self, settings: MicroscopeSettings, dy: float, static_wd: bool = True) -> None:
            Move the stage vertically to correct eucentric point
        
        move_flat_to_beam(self, settings: MicroscopeSettings, beam_type: BeamType = BeamType.ELECTRON):
            Make the sample surface flat to the electron or ion beam.

        get_manipulator_position(self) -> FibsemManipulatorPosition:
            Get the current manipulator position.
        
        insert_manipulator(self, name: str) -> None:
            Insert the manipulator into the sample.
        
        retract_manipulator(self) -> None:
            Retract the manipulator from the sample.

        move_manipulator_relative(self, position: FibsemManipulatorPosition) -> None:
            Move the manipulator by the specified relative move.
        
        move_manipulator_absolute(self, position: FibsemManipulatorPosition) -> None:
            Move the manipulator to the specified coordinates.

        move_manipulator_corrected(self, dx: float, dy: float, beam_type: BeamType) -> None:
            Move the manipulator by the specified relative move, correcting for the beam type.      

        move_manipulator_to_position_offset(self, offset: FibsemManipulatorPosition, name: str) -> None:
            Move the manipulator to the specified position offset.

        _get_saved_manipulator_position(self, name: str) -> FibsemManipulatorPosition:
            Get the saved manipulator position with the specified name.

        setup_milling(self, mill_settings: FibsemMillingSettings):
            Configure the microscope for milling using the ion beam.

        run_milling(self, milling_current: float, asynch: bool = False):
            Run ion beam milling using the specified milling current.

        def run_milling_drift_corrected(self, milling_current: float, image_settings: ImageSettings, ref_image: FibsemImage, reduced_area: FibsemRectangle = None, asynch: bool = False):
            Run ion beam milling using the specified milling current, and correct for drift using the provided reference image.
        
        finish_milling(self, imaging_current: float):
            Finalises the milling process by clearing the microscope of any patterns and returning the current to the imaging current.

        draw_rectangle(self, pattern_settings: FibsemPatternSettings):
            Draws a rectangle pattern using the current ion beam.

        draw_line(self, pattern_settings: FibsemPatternSettings):
            Draws a line pattern on the current imaging view of the microscope.

        draw_circle(self, pattern_settings: FibsemPatternSettings):
            Draws a circular pattern on the current imaging view of the microscope.
        
        draw_bitmap_pattern(self, pattern_settings: FibsemPatternSettings, path: str):
            Draws a bitmap pattern using the provided image file. 

        get_scan_directions(self) -> list:
            Get the available scan directions for milling.

        setup_sputter(self, protocol: dict):
            Set up the sputter coating process on the microscope.

        draw_sputter_pattern(self, hfw: float, line_pattern_length: float, sputter_time: float):
            Draws a line pattern for sputtering with the given parameters.

        run_sputter(self, **kwargs):
            Runs the GIS Platinum Sputter.

        finish_sputter(self, application_file: str) -> None:
            Finish the sputter process by clearing patterns and resetting beam and imaging settings.

        set_microscope_state(self, microscope_state: MicroscopeState) -> None:
            Reset the microscope state to the provided state.
        
        get(self, key:str, beam_type: BeamType = None):
            Returns the value of the specified key.

        set(self, key: str, value, beam_type: BeamType = None) -> None:
            Sets the value of the specified key.

    New methods:
        __init__(self): 
            Initializes a new instance of the class.

        _y_corrected_stage_movement(self, settings: MicroscopeSettings, expected_y: float, beam_type: BeamType = BeamType.ELECTRON) -> FibsemStagePosition:
            Calculate the y corrected stage movement, corrected for the additional tilt of the sample holder (pre-tilt angle).
    """

    def __init__(self):
        self.connection = SdbMicroscopeClient()
        import fibsem
        from fibsem.utils import load_protocol
        base_path = os.path.dirname(fibsem.__path__[0])
        self.hardware_settings = FibsemHardware.__from_dict__(load_protocol(os.path.join(base_path, "fibsem", "config", "model.yaml")))

    def disconnect(self):
        self.connection.disconnect()
        del self.connection
        self.connection = None

    # @classmethod
    def connect_to_microscope(self, ip_address: str, port: int = 7520) -> None:
        """
        Connect to a Thermo Fisher microscope at the specified IP address and port.

        Args:
            ip_address (str): The IP address of the microscope to connect to.
            port (int): The port number of the microscope (default: 7520).

        Returns:
            None: This function doesn't return anything.

        Raises:
            Exception: If there's an error while connecting to the microscope.

        Example:
            To connect to a microscope with IP address 192.168.0.10 and port 7520:

            >>> microscope = ThermoMicroscope()
            >>> microscope.connect_to_microscope("192.168.0.10", 7520)

        """
        # TODO: get the port
        logging.info(f"Microscope client connecting to [{ip_address}:{port}]")
        self.connection.connect(host=ip_address, port=port)
        logging.info(f"Microscope client connected to [{ip_address}:{port}]")

    def acquire_image(self, image_settings:ImageSettings) -> FibsemImage:
        """
        Acquire a new image with the specified settings.

            Args:
            image_settings (ImageSettings): The settings for the new image.

        Returns:
            FibsemImage: A new FibsemImage object representing the acquired image.
        """
        _check_beam(beam_type = image_settings.beam_type, hardware_settings = self.hardware_settings)
        # set frame settings
        if image_settings.reduced_area is not None:
            reduced_area = image_settings.reduced_area.__to_FEI__()
        else:
            reduced_area = None
        
        frame_settings = GrabFrameSettings(
            resolution=f"{image_settings.resolution[0]}x{image_settings.resolution[1]}",
            dwell_time=image_settings.dwell_time,
            reduced_area=reduced_area,
        )

        if image_settings.beam_type == BeamType.ELECTRON:
            hfw_limits = (
                self.connection.beams.electron_beam.horizontal_field_width.limits
            )
            image_settings.hfw = np.clip(
                image_settings.hfw, hfw_limits.min, hfw_limits.max
            )
            self.connection.beams.electron_beam.horizontal_field_width.value = (
                image_settings.hfw
            )

        if image_settings.beam_type == BeamType.ION:
            hfw_limits = self.connection.beams.ion_beam.horizontal_field_width.limits
            image_settings.hfw = np.clip(
                image_settings.hfw, hfw_limits.min, hfw_limits.max
            )
            self.connection.beams.ion_beam.horizontal_field_width.value = (
                image_settings.hfw
            )

        logging.info(f"acquiring new {image_settings.beam_type.name} image.")
        self.connection.imaging.set_active_view(image_settings.beam_type.value)
        self.connection.imaging.set_active_device(image_settings.beam_type.value)
        image = self.connection.imaging.grab_frame(frame_settings)

        state = self.get_current_microscope_state()

        detector = FibsemDetectorSettings(
                type = self.get("detector_type", image_settings.beam_type),
                mode = self.get("detector_mode", image_settings.beam_type),
                contrast = self.get("detector_contrast", image_settings.beam_type),
                brightness= self.get("detector_brightness", image_settings.beam_type),

            )

        fibsem_image = FibsemImage.fromAdornedImage(
            copy.deepcopy(image), copy.deepcopy(image_settings), copy.deepcopy(state), detector = detector
        )

        return fibsem_image

    def last_image(self, beam_type: BeamType = BeamType.ELECTRON) -> FibsemImage:
        """
        Get the last previously acquired image.

        Args:
            beam_type (BeamType, optional): The imaging beam type of the last image.
                Defaults to BeamType.ELECTRON.

        Returns:
            FibsemImage: A new FibsemImage object representing the last acquired image.

        Raises:
            Exception: If there's an error while getting the last image.
        """
        _check_beam(beam_type = beam_type, hardware_settings = self.hardware_settings)        
        self.connection.imaging.set_active_view(beam_type.value)
        self.connection.imaging.set_active_device(beam_type.value)
        image = self.connection.imaging.get_image()

        state = self.get_current_microscope_state()

        image_settings = FibsemImageMetadata.image_settings_from_adorned(
            image, beam_type
        )

        detector = FibsemDetectorSettings(
                type = self.get("detector_type", beam_type),
                mode = self.get("detector_mode", beam_type),
                contrast = self.get("detector_contrast", beam_type),
                brightness= self.get("detector_brightness", beam_type),

            )

        fibsem_image = FibsemImage.fromAdornedImage(image, image_settings, state, detector = detector) 

        return fibsem_image

    def autocontrast(self, beam_type=BeamType.ELECTRON) -> None:
        """
        Automatically adjust the microscope image contrast for the specified beam type.

        Args:
            beam_type (BeamType, optional): The imaging beam type for which to adjust the contrast.
                Defaults to BeamType.ELECTRON.

        Returns:
            None

        Example:
            To automatically adjust the image contrast for an ion beam type:

            >>> microscope = ThermoMicroscope()
            >>> microscope.connect_to_microscope()
            >>> microscope.autocontrast(beam_type=BeamType.ION)

        """
        _check_beam(beam_type = beam_type, hardware_settings = self.hardware_settings)
        logging.info(f"Running autocontrast on {beam_type.name}.")
        self.connection.imaging.set_active_view(beam_type.value)
        self.connection.imaging.set_active_device(beam_type.value)
        self.connection.auto_functions.run_auto_cb()

    def auto_focus(self, beam_type: BeamType) -> None:
        """Automatically focus the specified beam type.

        Args:
            beam_type (BeamType): The imaging beam type for which to focus.
        """
        _check_beam(beam_type = beam_type, hardware_settings = self.hardware_settings)
        logging.info(f"Running auto-focus on {beam_type.name}.")
        self.connection.imaging.set_active_view(beam_type.value)  
        self.connection.imaging.set_active_device(beam_type.value)
        self.connection.auto_functions.run_auto_focus()

    def reset_beam_shifts(self) -> None:
        """
        Set the beam shift to zero for the electron and ion beams.

        Resets the beam shift for both the electron and ion beams to (0,0), effectively centering the beams on the sample.

        Args:
            self (FibsemMicroscope): instance of the FibsemMicroscope object
        """
        from autoscript_sdb_microscope_client.structures import Point
        _check_beam(beam_type = BeamType.ELECTRON, hardware_settings = self.hardware_settings)
        # reset zero beamshift
        logging.debug(
            f"reseting ebeam shift to (0, 0) from: {self.connection.beams.electron_beam.beam_shift.value}"
        )
        self.connection.beams.electron_beam.beam_shift.value = Point(0, 0)
        _check_beam(beam_type = BeamType.ION, hardware_settings = self.hardware_settings)
        logging.debug(
            f"reseting ibeam shift to (0, 0) from: {self.connection.beams.electron_beam.beam_shift.value}"
        )
        self.connection.beams.ion_beam.beam_shift.value = Point(0, 0)
        logging.debug(f"reset beam shifts to zero complete")

    def beam_shift(self, dx: float, dy: float, beam_type: BeamType = BeamType.ION) -> None:
        """
        Adjusts the beam shift based on relative values that are provided.
        
        Args:
            self (FibsemMicroscope): Fibsem microscope object
            dx (float): the relative x term
            dy (float): the relative y term
        """
        _check_beam(beam_type = beam_type, hardware_settings = self.hardware_settings)
        logging.info(f"{beam_type.name} shifting by ({dx}, {dy})")
        if beam_type == BeamType.ELECTRON:
            self.connection.beams.electron_beam.beam_shift.value += (-dx, dy)
        else:
            self.connection.beams.ion_beam.beam_shift.value += (-dx, dy)

    def get_stage_position(self) -> FibsemStagePosition:
        """
        Get the current stage position.

        This method retrieves the current stage position from the microscope and returns it as
        a FibsemStagePosition object.

        Returns:
            FibsemStagePosition: The current stage position.
        """
        if self.hardware_settings.stage_enabled is False:
            raise NotImplementedError("The microscope does not have a moving stage.")
        self.connection.specimen.stage.set_default_coordinate_system(
            CoordinateSystem.RAW
        )
        stage_position = self.connection.specimen.stage.current_position
        self.connection.specimen.stage.set_default_coordinate_system(
            CoordinateSystem.SPECIMEN
        )
        return FibsemStagePosition.from_autoscript_position(stage_position)

    def get_current_microscope_state(self) -> MicroscopeState:
        """
        Get the current microscope state

        This method retrieves the current microscope state from the microscope and returns it as
        a MicroscopeState object.

        Returns:
            MicroscopeState: current microscope state
        """
        resolution_eb = self.connection.beams.electron_beam.scanning.resolution.value
        width_eb = int(resolution_eb.split("x")[0])
        height_eb = int(resolution_eb.split("x")[-1])
        resolution__ib = self.connection.beams.ion_beam.scanning.resolution.value
        width_ib = int(resolution__ib.split("x")[0])
        height_ib = int(resolution__ib.split("x")[-1])


        if self.hardware_settings.electron_beam is True:
            eb_settings=BeamSettings(
                beam_type=BeamType.ELECTRON,
                working_distance=self.connection.beams.electron_beam.working_distance.value,
                beam_current=self.connection.beams.electron_beam.beam_current.value,
                hfw=self.connection.beams.electron_beam.horizontal_field_width.value,
                resolution=[width_eb, height_eb],
                dwell_time=self.connection.beams.electron_beam.scanning.dwell_time.value,
            )
        else:
            eb_settings=None
        
        if self.hardware_settings.ion_beam is True:
            ib_settings=BeamSettings(
                beam_type=BeamType.ION,
                working_distance=self.connection.beams.ion_beam.working_distance.value,
                beam_current=self.connection.beams.ion_beam.beam_current.value,
                hfw=self.connection.beams.ion_beam.horizontal_field_width.value,
                resolution=[width_ib, height_ib],
                dwell_time=self.connection.beams.ion_beam.scanning.dwell_time.value,
            )
        else:
            ib_settings=None

        current_microscope_state = MicroscopeState(
            timestamp=datetime.datetime.timestamp(datetime.datetime.now()),
            # get absolute stage coordinates (RAW)
            absolute_position=self.get_stage_position(),
            # electron beam settings
            eb_settings=eb_settings,
            # ion beam settings
            ib_settings=ib_settings,
        )

        return current_microscope_state

    def move_stage_absolute(self, position: FibsemStagePosition):
        """
        Move the stage to the specified coordinates.

        Args:
            x (float): The x-coordinate to move to (in meters).
            y (float): The y-coordinate to move to (in meters).
            z (float): The z-coordinate to move to (in meters).
            r (float): The rotation to apply (in radians).
            tx (float): The x-axis tilt to apply (in radians).

        Returns:
            None
        """
        _check_stage(self.hardware_settings)
        logging.info(f"Moving stage to {position}.")
        stage = self.connection.specimen.stage
        thermo_position = position.to_autoscript_position()
        thermo_position.coordinate_system = CoordinateSystem.RAW
        stage.absolute_move(thermo_position) # TODO: This needs at least an optional safe move to prevent collision?

    def move_stage_relative(self, position: FibsemStagePosition):
        """
        Move the stage by the specified relative move.

        Args:
            x (float): The x-coordinate to move to (in meters).
            y (float): The y-coordinate to move to (in meters).
            z (float): The z-coordinate to move to (in meters).
            r (float): The rotation to apply (in radians).
            tx (float): The x-axis tilt to apply (in radians).

        Returns:
            None
        """
        _check_stage(self.hardware_settings)
        logging.info(f"Moving stage by {position}.")
        stage = self.connection.specimen.stage
        thermo_position = position.to_autoscript_position()
        thermo_position.coordinate_system = CoordinateSystem.RAW
        stage.relative_move(thermo_position)

    def stable_move(
        self,
        settings: MicroscopeSettings,
        dx: float,
        dy: float,
        beam_type: BeamType,
    ) -> None:
        """
        Calculate the corrected stage movements based on the beam_type, and then move the stage relatively.

        Args:
            settings (MicroscopeSettings): microscope settings
            dx (float): distance along the x-axis (image coordinates)
            dy (float): distance along the y-axis (image coordinates)
            beam_type (BeamType): beam type to move in
        """
        _check_stage(self.hardware_settings)
        wd = self.connection.beams.electron_beam.working_distance.value

        # calculate stage movement
        x_move = FibsemStagePosition(x=dx, y=0, z=0)
        yz_move = self._y_corrected_stage_movement(
            settings=settings,
            expected_y=dy,
            beam_type=beam_type,
        )

        # move stage
        stage_position = FibsemStagePosition(
            x=x_move.x,
            y=yz_move.y,
            z=yz_move.z,
            r=0,
            t=0,
            coordinate_system="RAW",
        )
        logging.info(f"moving stage ({beam_type.name}): {stage_position}")
        self.move_stage_relative(stage_position)

        # adjust working distance to compensate for stage movement
        self.connection.beams.electron_beam.working_distance.value = wd
        self.connection.specimen.stage.link()

        return

    def eucentric_move(
        self,
        settings: MicroscopeSettings,
        dy: float,
        static_wd: bool = True,
    ) -> None:
        """
        Move the stage vertically to correct eucentric point

        Args:
            settings (MicroscopeSettings): microscope settings
            dy (float): distance in y-axis (image coordinates)
        """
        _check_stage(self.hardware_settings)
        wd = self.connection.beams.electron_beam.working_distance.value

        z_move = dy / np.cos(np.deg2rad(90 - settings.system.stage.tilt_flat_to_ion))  # TODO: MAGIC NUMBER, 90 - fib tilt

        move_settings = MoveSettings(link_z_y=True)
        z_move = FibsemStagePosition(
            z=z_move, coordinate_system="Specimen"
        ).to_autoscript_position()
        self.connection.specimen.stage.relative_move(z_move, move_settings)
        logging.info(f"eucentric movement: {z_move}")

        if static_wd:
            self.connection.beams.electron_beam.working_distance.value = (
                settings.system.electron.eucentric_height
            )
            self.connection.beams.ion_beam.working_distance.value = (
                settings.system.ion.eucentric_height
            )
        else:
            self.connection.beams.electron_beam.working_distance.value = wd
        self.connection.specimen.stage.link()

    def _y_corrected_stage_movement(
        self,
        settings: MicroscopeSettings,
        expected_y: float,
        beam_type: BeamType = BeamType.ELECTRON,
    ) -> FibsemStagePosition:
        """
        Calculate the y corrected stage movement, corrected for the additional tilt of the sample holder (pre-tilt angle).

        Args:
            settings (MicroscopeSettings): microscope settings
            expected_y (float, optional): distance along y-axis.
            beam_type (BeamType, optional): beam_type to move in. Defaults to BeamType.ELECTRON.

        Returns:
            StagePosition: y corrected stage movement (relative position)
        """

        # TODO: replace with camera matrix * inverse kinematics
        # TODO: replace stage_tilt_flat_to_electron with pre-tilt

        # all angles in radians
        stage_tilt_flat_to_electron = np.deg2rad(
            settings.system.stage.tilt_flat_to_electron
        )
        stage_tilt_flat_to_ion = np.deg2rad(settings.system.stage.tilt_flat_to_ion)

        stage_rotation_flat_to_eb = np.deg2rad(
            settings.system.stage.rotation_flat_to_electron
        ) % (2 * np.pi)
        stage_rotation_flat_to_ion = np.deg2rad(
            settings.system.stage.rotation_flat_to_ion
        ) % (2 * np.pi)

        # current stage position
        current_stage_position = self.get_stage_position()
        stage_rotation = current_stage_position.r % (2 * np.pi)
        stage_tilt = current_stage_position.t

        PRETILT_SIGN = 1.0
        # pretilt angle depends on rotation
        from fibsem import movement
        if movement.rotation_angle_is_smaller(stage_rotation, stage_rotation_flat_to_eb, atol=5):
            PRETILT_SIGN = 1.0
        if movement.rotation_angle_is_smaller(
            stage_rotation, stage_rotation_flat_to_ion, atol=5
        ):
            PRETILT_SIGN = -1.0

        corrected_pretilt_angle = PRETILT_SIGN * stage_tilt_flat_to_electron
        # corrected_pretilt_angle = PRETILT_SIGN * settings.system.stage.pre_tilt

        # perspective tilt adjustment (difference between perspective view and sample coordinate system)
        if beam_type == BeamType.ELECTRON:
            perspective_tilt_adjustment = -corrected_pretilt_angle
            SCALE_FACTOR = 1.0  # 0.78342  # patented technology
        elif beam_type == BeamType.ION:
            perspective_tilt_adjustment = (
                -corrected_pretilt_angle - stage_tilt_flat_to_ion
            )
            SCALE_FACTOR = 1.0

        # the amount the sample has to move in the y-axis
        y_sample_move = (expected_y * SCALE_FACTOR) / np.cos(
            stage_tilt + perspective_tilt_adjustment
        )

        # angle for adjustement 
        # angle = corrected_pretilt_angle + stage_tilt + perspective_tilt_adjustment
        # y_sample_move = (expected_y * SCALE_FACTOR) / np.cos(angle)

        # the amount the stage has to move in each axis
        
        y_move = y_sample_move * np.cos(corrected_pretilt_angle)
        z_move = -y_sample_move * np.sin(corrected_pretilt_angle) #TODO: investigate this

        return FibsemStagePosition(x=0, y=y_move, z=z_move)

    def move_flat_to_beam(
        self, settings: MicroscopeSettings, beam_type: BeamType = BeamType.ELECTRON
    ) -> None:
        """
        Moves the microscope stage to the tilt angle corresponding to the given beam type,
        so that the stage is flat with respect to the beam.

        Args:
            settings (MicroscopeSettings): The current microscope settings.
            beam_type (BeamType): The type of beam to which the stage should be made flat.
                Must be one of BeamType.ELECTRON or BeamType.ION.

        Returns:
            None.
        """
        _check_stage(self.hardware_settings)
        stage_settings = settings.system.stage

        if beam_type is BeamType.ELECTRON:
            rotation = np.deg2rad(stage_settings.rotation_flat_to_electron)
            tilt = np.deg2rad(stage_settings.tilt_flat_to_electron)

        if beam_type is BeamType.ION:
            rotation = np.deg2rad(stage_settings.rotation_flat_to_ion)
            tilt = np.deg2rad(
                stage_settings.tilt_flat_to_ion - stage_settings.tilt_flat_to_electron
            )

        position = self.get_stage_position()

        # updated safe rotation move
        logging.info(f"moving flat to {beam_type.name}")
        stage_position = FibsemStagePosition(x = position.x, y = position.y, z=position.z, r=rotation, t=tilt)
        self.move_stage_absolute(stage_position)

    def get_manipulator_position(self) -> FibsemManipulatorPosition:
        if self.hardware_settings.manipulator_enabled is False:
            raise NotImplementedError("Manipulator not enabled.")
        position = self.connection.specimen.manipulator.current_position
        return FibsemManipulatorPosition.from_autoscript_position(position)
    
    def insert_manipulator(self, name: str = "PARK"):
        if self.hardware_settings.manipulator_enabled is False:
            raise NotImplementedError("Manipulator not enabled.")
         
        if name not in ["PARK", "EUCENTRIC"]:
            raise ValueError(f"insert position {name} not supported.")

        insert_position = ManipulatorSavedPosition.PARK if name == "PARK" else ManipulatorSavedPosition.EUCENTRIC
        needle = self.connection.specimen.manipulator
        insert_position = needle.get_saved_position(
            insert_position, ManipulatorCoordinateSystem.RAW
        )
        needle.insert(insert_position)
        logging.info(f"inserted needle to {insert_position}.")

    
    def retract_manipulator(self):
        
        # retract multichem
        # retract_multichem(microscope) # TODO:?
        if self.hardware_settings.manipulator_enabled is False:
            raise NotImplementedError("Manipulator not enabled.")
        # Retract the needle, preserving the correct parking postiion
        needle = self.connection.specimen.manipulator
        park_position = needle.get_saved_position(
            ManipulatorSavedPosition.PARK, ManipulatorCoordinateSystem.RAW
        )

        logging.info(f"retracting needle to {park_position}")
        needle.absolute_move(park_position)
        time.sleep(1)  # AutoScript sometimes throws errors if you retract too quick?
        logging.info(f"retracting needle...")
        needle.retract()
        logging.info(f"retract needle complete")
    
    def move_manipulator_relative(self, position: FibsemManipulatorPosition):
        _check_needle(self.hardware_settings)
        needle = self.connection.specimen.manipulator
        position = position.to_autoscript_position()
        logging.info(f"moving manipulator by {position}")
        needle.relative_move(position)
    
    def move_manipulator_absolute(self, position: FibsemManipulatorPosition):
        _check_needle(self.hardware_settings)
        needle = self.connection.specimen.manipulator
        position = position.to_autoscript_position()
        logging.info(f"moving manipulator to {position}")
        needle.absolute_move(position)
        

    def _x_corrected_needle_movement(self, expected_x: float) -> FibsemManipulatorPosition:
        """Calculate the corrected needle movement to move in the x-axis.

        Args:
            expected_x (float): distance along the x-axis (image coordinates)
        Returns:
            FibsemManipulatorPosition: x-corrected needle movement (relative position)
        """
        return FibsemManipulatorPosition(x=expected_x, y=0, z=0)  # no adjustment needed


    def _y_corrected_needle_movement(self, 
        expected_y: float, stage_tilt: float
    ) -> FibsemManipulatorPosition:
        """Calculate the corrected needle movement to move in the y-axis.

        Args:
            expected_y (float): distance along the y-axis (image coordinates)
            stage_tilt (float, optional): stage tilt.

        Returns:
            FibsemManipulatorPosition: y-corrected needle movement (relative position)
        """
        y_move = +np.cos(stage_tilt) * expected_y
        z_move = +np.sin(stage_tilt) * expected_y
        return FibsemManipulatorPosition(x=0, y=y_move, z=z_move)


    def _z_corrected_needle_movement(self, 
        expected_z: float, stage_tilt: float
    ) -> FibsemManipulatorPosition:
        """Calculate the corrected needle movement to move in the z-axis.

        Args:
            expected_z (float): distance along the z-axis (image coordinates)
            stage_tilt (float, optional): stage tilt.

        Returns:
            FibsemManipulatorPosition: z-corrected needle movement (relative position)
        """
        y_move = -np.sin(stage_tilt) * expected_z
        z_move = +np.cos(stage_tilt) * expected_z
        return FibsemManipulatorPosition(x=0, y=y_move, z=z_move)

    def move_manipulator_corrected(self, 
        dx: float,
        dy: float,
        beam_type: BeamType = BeamType.ELECTRON,
    ) -> None:
        """Calculate the required corrected needle movements based on the BeamType to move in the desired image coordinates.
        Then move the needle relatively.

        BeamType.ELECTRON:  move in x, y (raw coordinates)
        BeamType.ION:       move in x, z (raw coordinates)

        Args:
            microscope (SdbMicroscopeClient): autoScript microscope instance
            dx (float): distance along the x-axis (image coordinates)
            dy (float): distance along the y-axis (image corodinates)
            beam_type (BeamType, optional): the beam type to move in. Defaults to BeamType.ELECTRON.
        """
        _check_needle(self.hardware_settings)
        needle = self.connection.specimen.manipulator
        stage_tilt = self.connection.specimen.stage.current_position.t

        # xy
        if beam_type is BeamType.ELECTRON:
            x_move = self._x_corrected_needle_movement(expected_x=dx)
            yz_move = self._y_corrected_needle_movement(dy, stage_tilt=stage_tilt)

        # xz,
        if beam_type is BeamType.ION:

            x_move = self._x_corrected_needle_movement(expected_x=dx)
            yz_move = self._z_corrected_needle_movement(expected_z=dy, stage_tilt=stage_tilt)

        # move needle (relative)
        needle_position = ManipulatorPosition(x=x_move.x, y=yz_move.y, z=yz_move.z)
        logging.info(f"Moving manipulator: {needle_position}.")
        needle.relative_move(needle_position)

        return
    
    def move_manipulator_to_position_offset(self, offset: FibsemManipulatorPosition, name: str = None) -> None:

        # TODO: resolve Fibsem Positions and Thermo Positions
        _check_needle(self.hardware_settings)
        position = self._get_saved_manipulator_position(name)

        # move to relative to the eucentric point
        yz_move = self._z_corrected_needle_movement(
            offset.z, self.connection.specimen.stage.current_position.t
        )
        position.x += offset.x
        position.y += yz_move.y + offset.y
        position.z += yz_move.z  # RAW, up = negative, STAGE: down = negative
        position.r = None  # rotation is not supported
        self.connection.specimen.manipulator.absolute_move(position)

    def _get_saved_manipulator_position(self, name: str = "PARK"):
        
        if name not in ["PARK", "EUCENTRIC"]:
            raise ValueError(f"insert position {name} not supported.")
        
        named_position = ManipulatorSavedPosition.PARK if name == "PARK" else ManipulatorSavedPosition.EUCENTRIC
        position = self.connection.specimen.manipulator.get_saved_position(
                named_position, ManipulatorCoordinateSystem.STAGE
            )
                
        return position

    def setup_milling(
        self,
        mill_settings: FibsemMillingSettings,
    ):
        """
        Configure the microscope for milling using the ion beam.

        Args:
            application_file (str): Path to the milling application file.
            patterning_mode (str): Patterning mode to use.
            hfw (float): Desired horizontal field width in meters.
            mill_settings (FibsemMillingSettings): Milling settings.

        Returns:
            None.

        Raises:
            NotImplementedError: If the specified patterning mode is not supported.

        Note:
            This method sets up the microscope imaging and patterning for milling using the ion beam.
            It sets the active view and device to the ion beam, the default beam type to the ion beam,
            the specified application file, and the specified patterning mode.
            It also clears any existing patterns and sets the horizontal field width to the desired value.
            The method does not start the milling process.
        """
        _check_beam(BeamType.ION, self.hardware_settings)
        self.connection.imaging.set_active_view(BeamType.ION.value)  # the ion beam view
        self.connection.imaging.set_active_device(BeamType.ION.value)
        self.connection.patterning.set_default_beam_type(
            BeamType.ION.value
        )  # ion beam default
        self.connection.patterning.set_default_application_file(mill_settings.application_file)
        self.connection.patterning.mode = mill_settings.patterning_mode
        self.connection.patterning.clear_patterns()  # clear any existing patterns
        self.connection.beams.ion_beam.horizontal_field_width.value = mill_settings.hfw

    def run_milling(self, milling_current: float, asynch: bool = False):
        """
        Run ion beam milling using the specified milling current.

        Args:
            milling_current (float): The current to use for milling in amps.
            asynch (bool, optional): If True, the milling will be run asynchronously. 
                                     Defaults to False, in which case it will run synchronously.

        Returns:
            None

        Raises:
            None
        """
        _check_beam(BeamType.ION, self.hardware_settings)
        # change to milling current
        self.connection.imaging.set_active_view(BeamType.ION.value)  # the ion beam view
        if self.connection.beams.ion_beam.beam_current.value != milling_current:
            logging.info(f"changing to milling current: {milling_current:.2e}")
            self.connection.beams.ion_beam.beam_current.value = milling_current

        # run milling (asynchronously)
        logging.info(f"running ion beam milling now... asynchronous={asynch}")
        if asynch:
            self.connection.patterning.start()
        else:
            self.connection.patterning.run()
            self.connection.patterning.clear_patterns()
        # NOTE: Make tescan logs the same??

    def run_milling_drift_corrected(self, milling_current: float,  
        image_settings: ImageSettings, 
        ref_image: FibsemImage, 
        reduced_area: FibsemRectangle = None,
        ):
        """
        Run ion beam milling using the specified milling current.

        Args:
            milling_current (float): The current to use for milling in amps.
            asynch (bool, optional): If True, the milling will be run asynchronously. 
                                     Defaults to False, in which case it will run synchronously.

        Returns:
            None

        Raises:
            None
        """
        _check_beam(BeamType.ION, self.hardware_settings)
        # change to milling current
        self.connection.imaging.set_active_view(BeamType.ION.value)  # the ion beam view
        if self.connection.beams.ion_beam.beam_current.value != milling_current:
            logging.info(f"changing to milling current: {milling_current:.2e}")
            self.connection.beams.ion_beam.beam_current.value = milling_current

        # run milling (asynchronously)
        logging.info(f"running ion beam milling now.")

        self.connection.patterning.start()
        # NOTE: Make tescan logs the same??
        from fibsem import alignment
        while self.connection.patterning.state == PatterningState.IDLE: # giving time to start 
            time.sleep(0.5)
        while self.connection.patterning.state == PatterningState.RUNNING:

            self.connection.patterning.pause()
            logging.info("Drift correction")
            if reduced_area is not None:
                reduced_area = reduced_area.__to_FEI__()
            image_settings.beam_type = BeamType.ION
            alignment.beam_shift_alignment(microscope = self, image_settings= image_settings, ref_image=ref_image, reduced_area=reduced_area)
            time.sleep(1) # need delay to switch back to patterning mode 
            self.connection.imaging.set_active_view(BeamType.ION.value)
            if self.connection.patterning.state == PatterningState.PAUSED: # check if finished 
                self.connection.patterning.resume()
                time.sleep(5)
            print(self.connection.patterning.state)


    def finish_milling(self, imaging_current: float):
        """
        Finalises the milling process by clearing the microscope of any patterns and returning the current to the imaging current.

        Args:
            imaging_current (float): The current to use for imaging in amps.
        """
        _check_beam(BeamType.ION, self.hardware_settings)
        self.connection.patterning.clear_patterns()
        self.connection.beams.ion_beam.beam_current.value = imaging_current
        self.connection.patterning.mode = "Serial"

    def draw_rectangle(
        self,
        pattern_settings: FibsemPatternSettings,
    ):
        """
        Draws a rectangle pattern using the current ion beam.

        Args:
            pattern_settings (FibsemPatternSettings): the settings for the pattern to draw.

        Returns:
            Pattern: the created pattern.

        Raises:
            AutoscriptError: if an error occurs while creating the pattern.

        Notes:
            The rectangle pattern will be centered at the specified coordinates (centre_x, centre_y) with the specified
            width, height and depth (in nm). If the cleaning_cross_section attribute of pattern_settings is True, a
            cleaning cross section pattern will be created instead of a rectangle pattern.

            The pattern will be rotated by the angle specified in the rotation attribute of pattern_settings (in degrees)
            and scanned in the direction specified in the scan_direction attribute of pattern_settings ('horizontal' or
            'vertical').

            The created pattern can be added to the patterning queue and executed using the methods in the PatterningQueue
            class of the autoscript_sdb_microscope_client package.
        """
        if pattern_settings.cleaning_cross_section:
            pattern = self.connection.patterning.create_cleaning_cross_section(
                center_x=pattern_settings.centre_x,
                center_y=pattern_settings.centre_y,
                width=pattern_settings.width,
                height=pattern_settings.height,
                depth=pattern_settings.depth,
            )
        else:
            pattern = self.connection.patterning.create_rectangle(
                center_x=pattern_settings.centre_x,
                center_y=pattern_settings.centre_y,
                width=pattern_settings.width,
                height=pattern_settings.height,
                depth=pattern_settings.depth,
            )

        pattern.rotation = pattern_settings.rotation
        paths = self.get_scan_directions()
        if pattern_settings.scan_direction in paths:
            pattern.scan_direction = pattern_settings.scan_direction
        else:
            pattern.scan_direction = "TopToBottom"
            logging.info(f"Scan direction {pattern_settings.scan_direction} not supported. Using TopToBottom instead.")
            logging.info(f"Supported scan directions are: BottomToTop, DynamicAllDirections, DynamicInnerToOuter, DynamicLeftToRight, DynamicTopToBottom, InnerToOuter, LeftToRight, OuterToInner, RightToLeft, TopToBottom")        

        return pattern

    def draw_line(self, pattern_settings: FibsemPatternSettings):
        """
        Draws a line pattern on the current imaging view of the microscope.

        Args:
            pattern_settings (FibsemPatternSettings): A data class object specifying the pattern parameters,
                including the start and end points, and the depth of the pattern.

        Returns:
            LinePattern: A line pattern object, which can be used to configure further properties or to add the
                pattern to the milling list.

        Raises:
            autoscript.exceptions.InvalidArgumentException: if any of the pattern parameters are invalid.
        """
        pattern = self.connection.patterning.create_line(
            start_x=pattern_settings.start_x,
            start_y=pattern_settings.start_y,
            end_x=pattern_settings.end_x,
            end_y=pattern_settings.end_y,
            depth=pattern_settings.depth,
        )

        return pattern
    
    def draw_circle(self, pattern_settings: FibsemPatternSettings):
        """
        Draws a circle pattern on the current imaging view of the microscope.

        Args:
            pattern_settings (FibsemPatternSettings): A data class object specifying the pattern parameters,
                including the centre point, radius and depth of the pattern.

        Returns:
            CirclePattern: A circle pattern object, which can be used to configure further properties or to add the
                pattern to the milling list.

        Raises:
            autoscript.exceptions.InvalidArgumentException: if any of the pattern parameters are invalid.
        """
        pattern = self.connection.patterning.create_circle(
            center_x=pattern_settings.centre_x,
            center_y=pattern_settings.centre_y,
            outer_diameter=2*pattern_settings.radius,
            inner_diameter = 0,
            depth=pattern_settings.depth,
        )

        return pattern

    
    def draw_bitmap_pattern(
        self,
        pattern_settings: FibsemPatternSettings,
        path: str,
    ):

        bitmap_pattern = BitmapPatternDefinition().load(path)
        pattern = self.connection.patterning.create_bitmap(
            center_x=pattern_settings.centre_x,
            center_y=pattern_settings.centre_y,
            width=pattern_settings.width,
            height=pattern_settings.height,
            depth=pattern_settings.depth,
            bitmap_pattern_definition=bitmap_pattern,
        )

        return pattern

    def get_scan_directions(self) -> list:
        """
        Returns the available scan directions of the microscope.

        Returns:
            list: The scan direction of the microscope.

        Raises:
            None
        """
        list = ["BottomToTop", 
                "DynamicAllDirections", 
                "DynamicInnerToOuter", 
                "DynamicLeftToRight", 
                "DynamicTopToBottom", 
                "InnerToOuter", 	
                "LeftToRight", 	
                "OuterToInner", 
                "RightToLeft", 	
                "TopToBottom"]
        return list 


    def setup_sputter(self, protocol: dict):
        """
        Set up the sputter coating process on the microscope.

        Args:
            protocol (dict): Dictionary containing the protocol details for sputter coating.

        Returns:
            None

        Raises:
            None

        Notes:
            This function sets up the sputter coating process on the microscope. 
            It sets the active view to the electron beam, clears any existing patterns, and sets the default beam type to the electron beam. 
            It then inserts the multichem and turns on the heater for the specified gas according to the given protocol. 
            This function also waits for 3 seconds to allow the heater to warm up.
        """
        _check_sputter(self.hardware_settings)
        self.original_active_view = self.connection.imaging.get_active_view()
        self.connection.imaging.set_active_view(BeamType.ELECTRON.value)
        self.connection.patterning.clear_patterns()
        self.connection.patterning.set_default_application_file(protocol["application_file"])
        self.connection.patterning.set_default_beam_type(BeamType.ELECTRON.value)
        self.multichem = self.connection.gas.get_multichem()
        self.multichem.insert(protocol["position"])
        self.multichem.turn_heater_on(protocol["gas"])  # "Pt cryo")
        time.sleep(3)

    def draw_sputter_pattern(self, hfw: float, line_pattern_length: float, sputter_time: float):
        """
        Draws a line pattern for sputtering with the given parameters.

        Args:
            hfw (float): The horizontal field width of the electron beam.
            line_pattern_length (float): The length of the line pattern to draw.
            sputter_time (float): The time to sputter the line pattern.

        Returns:
            None

        Notes:
            Sets the horizontal field width of the electron beam to the given value.
            Draws a line pattern for sputtering with the given length and milling depth.
            Sets the sputter time of the line pattern to the given value.

        """
        self.connection.beams.electron_beam.horizontal_field_width.value = hfw
        pattern = self.connection.patterning.create_line(
            -line_pattern_length / 2,  # x_start
            +line_pattern_length,  # y_start
            +line_pattern_length / 2,  # x_end
            +line_pattern_length,  # y_end
            2e-6,
        )  # milling depth
        pattern.time = sputter_time + 0.1

    def run_sputter(self, **kwargs):
        """
        Runs the GIS Platinum Sputter.

        Args:
            **kwargs: Optional keyword arguments for the sputter function. The required argument for
        the Thermo version is "sputter_time" (int), which specifies the time to sputter in seconds. 

        Returns:
            None

        Notes:
        - Blanks the electron beam.
        - Starts sputtering with platinum for the specified sputter time, and waits until the sputtering
        is complete before continuing.
        - If the patterning state is not ready, raises a RuntimeError.
        - If the patterning state is running, stops the patterning.
        - If the patterning state is idle, logs a warning message suggesting to adjust the patterning
        line depth.
        """
        _check_sputter(self.hardware_settings)
        sputter_time = kwargs["sputter_time"]

        self.connection.beams.electron_beam.blank()
        if self.connection.patterning.state == "Idle":
            logging.info("Sputtering with platinum for {} seconds...".format(sputter_time))
            self.connection.patterning.start()  # asynchronous patterning
            time.sleep(sputter_time + 5)
        else:
            raise RuntimeError("Can't sputter platinum, patterning state is not ready.")
        if self.connection.patterning.state == "Running":
            self.connection.patterning.stop()
        else:
            logging.warning("Patterning state is {}".format(self.connection.patterning.state))
            logging.warning("Consider adjusting the patterning line depth.")

    def finish_sputter(self, application_file: str) -> None:
        """
        Finish the sputter process by clearing patterns and resetting beam and imaging settings.

        Args:
            application_file (str): The path to the default application file to use.

        Returns:
            None

        Raises:
            None

        Notes:
            This function finishes the sputter process by clearing any remaining patterns and restoring the beam and imaging settings to their
            original state. It sets the beam current back to imaging current and sets the default beam type to ion beam.
            It also retracts the multichem and logs that the sputtering process has finished.
        """
        _check_sputter(self.hardware_settings)
        # Clear any remaining patterns
        self.connection.patterning.clear_patterns()

        # Restore beam and imaging settings to their original state
        self.connection.beams.electron_beam.unblank()
        self.connection.patterning.set_default_application_file(application_file)
        self.connection.imaging.set_active_view(self.original_active_view)
        self.connection.patterning.set_default_beam_type(BeamType.ION.value)  # set ion beam
        self.multichem.retract()

        # Log that the sputtering process has finished
        logging.info("Platinum sputtering process completed.")

    def set_microscope_state(self, microscope_state: MicroscopeState) -> None:
        """Reset the microscope state to the provided state.

        Args:
            microscope_state (MicroscopeState): A `MicroscopeState` object that contains the desired state of the microscope.

        Returns:
            None.

        Raises:
            None.

        Notes:
            This function restores the microscope state to the provided state. It moves the stage to the absolute position specified
            in the `MicroscopeState` object, and then restores the electron and ion beam settings to their values in the `MicroscopeState`
            object. It also logs messages indicating the progress of the operation.
        """

        # Restore electron beam settings
        if self.hardware_settings.electron_beam is False:
            logging.warning("Electron beam is not available.")
        else:
            logging.info(f"Restoring electron beam settings...")
            self.connection.beams.electron_beam.working_distance.value = (
                microscope_state.eb_settings.working_distance
            )
            self.connection.beams.electron_beam.beam_current.value = (
                microscope_state.eb_settings.beam_current
            )
            self.connection.beams.electron_beam.horizontal_field_width.value = (
                microscope_state.eb_settings.hfw
            )
            self.connection.beams.electron_beam.scanning.resolution.value = (
                microscope_state.eb_settings.resolution
            )
            self.connection.beams.electron_beam.scanning.dwell_time.value = (
                microscope_state.eb_settings.dwell_time
            )

        # Restore ion beam settings
        if self.hardware_settings.ion_beam is False:
            logging.warning("Ion beam is not available.")
        else:
            logging.info(f"Restoring ion beam settings...")
            self.connection.beams.ion_beam.working_distance.value = (
                microscope_state.ib_settings.working_distance
            )
            self.connection.beams.ion_beam.beam_current.value = (
                microscope_state.ib_settings.beam_current
            )
            self.connection.beams.ion_beam.horizontal_field_width.value = (
                microscope_state.ib_settings.hfw
            )
            self.connection.beams.ion_beam.scanning.resolution.value = (
                microscope_state.ib_settings.resolution
            )
            self.connection.beams.ion_beam.scanning.dwell_time.value = (
                microscope_state.ib_settings.dwell_time
            )

        # Link the specimen stage
        if self.hardware_settings.stage_enabled is False:
            logging.warning("Specimen stage is not available.")
        else:
            self.connection.specimen.stage.link()

        # Log the completion of the operation
        logging.info(f"Microscope state restored.")
    
    def get_available_values(self, key: str, beam_type: BeamType = None)-> list:
        """Get a list of available values for a given key.
        Keys: application_file, plasma_gas, current, detector_type, detector_mode
        """

        values = []
        if key == "application_file":
            values = self.connection.patterning.list_all_application_files()

        if beam_type is BeamType.ION and self.hardware_settings.ion_beam is True:
            if key == "plasma_gas":
                values = self.connection.beams.ion_beam.source.plasma_gas.available_values

        if key == "current":
            if beam_type is BeamType.ION and self.hardware_settings.ion_beam is True:
                values = self.connection.beams.ion_beam.beam_current.available_values
            elif beam_type is BeamType.ELECTRON and self.hardware_settings.electron_beam is True:
                values = self.connection.beams.electron_beam.beam_current.limits

        if key == "detector_type":
            values = self.connection.detector.type.available_values
        
        if key == "detector_mode":
            values = self.connection.detector.mode.available_values

        return values

    def get_beam_settings(self, beam_type: BeamType = BeamType.ELECTRON) -> BeamSettings:
        """Get the current beam settings for the specified beam type.

        Args:
            beam_type (BeamType, optional): The beam type to get the settings for. Defaults to BeamType.ELECTRON.

        Returns:
            BeamSettings: A `BeamSettings` object containing the current beam settings.

        Raises:
            None.
        """
        logging.info(f"Getting {beam_type.value} beam settings...")
        beam_settings = BeamSettings(
            beam_type=beam_type,
            working_distance=self.get("working_distance", beam_type),
            beam_current=self.get("current", beam_type),
            voltage=self.get("voltage", beam_type),
            hfw=self.get("hfw", beam_type),
            resolution=self.connection.beams.electron_beam.scanning.resolution.value if beam_type == BeamType.ELECTRON else self.connection.beams.ion_beam.scanning.resolution.value,
            dwell_time=self.connection.beams.electron_beam.scanning.dwell_time.value if beam_type == BeamType.ELECTRON else self.connection.beams.ion_beam.scanning.dwell_time.value,
            stigmation=self.get("stigmation", beam_type),
            beam_shift=self.get("shift", beam_type),
        )

        return beam_settings
    
    def get_detector_settings(self, beam_type: BeamType = BeamType.ELECTRON) -> FibsemDetectorSettings:
        """Get the current detector settings for the specified beam type.

        Args:
            beam_type (BeamType, optional): The beam type to get the settings for. Defaults to BeamType.ELECTRON.

        Returns:
            FibsemDetectorSettings: A `FibsemDetectorSettings` object containing the current detector settings.

        Raises:
            None.
        """
        logging.info(f"Getting {beam_type.value} detector settings...")
        detector_settings = FibsemDetectorSettings(
            type=self.get("detector_type", beam_type),
            mode=self.get("detector_mode", beam_type),
            brightness=self.get("detector_brightness", beam_type),
            contrast=self.get("detector_contrast", beam_type),
        )

        return detector_settings

    def get(self, key: str, beam_type: BeamType = BeamType.ELECTRON) -> Union[float, str, None]:
        
        # TODO: make the list of get and set keys available to the user

        beam = self.connection.beams.electron_beam if beam_type == BeamType.ELECTRON else self.connection.beams.ion_beam
       
        # beam properties
        if key == "on": 
            _check_beam(beam_type, self.hardware_settings)
            return beam.is_on
        if key == "blanked":
            _check_beam(beam_type, self.hardware_settings)
            return beam.is_blanked
        if key == "working_distance":
            _check_beam(beam_type, self.hardware_settings)
            return beam.working_distance.value
        if key == "current":
            _check_beam(beam_type, self.hardware_settings)
            return beam.beam_current.value
        if key == "voltage":
            _check_beam(beam_type, self.hardware_settings)
            return beam.high_voltage.value
        if key == "hfw":
            _check_beam(beam_type, self.hardware_settings)
            return beam.horizontal_field_width.value
        if key == "resolution":
            _check_beam(beam_type, self.hardware_settings)
            return beam.scanning.resolution.value
        if key == "dwell_time":
            _check_beam(beam_type, self.hardware_settings)
            return beam.scanning.dwell_time.value
        if key == "scan_rotation":
            _check_beam(beam_type, self.hardware_settings)
            return beam.scanning.rotation.value
        if key == "voltage_limits":
            _check_beam(beam_type, self.hardware_settings)
            return beam.high_voltage.limits
        if key == "voltage_controllable":
            _check_beam(beam_type, self.hardware_settings)
            return beam.high_voltage.is_controllable
        if key == "shift":
            _check_beam(beam_type, self.hardware_settings)
            return Point(beam.beam_shift.value.x, beam.beam_shift.value.y)
        if key == "stigmation": 
            _check_beam(beam_type, self.hardware_settings)
            return Point(beam.stigmator.value.x, beam.stigmator.value.y)


        # ion beam properties
        if beam_type is BeamType.ELECTRON:
            if key == "angular_correction_angle":
                _check_beam(beam_type, self.hardware_settings)
                return beam.angular_correction.angle.value

        if beam_type is BeamType.ION:
            if key == "plasma_gas":
                _check_beam(beam_type, self.hardware_settings)
                return beam.source.plasma_gas.value # might need to check if this is available?

        # stage properties
        if key == "stage_position":
            _check_stage(self.hardware_settings)
            return self.connection.specimen.stage.current_position
        if key == "stage_homed":
            _check_stage(self.hardware_settings)
            return self.connection.specimen.stage.is_homed
        if key == "stage_linked":
            _check_stage(self.hardware_settings)
            return self.connection.specimen.stage.is_linked

        # chamber properties
        if key == "chamber_state":
            return self.connection.vacuum.chamber_state
        
        if key == "chamber_pressure":
            return self.connection.vacuum.chamber_pressure.value

        # detector mode and type
        if key in ["detector_mode", "detector_type", "detector_brightness", "detector_contrast"]:
            
            # set beam active view and device
            self.connection.imaging.set_active_view(beam_type.value)
            self.connection.imaging.set_active_device(beam_type.value)

            if key == "detector_type":
                return self.connection.detector.type.value
            if key == "detector_mode":
                return self.connection.detector.mode.value
            if key == "detector_brightness":
                return self.connection.detector.brightness.value
            if key == "detector_contrast":
                return self.connection.detector.contrast.value

        # manipulator properties
        if key == "manipulator_position":
            _check_needle(self.hardware_settings)
            return self.connection.specimen.manipulator.current_position
        if key == "manipulator_state":
            _check_needle(self.hardware_settings)
            return self.connection.specimen.manipulator.state
        
        logging.warning(f"Unknown key: {key} ({beam_type})")
        return None    

    def set(self, key: str, value, beam_type: BeamType = BeamType.ELECTRON) -> None:

        # get beam
        beam = self.connection.beams.electron_beam if beam_type == BeamType.ELECTRON else self.connection.beams.ion_beam

        # beam properties
        if key == "working_distance":
            _check_beam(beam_type, self.hardware_settings)
            beam.working_distance.value = value
            self.connection.specimen.stage.link() # Link the specimen stage
            logging.info(f"{beam_type.name} working distance set to {value} m.")
            return 
        if key == "current":
            _check_beam(beam_type, self.hardware_settings)
            beam.beam_current.value = value
            logging.info(f"{beam_type.name} current set to {value} A.")
            return
        if key == "voltage":
            _check_beam(beam_type, self.hardware_settings)
            beam.high_voltage.value = value
            logging.info(f"{beam_type.name} voltage set to {value} V.")
            return
        if key == "hfw":
            _check_beam(beam_type, self.hardware_settings)
            beam.horizontal_field_width.value = value
            logging.info(f"{beam_type.name} HFW set to {value} m.")
            return
        if key == "resolution":
            _check_beam(beam_type, self.hardware_settings)
            beam.scanning.resolution.value = value
            logging.info(f"{beam_type.name} resolution set to {value} m.")
            return
        if key == "dwell_time":
            _check_beam(beam_type, self.hardware_settings)
            beam.scanning.dwell_time.value = value
            logging.info(f"{beam_type.name} dwell time set to {value} s.")
            return
        if key == "scan_rotation":
            _check_beam(beam_type, self.hardware_settings)
            beam.scanning.rotation.value = value
            logging.info(f"{beam_type.name} scan rotation set to {value} degrees.")
            return
        if key == "shift":
            _check_beam(beam_type, self.hardware_settings)
            beam.beam_shift.value.x = value.x
            beam.beam_shift.value.x = value.y
            logging.info(f"{beam_type.name} shift set to {value}.")
            return
        if key == "stigmation":
            _check_beam(beam_type, self.hardware_settings)
            beam.stigmator.value.x = value.x
            beam.stigmator.value.y = value.y
            logging.info(f"{beam_type.name} stigmation set to {value}.")
            return

        # beam control
        if key == "on":
            _check_beam(beam_type, self.hardware_settings)
            beam.turn_on() if value else beam.turn_off()
            logging.info(f"{beam_type.name} beam turned {'on' if value else 'off'}.")
            return
        if key == "blanked":
            _check_beam(beam_type, self.hardware_settings)
            beam.blank() if value else beam.unblank()
            logging.info(f"{beam_type.name} beam {'blanked' if value else 'unblanked'}.")
            return

        # detector properties
        if key in ["detector_mode", "detector_type", "detector_brightness", "detector_contrast"]:
            # set beam active view and device
            self.connection.imaging.set_active_view(beam_type.value)
            self.connection.imaging.set_active_device(beam_type.value)

            if key == "detector_mode":
                if value in self.connection.detector.mode.available_values:
                    self.connection.detector.mode.value = value
                    logging.info(f"Detector mode set to {value}.")
                else:
                    logging.warning(f"Detector mode {value} not available.")
                return
            if key == "detector_type":
                if value in self.connection.detector.type.available_values:
                    self.connection.detector.type.value = value
                    logging.info(f"Detector type set to {value}.")
                else:
                    logging.warning(f"Detector type {value} not available.")
                return
            if key == "detector_brightness":
                if 0 <= value <= 1 :
                    self.connection.detector.brightness.value = value
                    logging.info(f"Detector brightness set to {value}.")
                else:
                    logging.warning(f"Detector brightness {value} not available, must be between 0 and 1.")
                return
            if key == "detector_contrast":
                if 0 <= value <= 1 :
                    self.connection.detector.contrast.value = value
                    logging.info(f"Detector contrast set to {value}.")
                else:
                    logging.warning(f"Detector contrast {value} not available, mut be between 0 and 1.")
                return

        # only supported for Electron
        if beam_type is BeamType.ELECTRON:
            if key == "angular_correction_angle":
                _check_beam(beam_type, self.hardware_settings)
                beam.angular_correction.angle.value = value
                logging.info(f"Angular correction angle set to {value} radians.")
                return

            if key == "angular_correction_tilt_correction":
                _check_beam(beam_type, self.hardware_settings)
                beam.angular_correction.tilt_correction.turn_on() if value else beam.angular_correction.tilt_correction.turn_off()
                return
        if beam_type is BeamType.ION:
            if key == "plasma_gas":
                _check_beam(beam_type, self.hardware_settings)
                _check_sputter(self.hardware_settings)
                beam.source.plasma_gas.value = value
                logging.info(f"Plasma gas set to {value}.")
            return
        # chamber control (NOTE: dont implment until able to test on hardware)
        if key == "pump":
            logging.info(f"Not Implemented Yet")
            self.connection.vacuum.pump()
            # logging.info(f"Vacuum pump on.")
            return
        if key == "vent":
            logging.info(f"Not Implemented Yet")
            # self.connection.vacuum.vent()
            logging.info(f"Vacuum vent on.")
            return


        # stage properties
        if key == "stage_home":
            _check_stage(self.hardware_settings)
            self.connection.specimen.stage.home()
            logging.info(f"Stage homed.")
            return
        if key == "stage_link":
            _check_stage(self.hardware_settings)
            self.connection.specimen.stage.link() if value else self.connection.specimen.stage.unlink()
            logging.info(f"Stage {'linked' if value else 'unlinked'}.")    
            return

        
        logging.warning(f"Unknown key: {key} ({beam_type})")
        return
    
    def check_available_values(self, key:str, values: list, beam_type: BeamType = None) -> bool:

        available_values = self.get_available_values(key, beam_type)

        if available_values is None:
            return False
        
        for value in values:
            if value not in available_values:
                return False

            if isinstance(value, float):
                if value < min(available_values) or value > max(available_values):
                    return False
        return True
    
    def home(self) -> None:
        if self.hardware_settings.stage_enabled is False:
            raise NotImplementedError("Stage not enabled.")
        logging.info(f"Homing stage.")
        self.connection.specimen.stage.home()
        logging.info(f"Stage homed.")


class TescanMicroscope(FibsemMicroscope):
    """
    A class representing a TESCAN FIB-SEM microscope.

    This class inherits from the abstract base class `FibsemMicroscope`, which defines the core functionality of a
    microscope. In addition to the methods defined in the base class, this class provides additional methods specific
    to the TESCAN FIB-SEM microscope.

    Attributes:
        connection (Automation): The microscope client connection.
        ion_detector_active (Automation.FIB.Detector): The active ion beam detector.
        last_image_eb (FibsemImage): A saved copy of the most recent electron beam image.
        last_image_ib (FibsemImage): A saved copy of the most recent ion beam image.

    Inherited Methods:
        connect_to_microscope(self, ip_address: str, port: int = 7520) -> None: 
            Connect to a Thermo Fisher microscope at the specified IP address and port.

        disconnect(self) -> None: 
            Disconnects the microscope client connection.

        acquire_image(self, image_settings: ImageSettings) -> FibsemImage: 
            Acquire a new image with the specified settings.

        last_image(self, beam_type: BeamType = BeamType.ELECTRON) -> FibsemImage: 
            Get the last previously acquired image.

        autocontrast(self, beam_type=BeamType.ELECTRON) -> None: 
            Automatically adjust the microscope image contrast for the specified beam type.

        auto_focus(self, beam_type: BeamType) -> None:
            Automatically adjust the microscope focus for the specified beam type.

        reset_beam_shifts(self) -> None:
            Set the beam shift to zero for the electron and ion beams.
        
        beam_shift(self, dx: float, dy: float,  beam_type: BeamType) -> None:
            Adjusts the beam shift of given beam based on relative values that are provided.

        get_stage_position(self) -> FibsemStagePosition:
            Get the current stage position.

        get_current_microscope_state(self) -> MicroscopeState:
            Get the current microscope state

        move_stage_absolute(self, position: FibsemStagePosition):
            Move the stage to the specified coordinates.

        move_stage_relative(self, position: FibsemStagePosition):
            Move the stage by the specified relative move.

        stable_move(self, settings: MicroscopeSettings, dx: float, dy: float, beam_type: BeamType,) -> None:
            Calculate the corrected stage movements based on the beam_type, and then move the stage relatively.

        eucentric_move(self, settings: MicroscopeSettings, dy: float, static_wd: bool = True) -> None:
            Move the stage vertically to correct eucentric point
        
        move_flat_to_beam(self, settings: MicroscopeSettings, beam_type: BeamType = BeamType.ELECTRON):
            Make the sample surface flat to the electron or ion beam.
        get_manipulator_position(self) -> FibsemManipulatorPosition:
            Get the current manipulator position.
        
        insert_manipulator(self, name: str) -> None:
            Insert the manipulator into the sample.
        
        retract_manipulator(self) -> None:
            Retract the manipulator from the sample.

        move_manipulator_relative(self, position: FibsemManipulatorPosition) -> None:
            Move the manipulator by the specified relative move.
        
        move_manipulator_absolute(self, position: FibsemManipulatorPosition) -> None:
            Move the manipulator to the specified coordinates.

        move_manipulator_corrected(self, dx: float, dy: float, beam_type: BeamType) -> None:
            Move the manipulator by the specified relative move, correcting for the beam type.      

        move_manipulator_to_position_offset(self, offset: FibsemManipulatorPosition, name: str) -> None:
            Move the manipulator to the specified position offset.

        _get_saved_manipulator_position(self, name: str) -> FibsemManipulatorPosition:
            Get the saved manipulator position with the specified name.
        setup_milling(self, mill_settings: FibsemMillingSettings):
            Configure the microscope for milling using the ion beam.

        run_milling(self, milling_current: float, asynch: bool = False):
            Run ion beam milling using the specified milling current.

        def run_milling_drift_corrected(self, milling_current: float, image_settings: ImageSettings, ref_image: FibsemImage, reduced_area: FibsemRectangle = None, asynch: bool = False):
        Run ion beam milling using the specified milling current, and correct for drift using the provided reference image.

        finish_milling(self, imaging_current: float):
            Finalises the milling process by clearing the microscope of any patterns and returning the current to the imaging current.

        draw_rectangle(self, pattern_settings: FibsemPatternSettings):
            Draws a rectangle pattern using the current ion beam.

        draw_line(self, pattern_settings: FibsemPatternSettings):
            Draws a line pattern on the current imaging view of the microscope.
        
        draw_circle(self, pattern_settings: FibsemPatternSettings):
            Draws a circular pattern on the current imaging view of the microscope.

        get_scan_directions(self) -> list:
            Get the available scan directions for milling.    

        setup_sputter(self, protocol: dict):
            Set up the sputter coating process on the microscope.

        draw_sputter_pattern(self, hfw: float, line_pattern_length: float, sputter_time: float):
            Draws a line pattern for sputtering with the given parameters.

        run_sputter(self, **kwargs):
            Runs the GIS Platinum Sputter.

        finish_sputter(self, application_file: str) -> None:
            Finish the sputter process by clearing patterns and resetting beam and imaging settings.

        set_microscope_state(self, microscope_state: MicroscopeState) -> None:
            Reset the microscope state to the provided state.
        
        get(self, key:str, beam_type: BeamType = None):
            Returns the value of the specified key.

        set(self, key: str, value, beam_type: BeamType = None) -> None:
            Sets the value of the specified key.

    New methods:
        __init__(self): 
            Initializes a new instance of the class.

        _get_eb_image(self, image_settings=ImageSettings) -> FibsemImage:
            Acquires an electron beam (EB) image with the given settings and returns a FibsemImage object.

        _get_ib_image(self, image_settings=ImageSettings):
            Acquires an ion beam (IB) image with the given settings and returns a FibsemImage object.

        _y_corrected_stage_movement(self, settings: MicroscopeSettings, expected_y: float, beam_type: BeamType = BeamType.ELECTRON) -> FibsemStagePosition:
            Calculate the y corrected stage movement, corrected for the additional tilt of the sample holder (pre-tilt angle).
    """

    def __init__(self, ip_address: str = "localhost"):
        self.connection = Automation(ip_address)
        detectors = self.connection.FIB.Detector.Enum()
        self.ion_detector_active = detectors[0]
        self.connection.FIB.Detector.Set(Channel = 0, Detector= self.ion_detector_active)
        self.electron_detector_active = self.connection.SEM.Detector.SESuitable()
        self.connection.SEM.Detector.Set(Channel = 0, Detector = self.electron_detector_active)

        self.last_image_eb = None
        self.last_image_ib = None

        import fibsem
        from fibsem.utils import load_protocol
        base_path = os.path.dirname(fibsem.__path__[0])
        self.hardware_settings = FibsemHardware.__from_dict__(load_protocol(os.path.join(base_path, "fibsem", "config", "model.yaml")))

    def disconnect(self):
        self.connection.Disconnect()
        del self.connection
        self.connection = None

    # @classmethod
    def connect_to_microscope(self, ip_address: str, port: int = 8300) -> None:
        """
            Connects to a microscope with the specified IP address and port.

            Args:
                ip_address: A string that represents the IP address of the microscope.
                port: An integer that represents the port number to use (default 8300).

            Returns:
                None.
        """
        logging.info(f"Microscope client connecting to [{ip_address}:{port}]")
        self.connection = Automation(ip_address, port)
        logging.info(f"Microscope client connected to [{ip_address}:{port}]")

    def acquire_image(self, image_settings=ImageSettings) -> FibsemImage:
        """
            Acquires an image using the specified image settings.

            Args:
                image_settings: An instance of the `ImageSettings` class that represents the image settings to use (default `ImageSettings`).

            Returns:
                A `FibsemImage` object that represents the acquired image.
        """
        logging.info(f"acquiring new {image_settings.beam_type.name} image.")
        if image_settings.beam_type.name == "ELECTRON":
            _check_beam(BeamType.ELECTRON, self.hardware_settings)
            image = self._get_eb_image(image_settings)
            self.last_image_eb = image
        if image_settings.beam_type.name == "ION":
            _check_beam(BeamType.ION, self.hardware_settings)
            image = self._get_ib_image(image_settings)
            self.last_image_ib = image

        return image

    def _get_eb_image(self, image_settings: ImageSettings) -> FibsemImage:
        """
        Acquires an electron beam (EB) image with the given settings and returns a FibsemImage object.

        Args:
            image_settings (ImageSettings): An object containing the settings for the acquired image. 

        Returns:
            FibsemImage: The acquired image as a FibsemImage object.

        Notes:
            This function acquires an electron beam (EB) image with the given settings and returns it as a FibsemImage object. 
            The function sets up the microscope parameters, including the electron beam dwell time, image resolution, and 
            region of interest (ROI), if specified. It then acquires the image and creates a FibsemImage object from it, 
            including metadata on the microscope state and the beam and ion settings.

            Before acquiring the image, the function ensures that the electron beam is turned on and that the SEM scan is stopped. 
            It selects the most suitable detector for the image, assigns it to a channel, and enables the channel for acquisition. 
            The function then acquires the image from the channel using the specified dwell time and resolution.

            The function also records the microscope state at the time of image acquisition, including the stage position, beam 
            settings, and ion beam settings. The acquired image is returned as a FibsemImage object, which includes the image 
            data and metadata on the microscope state and the image settings.
        """
        # At first make sure the beam is ON
        status = self.connection.SEM.Beam.GetStatus()
        if status != Automation.SEM.Beam.Status.BeamOn:
            self.connection.SEM.Beam.On()
        # important: stop the scanning before we start scanning or before automatic procedures,
        # even before we configure the detectors
        self.connection.SEM.Scan.Stop()
        # Select the detector for image i.e.:
        # 1. assign the detector to a channel
        # 2. enable the channel for acquisition
        
        self.connection.SEM.Detector.Set(0, self.electron_detector_active, Bpp.Grayscale_8_bit)

        dwell_time = image_settings.dwell_time * constants.SI_TO_NANO
        # resolution
        imageWidth = image_settings.resolution[0]
        imageHeight = image_settings.resolution[1]

        self.connection.SEM.Optics.SetViewfield(
            image_settings.hfw * constants.METRE_TO_MILLIMETRE
        )
        if image_settings.reduced_area is not None:
            left =  int(image_settings.reduced_area.left * imageWidth)
            top = int(image_settings.reduced_area.top * imageHeight) 
            width = int(image_settings.reduced_area.width * imageWidth)
            height = int(image_settings.reduced_area.height * imageHeight)
            image = self.connection.SEM.Scan.AcquireROIFromChannel(
                Channel= 0,
                Width= imageWidth,
                Height= imageHeight,
                Left= left,
                Top= top,
                Right= left + width -1 ,
                Bottom= top + height - 1,
                DwellTime= dwell_time
            )
        else:
            image = self.connection.SEM.Scan.AcquireImageFromChannel(
                0, imageWidth, imageHeight, dwell_time
            )

        microscope_state = MicroscopeState(
            timestamp=datetime.datetime.timestamp(datetime.datetime.now()),
            absolute_position=FibsemStagePosition(
                x=float(image.Header["SEM"]["StageX"]),
                y=float(image.Header["SEM"]["StageY"]),
                z=float(image.Header["SEM"]["StageZ"]),
                r=float(image.Header["SEM"]["StageRotation"]),
                t=float(image.Header["SEM"]["StageTilt"]),
                coordinate_system="RAW",
            ),
            eb_settings=BeamSettings(
                beam_type=BeamType.ELECTRON,
                working_distance=float(image.Header["SEM"]["WD"]),
                beam_current=float(image.Header["SEM"]["PredictedBeamCurrent"]),
                resolution=[imageWidth, imageHeight], #"{}x{}".format(imageWidth, imageHeight),
                dwell_time=float(image.Header["SEM"]["DwellTime"]),
                stigmation=Point(
                    float(image.Header["SEM"]["StigmatorX"]),
                    float(image.Header["SEM"]["StigmatorY"]),
                ),
                shift=Point(
                    float(image.Header["SEM"]["ImageShiftX"]),
                    float(image.Header["SEM"]["ImageShiftY"]),
                ),
            ),
            ib_settings=BeamSettings(beam_type=BeamType.ION),
        )

        detector = FibsemDetectorSettings(
                type = self.get("detector_type", image_settings.beam_type),
                mode = "N/A",
                contrast = self.get("detector_contrast", image_settings.beam_type),
                brightness= self.get("detector_brightness", image_settings.beam_type),

            )

        image_settings.resolution = [imageWidth, imageHeight]
        fibsem_image = FibsemImage.fromTescanImage(
            image, deepcopy(image_settings), deepcopy(microscope_state), detector= detector
        )

        #fibsem_image.metadata.image_settings.resolution = [imageWidth, imageHeight]

        return fibsem_image

    def _get_ib_image(self, image_settings: ImageSettings):
        """
        Acquires an ion beam (IB) image with the given settings and returns a FibsemImage object.

        Args:
            image_settings (ImageSettings): The settings for the acquired image.

        Returns:
            FibsemImage: The acquired image as a FibsemImage object.

        Notes:
            - The function acquires an IB image with the given settings by configuring the detectors, scanning, and selecting the dwell time, resolution, and viewfield.
            - If the image settings include a reduced area, the function will acquire an image within the reduced area.
            - The function also captures the microscope state at the time of acquisition and includes this information in the metadata of the acquired image.
        """
        # At first make sure the beam is ON
        status = self.connection.FIB.Beam.GetStatus()
        if status != Automation.FIB.Beam.Status.BeamOn:
            self.connection.FIB.Beam.On()
        # important: stop the scanning before we start scanning or before automatic procedures,
        # even before we configure the detectors
        self.connection.FIB.Scan.Stop()
        # Select the detector for image i.e.:
        # 1. assign the detector to a channel
        # 2. enable the channel for acquisition
        self.connection.FIB.Detector.Set(
            0, self.ion_detector_active, Bpp.Grayscale_8_bit
        )

        dwell_time = image_settings.dwell_time * constants.SI_TO_NANO

        # resolution
        imageWidth = image_settings.resolution[0]
        imageHeight = image_settings.resolution[1]

        self.connection.FIB.Optics.SetViewfield(
            image_settings.hfw * constants.METRE_TO_MILLIMETRE
        )
        
        
        if image_settings.reduced_area is not None:
            left =  int(image_settings.reduced_area.left * imageWidth)
            top = int(image_settings.reduced_area.top * imageHeight) 
            width = int(image_settings.reduced_area.width * imageWidth)
            height = int(image_settings.reduced_area.height * imageHeight)
            image = self.connection.FIB.Scan.AcquireROIFromChannel(
                Channel= 0,
                Width= imageWidth,
                Height= imageHeight,
                Left= left,
                Top= top,
                Right= left + width -1 ,
                Bottom= top + height - 1,
                DwellTime= dwell_time
            )
        else:
            image = self.connection.FIB.Scan.AcquireImageFromChannel(
                0, imageWidth, imageHeight, dwell_time
            )

        microscope_state = MicroscopeState(
            timestamp=datetime.datetime.timestamp(datetime.datetime.now()),
            absolute_position=FibsemStagePosition(
                x=float(image.Header["FIB"]["StageX"]),
                y=float(image.Header["FIB"]["StageY"]),
                z=float(image.Header["FIB"]["StageZ"]),
                r=float(image.Header["FIB"]["StageRotation"]),
                t=float(image.Header["FIB"]["StageTilt"]),
                coordinate_system="RAW",
            ),
            eb_settings=BeamSettings(beam_type=BeamType.ELECTRON),
            ib_settings=BeamSettings(
                beam_type=BeamType.ION,
                working_distance=float(image.Header["FIB"]["WD"]),
                beam_current=float(self.connection.FIB.Beam.ReadProbeCurrent()),
                resolution=[imageWidth, imageHeight], #"{}x{}".format(imageWidth, imageHeight),
                dwell_time=float(image.Header["FIB"]["DwellTime"]),
                stigmation=Point(
                    float(image.Header["FIB"]["StigmatorX"]),
                    float(image.Header["FIB"]["StigmatorY"]),
                ),
                shift=Point(
                    float(image.Header["FIB"]["ImageShiftX"]),
                    float(image.Header["FIB"]["ImageShiftY"]),
                ),
            ),
        )

        detector = FibsemDetectorSettings(
                type = self.get("detector_type", image_settings.beam_type),
                mode = "N/A",
                contrast = self.get("detector_contrast", image_settings.beam_type),
                brightness= self.get("detector_brightness", image_settings.beam_type),

            )
        image_settings.resolution = [imageWidth, imageHeight]
        fibsem_image = FibsemImage.fromTescanImage(
            image, deepcopy(image_settings), deepcopy(microscope_state), detector= detector
        )

        # fibsem_image.metadata.image_settings.resolution = [imageWidth, imageHeight]

        return fibsem_image

    def last_image(self, beam_type: BeamType.ELECTRON) -> FibsemImage:
        """    
        Returns the last acquired image for the specified beam type.

        Args:
            beam_type (BeamType.ELECTRON or BeamType.ION): The type of beam used to acquire the image.

        Returns:
            FibsemImage: The last acquired image of the specified beam type.

        """
        if beam_type == BeamType.ELECTRON:
            _check_beam(BeamType.ELECTRON, self.hardware_settings)
            image = self.last_image_eb
        elif beam_type == BeamType.ION:
            _check_beam(BeamType.ION, self.hardware_settings)
            image = self.last_image_ib
        else:
            raise Exception("Beam type error")
        return image

    def _get_presets(self):
        presets = self.connection.FIB.Preset.Enum()	
        return presets

    def autocontrast(self, beam_type: BeamType) -> None:
        """Automatically adjust the microscope image contrast for the specified beam type.

        Args:
            beam_type (BeamType, optional): The imaging beam type for which to adjust the contrast.
                Defaults to BeamType.ELECTRON.

        Returns:
            None

        Example:
            To automatically adjust the image contrast for an ion beam type:

            >>> microscope = TescanMicroscope()
            >>> microscope.connect_to_microscope()
        #     >>> microscope.autocontrast(beam_type=BeamType.ION)


        # """
        _check_beam(beam_type, self.hardware_settings)
        logging.info(f"Running autocontrast on {beam_type.name}.")
        if beam_type == BeamType.ELECTRON:
            self.connection.SEM.Detector.AutoSignal(Detector=self.electron_detector_active)
        if beam_type == BeamType.ION:
            self.connection.FIB.Detector.AutoSignal(Detector=self.ion_detector_active)

    
    def auto_focus(self, beam_type: BeamType) -> None:
        _check_beam(beam_type, self.hardware_settings)
        if beam_type == BeamType.ELECTRON:
            logging.info("Running autofocus on electron beam.")
            self.connection.SEM.AutoWDFine(self.electron_detector_active)
        else:
            logging.info("Auto focus is not supported for ion beam type.")
        return 

    def reset_beam_shifts(self):
        """
        Set the beam shift to zero for the electron and ion beams.

        Resets the beam shift for both the electron and ion beams to (0,0), effectively centering the beams on the sample.

        Args:
            self (FibsemMicroscope): instance of the FibsemMicroscope object
        """
        _check_beam(BeamType.ELECTRON, self.hardware_settings)
        logging.debug(
            f"reseting ebeam shift to (0, 0) from: {self.connection.FIB.Optics.GetImageShift()} (mm)"
        )
        self.connection.FIB.Optics.SetImageShift(0, 0)
        _check_beam(BeamType.ION, self.hardware_settings)
        logging.debug(
            f"reseting ebeam shift to (0, 0) from: {self.connection.SEM.Optics.GetImageShift()} (mm)"
        )
        self.connection.SEM.Optics.SetImageShift(0, 0)


    def beam_shift(self, dx: float, dy: float, beam_type: BeamType = BeamType.ION):
        """Adjusts the beam shift based on relative values that are provided.
        
        Args:
            self (FibsemMicroscope): Fibsem microscope object
            dx (float): the relative x term
            dy (float): the relative y term
        """
        _check_beam(beam_type, self.hardware_settings)
        if beam_type == BeamType.ION:
            beam = self.connection.FIB.Optics
        elif beam_type == BeamType.ELECTRON:
            beam = self.connection.SEM.Optics
        logging.info(f"{beam_type.name} shifting by ({dx}, {dy})")
        x, y = beam.GetImageShift()
        dx *=  constants.METRE_TO_MILLIMETRE # Convert to mm from m.
        dy *=  constants.METRE_TO_MILLIMETRE
        x += dx 
        y += dy
        beam.SetImageShift(x,y) 
        
    def get_stage_position(self):
        """
        Get the current stage position.

        This method retrieves the current stage position from the microscope and returns it as
        a FibsemStagePosition object.

        Returns:
            FibsemStagePosition: The current stage position.
        """
        if self.hardware_settings.stage_enabled is False:
            raise NotImplementedError("Stage is not enabled.")
        x, y, z, r, t = self.connection.Stage.GetPosition()
        stage_position = FibsemStagePosition(
            x * constants.MILLIMETRE_TO_METRE,
            y * constants.MILLIMETRE_TO_METRE,
            z * constants.MILLIMETRE_TO_METRE,
            r * constants.DEGREES_TO_RADIANS,
            t * constants.DEGREES_TO_RADIANS,
            "RAW",
        )
        return stage_position

    def get_current_microscope_state(self) -> MicroscopeState:
        """
        Get the current microscope state

        This method retrieves the current microscope state from the microscope and returns it as
        a MicroscopeState object.

        Returns:
            MicroscopeState: current microscope state
        """

        if self.hardware_settings.electron_beam is True:
            image_eb = self.last_image(BeamType.ELECTRON)
            if image_eb is not None:
                eb_settings = BeamSettings(
                beam_type=BeamType.ELECTRON,
                working_distance=self.connection.SEM.Optics.GetWD() * constants.MILLIMETRE_TO_METRE,
                beam_current=self.connection.SEM.Beam.GetCurrent() * constants.PICO_TO_SI,
                hfw=self.connection.SEM.Optics.GetViewfield() * constants.MILLIMETRE_TO_METRE,
                resolution=image_eb.metadata.image_settings.resolution,  # TODO fix these empty parameters
                dwell_time=image_eb.metadata.image_settings.dwell_time,
                stigmation=image_eb.metadata.microscope_state.eb_settings.stigmation,
                shift=image_eb.metadata.microscope_state.eb_settings.shift,
            )
        else:
            eb_settings = BeamSettings(BeamType.ELECTRON)
        
        if self.hardware_settings.ion_beam is True:
            image_ib = self.last_image(BeamType.ION)
            if image_ib is not None:
                ib_settings = BeamSettings(
                        beam_type=BeamType.ION,
                        working_distance=image_ib.metadata.microscope_state.ib_settings.working_distance,
                        beam_current=self.connection.FIB.Beam.ReadProbeCurrent() * constants.PICO_TO_SI,
                        hfw=self.connection.FIB.Optics.GetViewfield() * constants.MILLIMETRE_TO_METRE,
                        resolution=image_ib.metadata.image_settings.resolution,
                        dwell_time=image_ib.metadata.image_settings.dwell_time,
                        stigmation=image_ib.metadata.microscope_state.ib_settings.stigmation,
                        shift=image_ib.metadata.microscope_state.ib_settings.shift,
                    )
            else:
                ib_settings = BeamSettings(BeamType.ION)

        current_microscope_state = MicroscopeState(
            timestamp=datetime.datetime.timestamp(datetime.datetime.now()),
            # get absolute stage coordinates (RAW)
            absolute_position=self.get_stage_position(),
            # electron beam settings
            eb_settings=eb_settings,
            # ion beam settings
            ib_settings=ib_settings,
        )

        return current_microscope_state

    def move_stage_absolute(self, position: FibsemStagePosition):
        """
        Move the stage to the specified coordinates.

        Args:
            x (float): The x-coordinate to move to (in meters).
            y (float): The y-coordinate to move to (in meters).
            z (float): The z-coordinate to move to (in meters).
            r (float): The rotation to apply (in radians).
            tx (float): The x-axis tilt to apply (in radians).

        Returns:
            None
        """
        _check_stage(self.hardware_settings)
        logging.info(f"Moving stage to {position}.")
        self.connection.Stage.MoveTo(
            position.x * constants.METRE_TO_MILLIMETRE,
            position.y * constants.METRE_TO_MILLIMETRE,
            position.z * constants.METRE_TO_MILLIMETRE,
            position.r * constants.RADIANS_TO_DEGREES,
            position.t * constants.RADIANS_TO_DEGREES,
        )

    def move_stage_relative(
        self,
        position: FibsemStagePosition,
    ):
        """
        Move the stage by the specified relative move.

        Args:
            x (float): The x-coordinate to move to (in meters).
            y (float): The y-coordinate to move to (in meters).
            z (float): The z-coordinate to move to (in meters).
            r (float): The rotation to apply (in degrees).
            tx (float): The x-axis tilt to apply (in degrees).

        Returns:
            None
        """
        _check_stage(self.hardware_settings)
        logging.info(f"Moving stage by {position}.")
        # current_position = self.get_stage_position()
        # x2,y2,z2 = self.connection.Stage.KVF.Compute(
        #     wd= self.get("working_distance", beam_type=BeamType.ELECTRON),
        #     x1= current_position.x * constants.METRE_TO_MILLIMETRE,
        #     y1= current_position.y * constants.METRE_TO_MILLIMETRE,
        #     z1= current_position.z * constants.METRE_TO_MILLIMETRE,
        #     r1= current_position.r * constants.RADIANS_TO_DEGREES,
        #     tx1= current_position.t * constants.RADIANS_TO_DEGREES,
        #     ty1 = 0,
        #     r2 = position.r * constants.RADIANS_TO_DEGREES + current_position.r * constants.RADIANS_TO_DEGREES,
        #     tx2 = position.t * constants.RADIANS_TO_DEGREES + current_position.t * constants.RADIANS_TO_DEGREES,
        #     ty2 = 0,
        # )
        # self.move_stage_absolute(FibsemStagePosition(x2,y2,z2))
        current_position = self.get_stage_position()
        x_m = current_position.x
        y_m = current_position.y
        z_m = current_position.z
        new_position = FibsemStagePosition(
            x_m + position.x,
            y_m + position.y,
            z_m + position.z,
            current_position.r + position.r,
            current_position.t + position.t,
            "RAW",
        )
        self.move_stage_absolute(new_position)

    def stable_move(
        self,
        settings: MicroscopeSettings,
        dx: float,
        dy: float,
        beam_type: BeamType,
    ) -> None:
        """
        Calculate the corrected stage movements based on the beam_type, and then move the stage relatively.

        Args:
            settings (MicroscopeSettings): microscope settings
            dx (float): distance along the x-axis (image coordinates)
            dy (float): distance along the y-axis (image coordinates)
        """
        _check_stage(self.hardware_settings)
        wd = self.connection.SEM.Optics.GetWD()

        # calculate stage movement
        x_move = FibsemStagePosition(x=dx, y=0, z=0) 
        yz_move = self._y_corrected_stage_movement(
            settings=settings,
            expected_y=-dy,
            beam_type=beam_type,
        )

        # move stage
        stage_position = FibsemStagePosition(
            x=x_move.x, y=yz_move.y, z=yz_move.z, r=0, t=0
        )
        logging.info(f"moving stage ({beam_type.name}): {stage_position}")
        self.move_stage_relative(stage_position)

        # adjust working distance to compensate for stage movement
        self.connection.SEM.Optics.SetWD(wd)
        # self.connection.specimen.stage.link() # TODO how to link for TESCAN?

        return

    def eucentric_move(
        self,
        settings: MicroscopeSettings,
        dy: float,
        static_wd: bool = True,
    ) -> None:
        """
        Move the stage vertically to correct eucentric point

        Args:
            settings (MicroscopeSettings): microscope settings
            dy (float): distance in y-axis (image coordinates)
        """
        _check_stage(self.hardware_settings)
        wd = self.connection.SEM.Optics.GetWD()

        PRETILT_SIGN = 1.0
        from fibsem import movement
        # current stage position
        current_stage_position = self.get_stage_position()
        stage_rotation = current_stage_position.r % (2 * np.pi)
        stage_tilt = current_stage_position.t
        stage_tilt_flat_to_electron = np.deg2rad(
            settings.system.stage.tilt_flat_to_electron
        )
        stage_tilt_flat_to_ion = np.deg2rad(settings.system.stage.tilt_flat_to_ion)

        stage_rotation_flat_to_ion = np.deg2rad(
            settings.system.stage.rotation_flat_to_ion
        ) % (2 * np.pi)

        if movement.rotation_angle_is_smaller(
            stage_rotation, stage_rotation_flat_to_ion, atol=5
        ):
            PRETILT_SIGN = -1.0

        corrected_pretilt_angle = PRETILT_SIGN * (stage_tilt_flat_to_electron - settings.system.stage.pre_tilt*constants.DEGREES_TO_RADIANS)
        perspective_tilt = (- corrected_pretilt_angle - stage_tilt_flat_to_ion)
        z_perspective = - dy/np.cos((stage_tilt + corrected_pretilt_angle + perspective_tilt))
        z_move = z_perspective*np.sin(90*constants.DEGREES_TO_RADIANS - stage_tilt_flat_to_ion) 
        # z_move = dy / np.cos(
        #     np.deg2rad(90 - settings.system.stage.tilt_flat_to_ion + settings.system.stage.pre_tilt)
        # )  # TODO: MAGIC NUMBER, 90 - fib tilt
        logging.info(f"eucentric movement: {z_move}")
        z_move = FibsemStagePosition(x=0, y=0, z=z_move, r=0, t=0)
        self.move_stage_relative(z_move)
        logging.info(f"eucentric movement: {z_move}")

        self.connection.SEM.Optics.SetWD(wd)

    def _y_corrected_stage_movement(
        self,
        settings: MicroscopeSettings,
        expected_y: float,
        beam_type: BeamType = BeamType.ELECTRON,
    ) -> FibsemStagePosition:
        """
        Calculate the y corrected stage movement, corrected for the additional tilt of the sample holder (pre-tilt angle).

        Args:
            settings (MicroscopeSettings): microscope settings
            expected_y (float, optional): distance along y-axis.
            beam_type (BeamType, optional): beam_type to move in. Defaults to BeamType.ELECTRON.

        Returns:
            StagePosition: y corrected stage movement (relative position)
        """

        # TODO: replace with camera matrix * inverse kinematics
        # TODO: replace stage_tilt_flat_to_electron with pre-tilt

        # all angles in radians
        stage_tilt_flat_to_electron = np.deg2rad(
            settings.system.stage.tilt_flat_to_electron
        )
        stage_tilt_flat_to_ion = np.deg2rad(settings.system.stage.tilt_flat_to_ion)

        # stage_rotation_flat_to_eb = np.deg2rad(
        #     settings.system.stage.rotation_flat_to_electron
        # ) % (2 * np.pi)
        stage_rotation_flat_to_ion = np.deg2rad(
            settings.system.stage.rotation_flat_to_ion
        ) % (2 * np.pi)

        # current stage position
        current_stage_position = self.get_stage_position()
        stage_rotation = current_stage_position.r % (2 * np.pi)
        stage_tilt = current_stage_position.t

        PRETILT_SIGN = 1.0
        from fibsem import movement
        # pretilt angle depends on rotation
        # if rotation_angle_is_smaller(stage_rotation, stage_rotation_flat_to_eb, atol=5):
        #     PRETILT_SIGN = 1.0
        if movement.rotation_angle_is_smaller(
            stage_rotation, stage_rotation_flat_to_ion, atol=5
        ):
            PRETILT_SIGN = -1.0

        corrected_pretilt_angle = PRETILT_SIGN * (stage_tilt_flat_to_electron - settings.system.stage.pre_tilt*constants.DEGREES_TO_RADIANS)
        
        perspective_tilt = - corrected_pretilt_angle if beam_type is BeamType.ELECTRON else (- corrected_pretilt_angle - stage_tilt_flat_to_ion)

        y_move = expected_y/np.cos((stage_tilt + corrected_pretilt_angle + perspective_tilt))
         
        z_move = y_move*np.sin((corrected_pretilt_angle)) 
        print(f'Stage tilt: {stage_tilt}, corrected pretilt: {corrected_pretilt_angle}, y_move: {y_move} z_move: {z_move}')

        return FibsemStagePosition(x=0, y=-y_move, z=z_move)

    def move_flat_to_beam(
        self, settings=MicroscopeSettings, beam_type: BeamType = BeamType.ELECTRON
    ):
        """
        Moves the microscope stage to the tilt angle corresponding to the given beam type,
        so that the stage is flat with respect to the beam.

        Args:
            settings (MicroscopeSettings): The current microscope settings.
            beam_type (BeamType): The type of beam to which the stage should be made flat.
                Must be one of BeamType.ELECTRON or BeamType.ION.

        Returns:
            None.
        """
        _check_beam(beam_type, self.hardware_settings)
        # BUG if I set or pass BeamType.ION it still sees beam_type as BeamType.ELECTRON
        stage_settings = settings.system.stage

        if beam_type is BeamType.ION:
            tilt = stage_settings.tilt_flat_to_ion
        elif beam_type is BeamType.ELECTRON:
            tilt = stage_settings.tilt_flat_to_electron

        logging.info(f"Moving Stage Flat to {beam_type.name} Beam")
        self.connection.Stage.MoveTo(tiltx=tilt)

    def get_manipulator_position(self) -> FibsemManipulatorPosition:
        # pass
        _check_needle(self.hardware_settings)
        index = 0
        output_position = self.connection.Nanomanipulator.GetPosition(Index=index)

        # GetPosition returns tuple in the form (x, y, z, r)
        # x,y,z in mm and r in degrees, no tilt information

        x = output_position[0]*constants.MILLIMETRE_TO_METRE
        y = output_position[1]*constants.MILLIMETRE_TO_METRE
        z = output_position[2]*constants.MILLIMETRE_TO_METRE
        r = output_position[3]*constants.DEGREES_TO_RADIANS

        return FibsemManipulatorPosition(x=x, y=y, z=z, r=r)




    def insert_manipulator(self, name: str = "PARK"):
        _check_needle(self.hardware_settings)
        pass

    
    def retract_manipulator(self):
        _check_needle(self.hardware_settings)
        pass

    
    def move_manipulator_relative(self,position: FibsemManipulatorPosition, name: str = None):
        _check_needle(self.hardware_settings)
        current_position = self.get_manipulator_position()
        
        x = (current_position.x + position.x)*constants.METRE_TO_MILLIMETRE
        y = (current_position.y + position.y)*constants.METRE_TO_MILLIMETRE
        z = (current_position.z + position.z)*constants.METRE_TO_MILLIMETRE
        r = (current_position.r + position.r)*constants.RADIANS_TO_DEGREES
        index = 0

        logging.info(f"moving manipulator by {position}")

        self.connection.Nanomanipulator.MoveTo(Index=index,X=x, Y=y, Z=z, Rot=r)


    
    def move_manipulator_absolute(self, position: FibsemManipulatorPosition, name: str = None):
        _check_needle(self.hardware_settings)
        
        x = position.x*constants.METRE_TO_MILLIMETRE
        y = position.y*constants.METRE_TO_MILLIMETRE
        z = position.z*constants.METRE_TO_MILLIMETRE
        r = position.r*constants.RADIANS_TO_DEGREES
        index = 0

        logging.info(f"moving manipulator to {position}")

        self.connection.Nanomanipulator.MoveTo(Index=index, X=x, Y=y, Z=z, Rot=r)

    def _x_corrected_needle_movement(self, expected_x: float) -> FibsemManipulatorPosition:
        """Calculate the corrected needle movement to move in the x-axis.

        Args:
            expected_x (float): distance along the x-axis (image coordinates)
        Returns:
            FibsemManipulatorPosition: x-corrected needle movement (relative position)
        """
        return FibsemManipulatorPosition(x=expected_x, y=0, z=0)  # no adjustment needed


    def _y_corrected_needle_movement(self, 
        expected_y: float, stage_tilt: float
    ) -> FibsemManipulatorPosition:
        """Calculate the corrected needle movement to move in the y-axis.

        Args:
            expected_y (float): distance along the y-axis (image coordinates)
            stage_tilt (float, optional): stage tilt.

        Returns:
            FibsemManipulatorPosition: y-corrected needle movement (relative position)
        """
        y_move = +np.cos(stage_tilt) * expected_y
        z_move = +np.sin(stage_tilt) * expected_y
        return FibsemManipulatorPosition(x=0, y=y_move, z=z_move)


    def _z_corrected_needle_movement(self, 
        expected_z: float, stage_tilt: float
    ) -> FibsemManipulatorPosition:
        """Calculate the corrected needle movement to move in the z-axis.

        Args:
            expected_z (float): distance along the z-axis (image coordinates)
            stage_tilt (float, optional): stage tilt.

        Returns:
            FibsemManipulatorPosition: z-corrected needle movement (relative position)
        """
        y_move = -np.sin(stage_tilt) * expected_z
        z_move = +np.cos(stage_tilt) * expected_z
        return FibsemManipulatorPosition(x=0, y=y_move, z=z_move)

    def move_manipulator_corrected(self, 
        dx: float,
        dy: float,
        beam_type: BeamType = BeamType.ELECTRON,
    ) -> None:
        """Calculate the required corrected needle movements based on the BeamType to move in the desired image coordinates.
        Then move the needle relatively.

        BeamType.ELECTRON:  move in x, y (raw coordinates)
        BeamType.ION:       move in x, z (raw coordinates)

        Args:
            microscope (SdbMicroscopeClient): autoScript microscope instance
            dx (float): distance along the x-axis (image coordinates)
            dy (float): distance along the y-axis (image corodinates)
            beam_type (BeamType, optional): the beam type to move in. Defaults to BeamType.ELECTRON.
        """
        _check_needle(self.hardware_settings)
        # stage_tilt = self.get_stage_position().t

        # # xy
        # if beam_type is BeamType.ELECTRON:
        #     x_move = self._x_corrected_needle_movement(expected_x=dx)
        #     yz_move = self._y_corrected_needle_movement(dy, stage_tilt=stage_tilt)

        # # xz,
        # if beam_type is BeamType.ION:

        #     x_move = self._x_corrected_needle_movement(expected_x=dx)
        #     yz_move = self._z_corrected_needle_movement(expected_z=dy, stage_tilt=stage_tilt)

        # move needle (relative)
<<<<<<< HEAD
        #self.connection.Nanomanipulator.MoveTo(Index=0, X=x_move.x, Y=yz_move.y, Z=yz_move.z)
        self.move_manipulator_relative(FibsemManipulatorPosition(x=dx, y=dy, z=0))
=======
        self.connection.Nanomanipulator.MoveTo(Index=0, X=x_move.x, Y=yz_move.y, Z=yz_move.z)

>>>>>>> 45fa5c58

        return

    def move_manipulator_to_position_offset(self, offset: FibsemManipulatorPosition, name: str = None) -> None:
        _check_needle(self.hardware_settings)
        pass

    def _get_saved_manipulator_position(self):
        _check_needle(self.hardware_settings)
        pass

    def setup_milling(
        self,
        mill_settings: FibsemMillingSettings,
    ):
        """
        Configure the microscope for milling using the ion beam.

        Args:
            application_file (str): Path to the milling application file.
            patterning_mode (str): Patterning mode to use.
            hfw (float): Desired horizontal field width in meters.
            mill_settings (FibsemMillingSettings): Milling settings.

        Returns:
            None.

        Raises:
            NotImplementedError: If the specified patterning mode is not supported.

        Note:
            This method sets up the microscope imaging and patterning for milling using the ion beam.
            It sets the active view and device to the ion beam, the default beam type to the ion beam,
            the specified application file, and the specified patterning mode.
            It also clears any existing patterns and sets the horizontal field width to the desired value.
            The method does not start the milling process.
        """
        _check_beam(BeamType.ION, self.hardware_settings)
        fieldsize = (
            self.connection.SEM.Optics.GetViewfield()
        )  # application_file.ajhsd or mill settings
        beam_current = mill_settings.milling_current
        spot_size = mill_settings.spot_size  # application_file
        rate = mill_settings.rate  ## in application file called Volume per Dose (m3/C)
        dwell_time = mill_settings.dwell_time  # in seconds ## in application file

        if mill_settings.patterning_mode == "Serial":
            parallel_mode = False
        else:
            parallel_mode = True

        layer_settings = IEtching(
            syncWriteField=False,
            writeFieldSize=mill_settings.hfw,
            beamCurrent=beam_current,
            spotSize=spot_size,
            rate=rate,
            dwellTime=dwell_time,
            parallel=parallel_mode,
            preset = mill_settings.preset,
        )
        self.layer = self.connection.DrawBeam.Layer("Layer1", layer_settings)
        

    def run_milling(self, milling_current: float, asynch: bool = False):
        """
        Runs the ion beam milling process using the specified milling current.

        Args:
            milling_current (float): The milling current to use, in amps.
            asynch (bool, optional): Whether to run the milling asynchronously. Defaults to False.

        Returns:
            None
        """
        _check_beam(BeamType.ION, self.hardware_settings)
        status = self.connection.FIB.Beam.GetStatus()
        if status != Automation.FIB.Beam.Status.BeamOn:
            self.connection.FIB.Beam.On()
        self.connection.DrawBeam.LoadLayer(self.layer)
        logging.info(f"running ion beam milling now...")
        self.connection.DrawBeam.Start()
        self.connection.Progress.Show(
            "DrawBeam", "Layer 1 in progress", False, False, 0, 100
        )
        while True:
            status = self.connection.DrawBeam.GetStatus()
            running = status[0] == DBStatus.ProjectLoadedExpositionInProgress
            if running:
                progress = 0
                if status[1] > 0:
                    progress = min(100, status[2] / status[1] * 100)
                printProgressBar(progress, 100)
                self.connection.Progress.SetPercents(progress)
                time.sleep(1)
            else:
                if status[0] == DBStatus.ProjectLoadedExpositionIdle:
                    printProgressBar(100, 100, suffix="Finished")
                break

        print()  # new line on complete
        self.connection.Progress.Hide()

    def run_milling_drift_corrected(self, milling_current: float,  
        image_settings: ImageSettings, 
        ref_image: FibsemImage, 
        reduced_area: FibsemRectangle = None,
        asynch: bool = False
        ):
        """
        Run ion beam milling using the specified milling current.

        Args:
            milling_current (float): The current to use for milling in amps.
            asynch (bool, optional): If True, the milling will be run asynchronously. 
                                     Defaults to False, in which case it will run synchronously.

        Returns:
            None

        Raises:
            None
        """
        _check_beam(BeamType.ION, self.hardware_settings)
        status = self.connection.FIB.Beam.GetStatus()
        if status != Automation.FIB.Beam.Status.BeamOn:
            self.connection.FIB.Beam.On()
        self.connection.DrawBeam.LoadLayer(self.layer)
        logging.info(f"running ion beam milling now...")
        self.connection.DrawBeam.Start()
        self.connection.Progress.Show(
            "DrawBeam", "Layer 1 in progress", False, False, 0, 100
        )
        from fibsem import alignment
        while True:
            status = self.connection.DrawBeam.GetStatus()
            running = status[0] == DBStatus.ProjectLoadedExpositionInProgress
            if running:
                progress = 0
                if status[1] > 0:
                    progress = min(100, status[2] / status[1] * 100)
                printProgressBar(progress, 100)
                self.connection.Progress.SetPercents(progress)
                status = self.connection.DrawBeam.GetStatus()
                if status[0] == DBStatus.ProjectLoadedExpositionInProgress:
                    self.connection.DrawBeam.Pause()
                elif status[0] == DBStatus.ProjectLoadedExpositionIdle:
                    printProgressBar(100, 100, suffix="Finished")
                    self.connection.DrawBeam.Stop()
                    self.connection.DrawBeam.UnloadLayer()
                    break
                logging.info("Drift correction in progress...")
                image_settings.beam_type = BeamType.ION
                alignment.beam_shift_alignment(
                    self,
                    image_settings,
                    ref_image,
                    reduced_area,
                )
                time.sleep(1)
                status = self.connection.DrawBeam.GetStatus()
                if status[0] == DBStatus.ProjectLoadedExpositionPaused :
                    self.connection.DrawBeam.Resume()
                logging.info("Drift correction complete.")
                time.sleep(5)
            else:
                if status[0] == DBStatus.ProjectLoadedExpositionIdle:
                    printProgressBar(100, 100, suffix="Finished")
                    self.connection.DrawBeam.Stop()
                    self.connection.DrawBeam.UnloadLayer()
                break

        print()  # new line on complete
        self.connection.Progress.Hide()

    def finish_milling(self, imaging_current: float):
        """
        Finalises the milling process by clearing the microscope of any patterns and returning the current to the imaging current.

        Args:
            imaging_current (float): The current to use for imaging in amps.
        # """
        try:
            self.connection.FIB.Preset.Activate("30 keV; UHR imaging")
            self.connection.DrawBeam.UnloadLayer()
            print("hello")
        except:
            pass

    def draw_rectangle(
        self,
        pattern_settings: FibsemPatternSettings,
    ):
        """
        Draws a rectangle pattern using the current ion beam.

        Args:
            pattern_settings (FibsemPatternSettings): the settings for the pattern to draw.

        Returns:
            Pattern: the created pattern.

        Raises:
            AutomationError: if an error occurs while creating the pattern.

        Notes:
            The rectangle pattern will be centered at the specified coordinates (centre_x, centre_y) with the specified
            width, height and depth (in nm). If the cleaning_cross_section attribute of pattern_settings is True, a
            cleaning cross section pattern will be created instead of a rectangle pattern.

            The pattern will be rotated by the angle specified in the rotation attribute of pattern_settings (in degrees)
            and scanned in the direction specified in the scan_direction attribute of pattern_settings ('horizontal' or
            'vertical').

            The created pattern can be added to the patterning queue and executed using the layer methods in Automation.
        """
        centre_x = pattern_settings.centre_x
        centre_y = pattern_settings.centre_y
        depth = pattern_settings.depth
        width = pattern_settings.width
        height = pattern_settings.height
        rotation = pattern_settings.rotation * constants.RADIANS_TO_DEGREES # CHECK UNITS (TESCAN Takes Degrees)
        paths = self.get_scan_directions()
        if pattern_settings.scan_direction in paths:
            path = pattern_settings.scan_direction
        else:
            path = "Flyback"
            logging.info(f"Scan direction {pattern_settings.scan_direction} not supported. Using Flyback instead.")
            logging.info(f"Supported scan directions are: Flyback, RLE, SpiralInsideOut, SpiralOutsideIn, ZigZag")
        self.connection.DrawBeam.ScanningPath = pattern_settings.scan_direction

        if pattern_settings.cleaning_cross_section:
            self.layer.addRectanglePolish(
                CenterX=centre_x,
                CenterY=centre_y,
                Depth=depth,
                Width=width,
                Height=height,
                Angle=rotation,
                ScanningPath=path
            )
        else:
            self.layer.addRectangleFilled(
                CenterX=centre_x,
                CenterY=centre_y,
                Depth=depth,
                Width=width,
                Height=height,
                Angle=rotation,
                ScanningPath=path
            )

        pattern = self.layer
        
        return pattern

    def draw_line(self, pattern_settings: FibsemPatternSettings):
        """
        Draws a line pattern on the current imaging view of the microscope.

        Args:
            pattern_settings (FibsemPatternSettings): A data class object specifying the pattern parameters,
                including the start and end points, and the depth of the pattern.

        Returns:
            LinePattern: A line pattern object, which can be used to configure further properties or to add the
                pattern to the milling list.
        """
        start_x = pattern_settings.start_x
        start_y = pattern_settings.start_y
        end_x = pattern_settings.end_x
        end_y = pattern_settings.end_y
        depth = pattern_settings.depth

        self.layer.addLine(
            BeginX=start_x, BeginY=start_y, EndX=end_x, EndY=end_y, Depth=depth
        )

        pattern = self.layer
        return pattern

    def draw_circle(self, pattern_settings: FibsemPatternSettings):
        """
        Draws a circle pattern on the current imaging view of the microscope.

        Args:
            pattern_settings (FibsemPatternSettings): A data class object specifying the pattern parameters,
                including the centre point, radius and depth of the pattern.

        Returns:
            CirclePattern: A circle pattern object, which can be used to configure further properties or to add the
                pattern to the milling list.

        Raises:
            autoscript.exceptions.InvalidArgumentException: if any of the pattern parameters are invalid.
        """
        pattern = self.layer.addAnnulusFilled(
            CenterX=pattern_settings.centre_x,
            CenterY=pattern_settings.centre_y,
            RadiusA=pattern_settings.radius,
            RadiusB=0,
            Depth=pattern_settings.depth,
        )

        return pattern
    
    def draw_bitmap_pattern(
        self,
        pattern_settings: FibsemPatternSettings,
        path: str,
    ):
        return NotImplemented
    
    def get_scan_directions(self):
        
        list = ["Flyback", "RLE", "SpiralInsideOut", "SpiralOutsideIn", "ZigZag"]
        return list

    def setup_sputter(self, protocol: dict):
        """
        Set up the sputter coating process on the microscope.

        Args:
            protocol (dict): Contains all of the necessary values to setup up platinum sputtering.
                For TESCAN:
                    - hfw: Horizontal field width (m).
                    - beam_current: Ion beam current in [A].
                    - spot_size: Ion beam spot size in [m].
                    - rate: Ion/electron etching rate (deposition rate) in [m3/A/s]. E.g. for silicone 4.7e-10 m3/A/s.
                    - dwell time: Pixel dwell time in [s].

        Returns:
            None

        Raises:
            None

        Notes:
            This function sets up the sputter coating process on the microscope. 
            It sets the active view to the electron beam, clears any existing patterns, and sets the default beam type to the electron beam. 
            It then inserts the multichem and turns on the heater for the specified gas according to the given protocol. 
            This function also waits for 3 seconds to allow the heater to warm up.
        """
        _check_sputter(self.hardware_settings)
        self.connection.FIB.Beam.On()
        lines = self.connection.GIS.Enum()
        for line in lines:
            if line.name == "Platinum":
                self.line = line

                # Start GIS heating
                self.connection.GIS.PrepareTemperature(line, True)

                # Insert GIS into working position
                self.connection.GIS.MoveTo(line, Automation.GIS.Position.Working)

                # Wait for GIS heated
                self.connection.GIS.WaitForTemperatureReady(line)

        try:
            layerSettings = self.connection.DrawBeam.LayerSettings.IDeposition(
                syncWriteField=True,
                writeFieldSize=protocol["hfw"],
                beamCurrent=protocol["beam_current"],
                spotSize=protocol["spot_size"],
                rate=3e-10, # Value for platinum
                dwellTime=protocol["dwell_time"],
            )
            self.layer = self.connection.DrawBeam.Layer("Layer1", layerSettings)
            self.connection.DrawBeam.LoadLayer(self.layer)

        except:
            defaultLayerSettings = self.connection.DrawBeam.Layer.fromDbp('.\\fibsem\\config\\deposition.dbp')
            self.layer = self.connection.DrawBeam.LoadLayer(defaultLayerSettings[0])

    def draw_sputter_pattern(self, hfw, line_pattern_length, *args, **kwargs):
        """
        Draws a line pattern for sputtering with the given parameters.

        Args:
            hfw (float): The horizontal field width of the electron beam.
            line_pattern_length (float): The length of the line pattern to draw.
            *args, **kwargs: This represents the arguments used by ThermoMicroscope that are not required for the TescanMicroscope.

        Returns:
            None

        Notes:
            Sets the horizontal field width of the electron beam to the given value.
            Draws a line pattern for sputtering with the given length and milling depth.
            Sets the sputter time of the line pattern to the given value.

        """
        self.connection.FIB.Optics.SetViewfield(
            hfw * constants.METRE_TO_MILLIMETRE
        )

        start_x=-line_pattern_length/2, 
        start_y=+line_pattern_length,
        end_x=+line_pattern_length/2,
        end_y=+line_pattern_length,
        depth=2e-6
        
        pattern = self.layer.addLine(
            BeginX=start_x, BeginY=start_y, EndX=end_x, EndY=end_y, Depth=depth
        )
        
        return pattern

    def run_sputter(self, *args, **kwargs):
        """
        Runs the GIS Platinum Sputter.

        Args:
            *args, **kwargs: Used to maintain functionality and compatability between microscopes. No arguments required.
            
        Runs the GIS Platinum Sputter.

        Returns:
            None
        """
        _check_sputter(self.hardware_settings)
        # Open GIS valve to let the gas flow onto the sample
        self.connection.GIS.OpenValve(self.line)

        try:
            # Run predefined deposition process
            self.connection.DrawBeam.Start()
            self.connection.Progress.Show("DrawBeam", "Layer 1 in progress", False, False, 0, 100)
            logging.info("Sputtering with platinum started.")
            while True:
                status = self.connection.DrawBeam.GetStatus()
                running = status[0] == self.connection.DrawBeam.Status.ProjectLoadedExpositionInProgress
                if running:
                    progress = 0
                    if status[1] > 0:
                        progress = min(100, status[2] / status[1] * 100)
                    printProgressBar(progress, 100)
                    self.connection.Progress.SetPercents(progress)
                    time.sleep(1)
                else:
                    if status[0] == self.connection.DrawBeam.Status.ProjectLoadedExpositionIdle:
                        printProgressBar(100, 100, suffix='Finished')
                        print('')
                    break
        finally:
            # Close GIS Valve in both - success and failure
            self.connection.GIS.CloseValve(self.line)
        
    def finish_sputter(self, *args, **kwargs):
        """
        Finish the sputter process by retracting the GIS chamber and turning off the heating.

        Args:
            *args, **kwargs: This represents the arguments used by ThermoMicroscope that are not required for the TescanMicroscope.

        Returns:
            None

        Raises:
            None
        """
        _check_sputter(self.hardware_settings)
        # Move GIS out from chamber and turn off heating
        self.connection.GIS.MoveTo(self.line, Automation.GIS.Position.Home)
        self.connection.GIS.PrepareTemperature(self.line, False)
        self.connection.DrawBeam.UnloadLayer()
        logging.info("Platinum sputtering process completed.")

    def set_microscope_state(self, microscope_state: MicroscopeState):
        """Reset the microscope state to the provided state.

        Args:
            microscope_state (MicroscopeState): A `MicroscopeState` object that contains the desired state of the microscope.

        Returns:
            None.

        Raises:
            None.

        Notes:
            This function restores the microscope state to the provided state. This function cannot be fully implemented as their are certain aspects of
            the state that cannot be set for the TESCAN microscope by the TESCAN Automation API.
        """

        logging.info(f"restoring microscope state...")

        # move to position
        _check_stage(self.hardware_settings)
        self.move_stage_absolute(position=microscope_state.absolute_position)

        # restore electron beam
        _check_beam(BeamType.ELECTRON, self.hardware_settings)
        logging.info(f"restoring electron beam settings...")
        self.connection.SEM.Optics.SetWD(
            microscope_state.eb_settings.working_distance
            * constants.METRE_TO_MILLIMETRE
        )

        self.connection.SEM.Beam.SetCurrent(
            microscope_state.eb_settings.beam_current * constants.SI_TO_PICO
        )

        self.connection.SEM.Optics.SetViewfield(
            microscope_state.eb_settings.hfw * constants.METRE_TO_MILLIMETRE
        )

        # microscope.beams.electron_beam.stigmator.value = (
        #     microscope_state.eb_settings.stigmation
        # )

        # restore ion beam
        _check_beam(BeamType.ION, self.hardware_settings)
        logging.info(f"restoring ion beam settings...")

        self.connection.FIB.Optics.SetViewfield(
            microscope_state.ib_settings.hfw * constants.METRE_TO_MILLIMETRE
        )

        # microscope.beams.ion_beam.stigmator.value = microscope_state.ib_settings.stigmation

        logging.info(f"microscope state restored")
        return

    def get_available_values(self, key: str, beam_type: BeamType = None)-> list:
        """Get a list of available values for a given key.
        Keys: plasma_gas, current, detector_type
        """
        values = []
        if beam_type is BeamType.ION:
            if key == "plasma_gas":
                values = self.connection.GIS.Enum()

        if key == "current":
            if beam_type == BeamType.ELECTRON:
                values = [1.0e-12]
            if beam_type == BeamType.ION:
                values = [20e-12, 60e-12, 0.2e-9, 0.74e-9, 2.0e-9, 7.6e-9, 28.0e-9, 120e-9]

        if key == "detector_type" and beam_type == BeamType.ELECTRON:
            values = self.connection.SEM.Detector.Enum()
            for i in range(len(values)):
                values[i-1] = values[i-1].name 
        if key == "detector_type" and beam_type == BeamType.ION:
            values = self.connection.FIB.Detector.Enum()
            for i in range(len(values)):
                values[i-1] = values[i-1].name
        
        if key == "detector_mode": 
            values = None 

        if key == "presets":
            return self._get_presets()

        return values

    def get_beam_settings(self, beam_type: BeamType = BeamType.ELECTRON) -> BeamSettings:
        """Get the current beam settings for the microscope.

        """
        beam_settings = BeamSettings(
            beam_type=beam_type,
            beam_current=self.get("current", beam_type),
            working_distance=self.get("working_distance", beam_type),
            hfw=self.get("hfw", beam_type),
            stigmation=self.get("stigmation", beam_type),
            shift=self.get("shift", beam_type),
            resolution=self.last_image(beam_type).metadata.image_settings.resolution,
            voltage=self.get("voltage", beam_type),
            dwell_time=self.last_image(beam_type).metadata.image_settings.dwell_time
        )

        return beam_settings
    
    def get_detector_settings(self, beam_type: BeamType = BeamType.ELECTRON) -> FibsemDetectorSettings:
        """Get the current detector settings for the microscope.

        """
        detector_settings = FibsemDetectorSettings(
            type = self.get("detector_type", beam_type),
            mode = self.get("detector_mode", beam_type),
            brightness= self.get("detector_brightness", beam_type),
            contrast= self.get("detector_contrast", beam_type),
        )

        return detector_settings
    
    def get(self, key: str, beam_type: BeamType = BeamType.ELECTRON) -> Union[float, str, None]:

        beam = self.connection.SEM if beam_type == BeamType.ELECTRON else self.connection.FIB

        # beam properties 
        if key == "on": 
            _check_beam(beam_type, self.hardware_settings)
            return beam.Beam.GetStatus()
        if key == "working_distance" and beam_type == BeamType.ELECTRON:
            _check_beam(beam_type, self.hardware_settings)
            return beam.Optics.GetWD() * constants.MILLIMETRE_TO_METRE
        if key == "current":
            _check_beam(beam_type, self.hardware_settings)
            if beam_type == BeamType.ELECTRON:
                return beam.Beam.GetCurrent() * constants.PICO_TO_SI
            else:
                return beam.Beam.ReadProbeCurrent() * constants.PICO_TO_SI
        if key == "voltage":
            _check_beam(beam_type, self.hardware_settings)
            return beam.Beam.GetVoltage() 
        if key == "hfw":
            _check_beam(beam_type, self.hardware_settings)
            return beam.Optics.GetViewfield() * constants.MILLIMETRE_TO_METRE
        if key == "resolution":
            _check_beam(beam_type, self.hardware_settings)
            if beam_type == BeamType.ELECTRON and self.last_image_eb is not None:
                return self.last_image_eb.metadata.image_settings.resolution
            elif beam_type == BeamType.ION and self.last_image_ib is not None:
                return self.last_image_ib.metadata.image_settings.resolution
        if key == "dwell_time":
            _check_beam(beam_type, self.hardware_settings)
            if beam_type == BeamType.ELECTRON and self.last_image_eb is not None:
                return self.last_image_eb.metadata.image_settings.dwell_time
            elif beam_type == BeamType.ION and self.last_image_ib is not None:
                return self.last_image_ib.metadata.image_settings.dwell_time   
        if key =="scan_rotation":
            _check_beam(beam_type, self.hardware_settings)
            return beam.Optics.GetImageRotation()   
        if key == "shift":
            _check_beam(beam_type, self.hardware_settings)
            values = beam.Optics.GetImageShift()
            shift = Point(values[0]*constants.MILLIMETRE_TO_METRE, values[1]*constants.MILLIMETRE_TO_METRE)
            return shift
        
        # stage properties
        if key == "stage_position":
            _check_stage(self.hardware_settings)
            return self.get_stage_position()
        if key == "stage_calibrated":
            _check_stage(self.hardware_settings)
            return self.connection.Stage.IsCalibrated()
        
        # chamber properties
        if key == "chamber_state":
            return self.connection.Chamber.GetStatus()
        if key == "chamber_pressure":
            return self.connection.Chamber.GetPressure(0)
        
        #detector properties
        if key == "detector_type":
            detector = beam.Detector.Get(Channel = 0) 
            if detector is not None:
                return detector.name
            else: 
                return None
        if key == "detector_contrast":
            if beam_type == BeamType.ELECTRON:
                contrast, brightness = beam.Detector.GetGainBlack(Detector= self.electron_detector_active)
            elif beam_type == BeamType.ION:
                contrast, brightness = beam.Detector.GetGainBlack(Detector= self.ion_detector_active)
            return contrast/100
        if key == "detector_brightness":
            if beam_type == BeamType.ELECTRON:
                contrast, brightness = beam.Detector.GetGainBlack(Detector= self.electron_detector_active)
            elif beam_type == BeamType.ION:
                contrast, brightness = beam.Detector.GetGainBlack(Detector= self.ion_detector_active)
            return brightness/100
        
        # manipulator properties
        if key == "manipulator_position":
            _check_needle(self.hardware_settings)
            return self.connection.Nanomanipulator.GetPosition(0)
        if key == "manipulator_calibrated":
            _check_needle(self.hardware_settings)
            return self.connection.Nanomanipulator.IsCalibrated(0)

        if key == "presets":
            return self._get_presets()

        logging.warning(f"Unknown key: {key} ({beam_type})")
        return None   

    def set(self, key: str, value, beam_type: BeamType = BeamType.ELECTRON) -> None:

        beam = self.connection.SEM if beam_type == BeamType.ELECTRON else self.connection.FIB

        if key == "working_distance":
            _check_beam(beam_type, self.hardware_settings)
            if beam_type == BeamType.ELECTRON:
                beam.Optics.SetWD(value * constants.METRE_TO_MILLIMETRE)
                logging.info(f"Electron beam working distance set to {value} m.")
            else: 
                logging.info(f"Setting working distance for ion beam is not supported by Tescan API.")
            return
        if key == "current":
            _check_beam(beam_type, self.hardware_settings)
            if beam_type == BeamType.ELECTRON:
                beam.Beam.SetCurrent(value * constants.SI_TO_PICO)
                logging.info(f"Electron beam current set to {value} A.")
            else: 
                logging.info(f"Setting current for ion beam is not supported by Tescan API, please use the native microscope interface.")
            return
        if key == "voltage":
            _check_beam(beam_type, self.hardware_settings)
            if beam_type == BeamType.ELECTRON:
                beam.Beam.SetVoltage(value)
                logging.info(f"Electron beam voltage set to {value} V.")
            else:
                logging.info(f"Setting voltage for ion beam is not supported by Tescan API, please use the native microscope interface.")
            return
        if key == "hfw":
            _check_beam(beam_type, self.hardware_settings)
            beam.Optics.SetViewfield(value * constants.METRE_TO_MILLIMETRE)
            logging.info(f"{beam_type.name} HFW set to {value} m.")
            return
        if key == "scan_rotation":
            _check_beam(beam_type, self.hardware_settings)
            beam.Optics.SetImageRotation(value)
            logging.info(f"{beam_type.name} scan rotation set to {value} degrees.")
            return
        # beam control
        if key == "on":
            _check_beam(beam_type, self.hardware_settings)
            beam.Beam.On() if value else beam.Beam.Off()
            logging.info(f"{beam_type.name} beam turned {'on' if value else 'off'}.")
            return
        if key == "shift":
            _check_beam(beam_type, self.hardware_settings)
            point = Point(value.x*constants.METRE_TO_MILLIMETRE, value.y*constants.METRE_TO_MILLIMETRE)
            beam.Optics.SetImageShift(point.x, point.y)
            logging.info(f"{beam_type.name} beam shift set to {value}.")
            return
        # detector control
        if key == "detector_type":
            _check_beam(beam_type, self.hardware_settings)
            if beam_type == BeamType.ELECTRON:
                self.electron_detector_active = value
                beam.Detector.Set(Channel = 0, Detector = value)
                self.electron_detector_active = beam.Detector.Get(Channel = 0)
                logging.info(f"{beam_type} detector type set to {value}.")
                return
            elif beam_type == BeamType.ION:
                self.ion_detector_active = value
                beam.Detector.Set(Channel = 0, Detector = value)
                self.ion_detector_active = beam.Detector.Get(Channel = 0)
                logging.info(f"{beam_type} detector type set to {value}.")
                return
        if key in ["detector_brightness", "detector_contrast"]:
            _check_beam(beam_type, self.hardware_settings)
            if key == "detector_brightness":
                if 0 <= value <= 1:
                    if beam_type == BeamType.ELECTRON:
                        og_contrast, og_brightness = beam.Detector.GetGainBlack(Detector= self.electron_detector_active)
                        beam.Detector.SetGainBlack(Detector= self.electron_detector_active, Gain = og_contrast, Black = value*100)
                        logging.info(f"{beam_type} detector brightness set to {value}.")
                    elif beam_type == BeamType.ION:
                        og_contrast, og_brightness = beam.Detector.GetGainBlack(Detector= self.ion_detector_active)
                        beam.Detector.SetGainBlack(Detector= self.ion_detector_active, Gain = og_contrast, Black = value*100)
                        logging.info(f"{beam_type} detector brightness set to {value}.")
                else:
                    logging.warning(f"Invalid brightness value: {value}, must be between 0 and 1.")
                return 
            if key == "detector_contrast":
                if 0 <= value <= 1:
                    if beam_type == BeamType.ELECTRON:
                        og_contrast, og_brightness = beam.Detector.GetGainBlack(Detector= self.electron_detector_active)
                        beam.Detector.SetGainBlack(Detector= self.electron_detector_active, Gain = value*100, Black = og_brightness)
                        logging.info(f"{beam_type} detector contrast set to {value}.")
                    elif beam_type == BeamType.ION:
                        og_contrast, og_brightness = beam.Detector.GetGainBlack(Detector= self.ion_detector_active)
                        beam.Detector.SetGainBlack(Detector= self.ion_detector_active, Gain = value*100, Black = og_brightness)
                        logging.info(f"{beam_type} detector contrast set to {value}.")
                else:
                    logging.warning(f"Invalid contrast value: {value}, must be between 0 and 1.")
                return 


        logging.warning(f"Unknown key: {key} ({beam_type})")
        return

    def check_available_values(self, key: str, beam_type: BeamType = None) -> bool:
        return False
    
    def home(self) -> None:
        # home = FibsemStagePosition(x=0, y=0, z=0.081, r=0, t=0)
        # self.move_stage_absolute(home)
        logging.info(f"No homing available, please use native UI.")
        return

########################
class DemoMicroscope(FibsemMicroscope):

    def __init__(self):            
        self.connection = None
        self.stage_position = FibsemStagePosition()
        self.manipulator_position = FibsemManipulatorPosition()
        self.electron_beam = BeamSettings(
            beam_type=BeamType.ELECTRON,
            working_distance=4.0e-3,
            beam_current=1e-12,
            voltage=2000,
            hfw=150e-6,
            resolution=[1536, 1024],
            dwell_time=1e-6,
            stigmation=Point(0, 0),
            shift=Point(0, 0),
        )
        self.ion_beam = BeamSettings(
            beam_type=BeamType.ION,
            working_distance=16.5e-3,
            beam_current=20e-12, 
            voltage=30000,
            hfw=150e-6,
            resolution=[1536, 1024],
            dwell_time=1e-6,
            stigmation=Point(0, 0),
            shift=Point(0, 0),
        )

        self.electron_detector_settings = FibsemDetectorSettings(
            type="ETD",
            mode="SecondaryElectrons",
            brightness=0.5,
            contrast=0.5,
        )
        self.ion_detector_settings = FibsemDetectorSettings(
            type="ETD",
            mode="SecondaryElectrons",
            brightness=0.5,
            contrast=0.5,
        )
        import fibsem
        from fibsem.utils import load_protocol
        import os
        base_path = os.path.dirname(fibsem.__path__[0])
        self.hardware_settings = FibsemHardware.__from_dict__(load_protocol(os.path.join(base_path, "fibsem", "config", "model.yaml")))



    def connect_to_microscope(self):
        logging.info(f"Connected to Demo Microscope")
        return

    def disconnect(self):
        logging.info(f"Disconnected from Demo Microscope")

    def acquire_image(self, image_settings: ImageSettings) -> FibsemImage:
        _check_beam(image_settings.beam_type, self.hardware_settings)
        vfw = image_settings.hfw * image_settings.resolution[1] / image_settings.resolution[0]
        pixelsize = Point(image_settings.hfw / image_settings.resolution[0], 
                          vfw / image_settings.resolution[1])
        
        image = FibsemImage(
            data=np.random.randint(low=0, high=256, 
                size=(image_settings.resolution[1],image_settings.resolution[0]), 
                dtype=np.uint8),
            metadata=FibsemImageMetadata(image_settings=image_settings, pixel_size=pixelsize,
                                         microscope_state=MicroscopeState(),detector_settings=FibsemDetectorSettings()))

        if image_settings.beam_type is BeamType.ELECTRON:
            self._eb_image = image
        else:
            self._ib_image = image

        return image

    def last_image(self, beam_type: BeamType) -> FibsemImage:
        _check_beam(beam_type, self.hardware_settings)
        logging.info(f"Getting last image: {beam_type}")
        return self._eb_image if beam_type is BeamType.ELECTRON else self._ib_image
    
    def autocontrast(self, beam_type: BeamType) -> None:
        _check_beam(beam_type, self.hardware_settings)
        logging.info(f"Autocontrast: {beam_type}")

    def auto_focus(self, beam_type: BeamType) -> None:
        _check_beam(beam_type, self.hardware_settings)
        logging.info(f"Auto focus: {beam_type}")
        logging.info(f"I'm focusing my laser...")

    def reset_beam_shifts(self) -> None:
        logging.info(f"Resetting beam shifts")
        self.electron_beam.shift = Point(0,0)
        self.ion_beam.shift = Point(0,0)

    def beam_shift(self, dx: float, dy: float, beam_type: BeamType) -> None:
        beam_type = BeamType.ION # TODO: add beam_type to params for ABC
        _check_beam(beam_type, self.hardware_settings)
        logging.info(f"Beam shift: dx={dx:.2e}, dy={dy:.2e} ({beam_type})")
        if beam_type == BeamType.ELECTRON:
            self.electron_beam.shift += Point(dx, dy)
        elif beam_type == BeamType.ION:
            self.ion_beam.shift += Point(dx, dy)

    def get_stage_position(self) -> FibsemStagePosition:
        _check_stage(self.hardware_settings)
        logging.info(f"Getting stage position: {self.stage_position}")
        return self.stage_position
    
    def get_current_microscope_state(self) -> MicroscopeState:
        _check_stage(self.hardware_settings)
        logging.info(f"Getting microscope state")
        return MicroscopeState(absolute_position=self.stage_position)

    def move_stage_absolute(self, position: FibsemStagePosition) -> None:
        _check_stage(self.hardware_settings)
        logging.info(f"Moving stage: {position} (Absolute)")
        self.stage_position = position

    def move_stage_relative(self, position: FibsemStagePosition) -> None:
        _check_stage(self.hardware_settings)
        logging.info(f"Moving stage: {position} (Relative)")
        self.stage_position += position

    def stable_move(self, settings: MicroscopeSettings, dx: float, dy:float, beam_type: BeamType) -> None:
        _check_stage(self.hardware_settings)
        logging.info(f"Moving stage: dx={dx:.2e}, dy={dy:.2e}, beam_type = {beam_type.name} (Stable)")
        self.stage_position.x += dx
        self.stage_position.y += dy

    def eucentric_move(self, settings:MicroscopeSettings, dy: float, static_wd: bool=True) -> None:
        _check_stage(self.hardware_settings)
        logging.info(f"Moving stage: dy={dy:.2e} (Eucentric)")
        self.stage_position.z += dy / np.cos(np.deg2rad(90-settings.system.stage.tilt_flat_to_ion))

    def move_flat_to_beam(self, settings: MicroscopeSettings, beam_type: BeamType) -> None:
        _check_stage(self.hardware_settings)
        logging.info(f"Moving stage: Flat to {beam_type.name} beam")

        if beam_type is BeamType.ELECTRON:
            r = settings.system.stage.tilt_flat_to_electron
            t = settings.system.stage.tilt_flat_to_electron
        if beam_type is BeamType.ION:
            r = settings.system.stage.tilt_flat_to_ion
            t = settings.system.stage.tilt_flat_to_ion

        # TODO: pre-tilt shuttle

        self.stage_position.r = np.deg2rad(r)
        self.stage_position.t = np.deg2rad(t)
    
    def get_manipulator_position(self) -> FibsemManipulatorPosition:
        _check_needle(self.hardware_settings)
        logging.info(f"Getting manipulator position: {self.manipulator_position}")
        return self.manipulator_position

    def insert_manipulator(self, name: str = "PARK"):
        _check_needle(self.hardware_settings)
        logging.info(f"Inserting manipulator to {name}")
    
    def retract_manipulator(self):
        _check_needle(self.hardware_settings)
        logging.info(f"Retracting manipulator")
    
    def move_manipulator_relative(self, position: FibsemManipulatorPosition):
        _check_needle(self.hardware_settings)
        logging.info(f"Moving manipulator: {position} (Relative)")
        self.manipulator_position += position
    
    def move_manipulator_absolute(self, position: FibsemManipulatorPosition):
        _check_needle(self.hardware_settings)
        logging.info(f"Moving manipulator: {position} (Absolute)")
        self.manipulator_position = position
              
    def move_manipulator_corrected(self, dx: float, dy: float, beam_type: BeamType):
        _check_needle(self.hardware_settings)
        logging.info(f"Moving manipulator: dx={dx:.2e}, dy={dy:.2e}, beam_type = {beam_type.name} (Corrected)")
        self.manipulator_position.x += dx
        self.manipulator_position.y += dy
        

    def move_manipulator_to_position_offset(self, offset: FibsemManipulatorPosition, name: str = None) -> None:
        _check_needle(self.hardware_settings)
        if name is None:
            name = "EUCENTRIC"

        position = self._get_saved_manipulator_position(name)
        
        logging.info(f"Moving manipulator: {offset} to {name}")
        self.manipulator_position = position + offset

    def _get_saved_manipulator_position(self, name: str = "PARK") -> FibsemManipulatorPosition:
        _check_needle(self.hardware_settings)

        if name not in ["PARK", "EUCENTRIC"]:
            raise ValueError(f"Unknown manipulator position: {name}")
        if name == "PARK":
            return FibsemManipulatorPosition(x=0, y=0, z=0, r=0, t=0)
        if name == "EUCENTRIC":
            return FibsemManipulatorPosition(x=0, y=0, z=0, r=0, t=0)

    def setup_milling(self, mill_settings: FibsemMillingSettings, preset: str = None):
        _check_beam(BeamType.ION, self.hardware_settings)
        logging.info(f"Setting up milling: {mill_settings.patterning_mode}, {mill_settings}")

    def run_milling(self, milling_current: float, asynch: bool = False) -> None:
        _check_beam(BeamType.ION, self.hardware_settings)
        logging.info(f"Running milling: {milling_current:.2e}, {asynch}")

    def finish_milling(self, imaging_current: float) -> None:
        _check_beam(BeamType.ION, self.hardware_settings)
        logging.info(f"Finishing milling: {imaging_current:.2e}")

    def draw_rectangle(self, pattern_settings: FibsemPatternSettings) -> None:
        logging.info(f"Drawing rectangle: {pattern_settings}")

    def draw_line(self, pattern_settings: FibsemPatternSettings) -> None:
        logging.info(f"Drawing line: {pattern_settings}")

    def draw_circle(self, pattern_settings: FibsemPatternSettings) -> None:
        logging.info(f"Drawing circle: {pattern_settings}")

    def get_scan_directions(self) -> list:
        """
        Returns the available scan directions of the microscope.

        Returns:
            list: The scan direction of the microscope.

        Raises:
            None
        """
        list = ["BottomToTop", 
                "LeftToRight", 	
                "RightToLeft", 	
                "TopToBottom"]
        return list 

    def draw_bitmap_pattern(self):
        return 
    def run_milling_drift_corrected(self):
        _check_beam(BeamType.ION, self.hardware_settings)
        return

    def setup_sputter(self, protocol: dict) -> None:
        _check_sputter(self.hardware_settings)
        logging.info(f"Setting up sputter: {protocol}")

    def draw_sputter_pattern(self, hfw: float, line_pattern_length: float, sputter_time: float):
        logging.info(f"Drawing sputter pattern: hfw={hfw:.2e}, line_pattern_length={line_pattern_length:.2e}, sputter_time={sputter_time:.2e}")

    def run_sputter(self, **kwargs):
        _check_sputter(self.hardware_settings)
        logging.info(f"Running sputter: {kwargs}")

    def finish_sputter(self, **kwargs):
        _check_sputter(self.hardware_settings)
        logging.info(f"Finishing sputter: {kwargs}")

    def set_microscope_state(self, state: MicroscopeState):
        _check_sputter(self.hardware_settings)
        _check_needle(self.hardware_settings)
        _check_beam(BeamType.ION, self.hardware_settings)
        _check_beam(BeamType.ELECTRON, self.hardware_settings)
        _check_stage(self.hardware_settings)
        logging.info(f"Setting microscope state")

    def get_available_values(self, key: str, beam_type: BeamType = None) -> list[float]:
        
        values = []
        if key == "current":
            _check_beam(beam_type, self.hardware_settings)
            if beam_type == BeamType.ELECTRON:
                values = [1.0e-12]
            if beam_type == BeamType.ION:
                values = [20e-12, 60e-12, 0.2e-9, 0.74e-9, 2.0e-9, 7.6e-9, 28.0e-9, 120e-9]
        

        if key == "application_file":
            values = ["Si", "autolamella", "cryo_Pt_dep"]

        if key == "detector_type":
            values = ["ETD", "TLD", "EDS"]
        if key == "detector_mode":
            values = ["SecondaryElectrons", "BackscatteredElectrons", "EDS"]

        return values

    def get_beam_settings(self, beam_type: BeamType) -> BeamSettings:
        beam_settings = BeamSettings(
            beam_type=beam_type,
            voltage=self.get("voltage", beam_type),
            beam_current=self.get("current", beam_type),
            working_distance=self.get("working_distance", beam_type),
            hfw=self.get("hfw", beam_type),
            stigmation=self.get("stigmation", beam_type),
            shift=self.get("shift", beam_type),
            resolution=self.get("resolution", beam_type),
            dwell_time=self.get("dwell_time", beam_type),
        )
        return beam_settings
    
    def get_detector_settings(self, beam_type: BeamType) -> FibsemDetectorSettings:
        detector_settings = FibsemDetectorSettings(
            dtype=self.get("detector_type", beam_type),
            mode=self.get("detector_mode", beam_type),
            brightness=self.get("detector_brightness", beam_type),
            contrast=self.get("detector_contrast", beam_type),
        )
        return detector_settings

    def get(self, key, beam_type: BeamType = None) -> float:
        logging.info(f"Getting {key} ({beam_type})")

        # get beam
        if beam_type is not None:
            beam = self.electron_beam if beam_type is BeamType.ELECTRON else self.ion_beam
            detector = self.electron_detector_settings if beam_type is BeamType.ELECTRON else self.ion_detector_settings
        # voltage
        if key == "voltage":
            _check_beam(beam_type, self.hardware_settings)
            return beam.voltage
            
        # current
        if key == "current":
            _check_beam(beam_type, self.hardware_settings)
            return beam.beam_current

        # working distance
        if key == "working_distance":
            _check_beam(beam_type, self.hardware_settings)
            return beam.working_distance
        
        if key == "stigmation":
            _check_beam(beam_type, self.hardware_settings)
            return Point(beam.stigmation.x, beam.stigmation.y)
        if key == "shift":
            _check_beam(beam_type, self.hardware_settings)
            return Point(beam.shift.x, beam.shift.y)

        if key == "detector_type":
            return detector.type
        if key == "detector_mode":
            return detector.mode
        if key == "detector_brightness":
            return detector.brightness
        if key == "detector_contrast":
            return detector.contrast

        logging.warning(f"Unknown key: {key} ({beam_type})")
        return NotImplemented

    def set(self, key: str, value, beam_type: BeamType = None) -> None:
        logging.info(f"Setting {key} to {value} ({beam_type})")
        
        # get beam
        if beam_type is not None:
            beam = self.electron_beam if beam_type is BeamType.ELECTRON else self.ion_beam
            detector = self.electron_detector_settings if beam_type is BeamType.ELECTRON else self.ion_detector_settings

        # voltage
        if key == "voltage":
            _check_beam(beam_type, self.hardware_settings)
            beam.voltage = value
            return
        # current
        if key == "current":
            _check_beam(beam_type, self.hardware_settings)
            beam.beam_current = value
            return        
        
        if key == "working_distance":
            _check_beam(beam_type, self.hardware_settings)
            beam.working_distance = value
            return
        
        if key == "stigmation":
            _check_beam(beam_type, self.hardware_settings)
            beam.stigmation = value
            return
        if key == "shift":
            _check_beam(beam_type, self.hardware_settings)
            beam.shift = value
            return

        if key == "detector_type":
            detector.type = value
            return
        if key == "detector_mode":
            detector.mode = value
            return 
        if key == "detector_contrast":
            detector.contrast = value
            return
        if key == "detector_brightness":
            detector.brightness = value
            return

        logging.warning(f"Unknown key: {key} ({beam_type})")
        return NotImplemented

    def get_beam_system_state(self, beam_type: BeamType) -> BeamSystemSettings:
        _check_beam(beam_type, self.hardware_settings)
        # get current beam settings
        voltage = 30000
        current = 20e-12 
        detector_type = "ETD"
        detector_mode = "SecondaryElectrons"
        shift = Point(0, 0)

        if beam_type is BeamType.ION:
            eucentric_height = 16.5e-3
            plasma_gas = "Argon"
        else:
            eucentric_height = 4.0e-3
            plasma_gas = None

        return BeamSystemSettings(
            beam_type=beam_type,
            voltage=voltage,
            current=current,
            detector_type=detector_type,
            detector_mode=detector_mode,
            eucentric_height=eucentric_height,
            plasma_gas=plasma_gas,
        )
    
    def check_available_values(self, key: str, value, beam_type: BeamType = None) -> bool:
        logging.info(f"Checking if {key}={value} is available ({beam_type})")
        return True
    
    def home(self):
        _check_stage(self.hardware_settings)
        logging.info("Homing Stage")
        return


######################################## Helper functions ########################################



def printProgressBar(
    value, total, prefix="", suffix="", decimals=0, length=100, fill="█"
):
    """
    terminal progress bar
    """
    percent = ("{0:." + str(decimals) + "f}").format(100 * (value / float(total)))
    filled_length = int(length * value // total)
    bar = fill * filled_length + "-" * (length - filled_length)
    print(f"\r{prefix} |{bar}| {percent}% {suffix}", end="\n")

def _check_beam(beam_type: BeamType, hardware_settings: FibsemHardware):
    """
    Checks if beam is available.
    """
    if beam_type == BeamType.ELECTRON and hardware_settings.electron_beam == False:
        raise NotImplementedError("The microscope does not have an electron beam.")
    if beam_type == BeamType.ION and hardware_settings.ion_beam == False:
        raise NotImplementedError("The microscope does not have an ion beam.")

def _check_stage(hardware_settings: FibsemHardware):
    """
    Checks if the stage is fully movable.
    """
    if hardware_settings.stage_enabled == False:
        raise NotImplementedError("The microscope does not have a moving stage.")
    if hardware_settings.stage_rotation == False:
        raise NotImplementedError("The microscope stage does not rotate.")
    if hardware_settings.stage_tilt == False:
        raise NotImplementedError("The microscope stage does not tilt.")

def _check_needle(hardware_settings: FibsemHardware):
    """
    Checks if the needle is available.
    """
    if hardware_settings.manipulator_enabled == False:
        raise NotImplementedError("The microscope does not have a needle.")
    if hardware_settings.manipulator_rotation == False:
        raise NotImplementedError("The microscope needle does not rotate.")
    if hardware_settings.manipulator_tilt == False:
        raise NotImplementedError("The microscope needle does not tilt.")

def _check_sputter(hardware_settings: FibsemHardware):
    """
    Checks if the sputter is available.
    """
    if hardware_settings.gis_enabled == False:
        raise NotImplementedError("The microscope does not have a GIS system.")
    if hardware_settings.gis_multichem == False:
        raise NotImplementedError("The microscope does not have a multichem system.")<|MERGE_RESOLUTION|>--- conflicted
+++ resolved
@@ -402,6 +402,8 @@
 
     def disconnect(self):
         self.connection.disconnect()
+        del self.connection
+        self.connection = None
         del self.connection
         self.connection = None
 
@@ -2890,13 +2892,8 @@
         #     yz_move = self._z_corrected_needle_movement(expected_z=dy, stage_tilt=stage_tilt)
 
         # move needle (relative)
-<<<<<<< HEAD
         #self.connection.Nanomanipulator.MoveTo(Index=0, X=x_move.x, Y=yz_move.y, Z=yz_move.z)
         self.move_manipulator_relative(FibsemManipulatorPosition(x=dx, y=dy, z=0))
-=======
-        self.connection.Nanomanipulator.MoveTo(Index=0, X=x_move.x, Y=yz_move.y, Z=yz_move.z)
-
->>>>>>> 45fa5c58
 
         return
 

--- conflicted
+++ resolved
@@ -3284,13 +3284,9 @@
                 size=(image_settings.resolution[1],image_settings.resolution[0]), 
                 dtype=np.uint8),
             metadata=FibsemImageMetadata(image_settings=image_settings, pixel_size=pixelsize,
-<<<<<<< HEAD
-                                         microscope_state=MicroscopeState(), 
-                                         detector_settings=FibsemDetectorSettings(contrast=0.5, brightness=0.5, type="ETD", mode="SecondaryElectrons")))
-=======
             detector_settings = FibsemDetectorSettings.__from_dict__({}),
                                          microscope_state=MicroscopeState()))
->>>>>>> 1ab7ca80
+
 
         if image_settings.beam_type is BeamType.ELECTRON:
             self._eb_image = image

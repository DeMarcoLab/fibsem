--- conflicted
+++ resolved
@@ -41,13 +41,9 @@
     BitmapPatternDefinition)
     from autoscript_sdb_microscope_client._dynamic_object_proxies import (
         CleaningCrossSectionPattern, RectanglePattern, LinePattern, CirclePattern )
-<<<<<<< HEAD
     from autoscript_sdb_microscope_client.enumerations import (
         CoordinateSystem, ManipulatorCoordinateSystem,ManipulatorState,
         ManipulatorSavedPosition, PatterningState,MultiChemInsertPosition)
-=======
-    from autoscript_sdb_microscope_client.enumerations import PatterningState, CoordinateSystem 
->>>>>>> a8732543
     from autoscript_sdb_microscope_client.structures import (
         GrabFrameSettings, ManipulatorPosition, MoveSettings, StagePosition)
 

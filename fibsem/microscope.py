--- conflicted
+++ resolved
@@ -410,7 +410,6 @@
         import fibsem
         from fibsem.utils import load_protocol
         import fibsem.config as cfg
-<<<<<<< HEAD
         if hardware_settings is None:
             dict_system = load_protocol(os.path.join(cfg.CONFIG_PATH, "system.yaml"))
             self.hardware_settings = FibsemHardware.__from_dict__(dict_system["model"])
@@ -421,10 +420,6 @@
             self.stage_settings = StageSettings.__from_dict__(dict_stage["system"]["stage"])
         else:
             self.stage_settings = stage_settings
-=======
-        dict_system = load_protocol(os.path.join(cfg.CONFIG_PATH, "system.yaml"))
-        self.hardware_settings = FibsemHardware.__from_dict__(dict_system["model"])
->>>>>>> ae231b19
 
     def disconnect(self):
         self.connection.disconnect()
@@ -2613,7 +2608,6 @@
 
         import fibsem.config as cfg
         from fibsem.utils import load_protocol
-<<<<<<< HEAD
         if hardware_settings is None:
             dict_system = load_protocol(os.path.join(cfg.CONFIG_PATH, "system.yaml"))
             self.hardware_settings = FibsemHardware.__from_dict__(dict_system["model"])
@@ -2624,10 +2618,6 @@
             self.stage_settings = StageSettings.__from_dict__(dict_stage["system"]["stage"])
         else:
             self.stage_settings = stage_settings
-=======
-        dict_system = load_protocol(os.path.join(cfg.CONFIG_PATH, "system.yaml"))
-        self.hardware_settings = FibsemHardware.__from_dict__(dict_system["model"])
->>>>>>> ae231b19
 
     def disconnect(self):
         self.connection.Disconnect()
@@ -3208,10 +3198,7 @@
         # elif image_rotation == 180:
         #     dx_move = dx
         #     dy_move = -dy
-<<<<<<< HEAD
-
-=======
->>>>>>> ae231b19
+
         dx_move =  -(dx*np.cos(image_rotation*np.pi/180) + dy*np.sin(image_rotation*np.pi/180))
         dy_move = -(dy*np.cos(image_rotation*np.pi/180) - dx*np.sin(image_rotation*np.pi/180))
 
@@ -4722,7 +4709,6 @@
         import fibsem.config as cfg
         from fibsem.utils import load_protocol
         import os
-<<<<<<< HEAD
         if hardware_settings is None:
             dict_system = load_protocol(os.path.join(cfg.CONFIG_PATH, "system.yaml"))
             self.hardware_settings = FibsemHardware.__from_dict__(dict_system["model"])
@@ -4733,11 +4719,6 @@
             self.stage_settings = StageSettings.__from_dict__(dict_stage["system"]["stage"])
         else:
             self.stage_settings = stage_settings
-=======
-        self.model = "Demo_F1BS3M"
-        dict_system = load_protocol(os.path.join(cfg.CONFIG_PATH, "system.yaml"))
-        self.hardware_settings = FibsemHardware.__from_dict__(dict_system["model"])
->>>>>>> ae231b19
 
 
 
@@ -5179,15 +5160,9 @@
         """
         logging.info(f"Setting {beam_settings.beam_type.name} beam settings...")
         self.set("working_distance", beam_settings.eucentric_height, beam_settings.beam_type)
-<<<<<<< HEAD
-        self.set("current", beam_settings.beam_current, beam_settings.beam_type)
-        self.set("voltage", beam_settings.voltage, beam_settings.beam_type)
-        self.set("detector_type", beam_settings.detector_settings.dtype, beam_settings.beam_type)
-=======
         self.set("current", beam_settings.current, beam_settings.beam_type)
         self.set("voltage", beam_settings.voltage, beam_settings.beam_type)
         self.set("detector_type", beam_settings.detector_type, beam_settings.beam_type)
->>>>>>> ae231b19
         
     def get_detector_settings(self, beam_type: BeamType) -> FibsemDetectorSettings:
         detector_settings = FibsemDetectorSettings(

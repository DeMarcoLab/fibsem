import copy
import datetime
import logging
import sys
import time
from abc import ABC, abstractmethod
from copy import deepcopy
from typing import Union

import numpy as np

# for easier usage
import fibsem.constants as constants

try:
    import re

    from tescanautomation import Automation
    from tescanautomation.Common import Bpp
    from tescanautomation.DrawBeam import IEtching
    from tescanautomation.DrawBeam import Status as DBStatus
    from tescanautomation.SEM import HVBeamStatus as SEMStatus

    sys.modules.pop("tescanautomation.GUI")
    sys.modules.pop("tescanautomation.pyside6gui")
    sys.modules.pop("tescanautomation.pyside6gui.imageViewer_private")
    sys.modules.pop("tescanautomation.pyside6gui.infobar_private")
    sys.modules.pop("tescanautomation.pyside6gui.infobar_utils")
    sys.modules.pop("tescanautomation.pyside6gui.rc_GUI")
    sys.modules.pop("tescanautomation.pyside6gui.workflow_private")
    sys.modules.pop("PySide6.QtCore")
except:
    logging.debug("Automation (TESCAN) not installed.")

try:
    from autoscript_sdb_microscope_client import SdbMicroscopeClient
    from autoscript_sdb_microscope_client._dynamic_object_proxies import (
        CleaningCrossSectionPattern, RectanglePattern, LinePattern, CirclePattern)
    from autoscript_sdb_microscope_client.enumerations import (
        CoordinateSystem, ManipulatorCoordinateSystem,
        ManipulatorSavedPosition)
    from autoscript_sdb_microscope_client.structures import (
        GrabFrameSettings, ManipulatorPosition, MoveSettings, StagePosition)
except:
    logging.debug("Autoscript (ThermoFisher) not installed.")

import sys

from fibsem.structures import (BeamSettings, BeamSystemSettings, BeamType,
                               FibsemImage, FibsemImageMetadata,
                               FibsemManipulatorPosition,
                               FibsemMillingSettings, FibsemPattern,
                               FibsemPatternSettings, FibsemStagePosition,
                               ImageSettings, MicroscopeSettings,
                               MicroscopeState, Point)


class FibsemMicroscope(ABC):
    """Abstract class containing all the core microscope functionalities"""

    @abstractmethod
    def connect_to_microscope(self, ip_address: str, port: int) -> None:
        pass

    @abstractmethod
    def disconnect(self):
        pass

    @abstractmethod
    def acquire_image(self, image_settings:ImageSettings) -> FibsemImage:
        pass

    @abstractmethod
    def last_image(self, beam_type: BeamType) -> FibsemImage:
        pass

    @abstractmethod
    def autocontrast(self, beam_type: BeamType) -> None:
        pass

    @abstractmethod
    def auto_focus(self, beam_type: BeamType) -> None:
        pass

    @abstractmethod
    def reset_beam_shifts(self) -> None:
        pass

    @abstractmethod
    def beam_shift(self, dx: float, dy: float, beam_type: BeamType) -> None:
        pass

    @abstractmethod
    def get_stage_position(self) -> FibsemStagePosition:
        pass

    @abstractmethod
    def get_current_microscope_state(self) -> MicroscopeState:
<<<<<<< HEAD
        pass

    @abstractmethod
    def move_stage_absolute(self, position: FibsemStagePosition) -> None:
        pass

    @abstractmethod
    def move_stage_relative(self, position: FibsemStagePosition) -> None:
        pass

    @abstractmethod
    def stable_move(self,
        settings: MicroscopeSettings,
        dx: float,
        dy: float,
        beam_type: BeamType,
    ) -> None:
        pass

    @abstractmethod
    def eucentric_move(self,
        settings: MicroscopeSettings,
        dy: float,
        static_wd: bool = True,
    ) -> None:
        pass

    @abstractmethod
    def move_flat_to_beam(self, settings: MicroscopeSettings, beam_type: BeamType) -> None:
        pass

    @abstractmethod
    def get_manipulator_position(self) -> FibsemManipulatorPosition:
        pass

    @abstractmethod
    def insert_manipulator(self, name: str) -> None:
        pass

    @abstractmethod
    def retract_manipulator(self):
        pass

    @abstractmethod
    def move_manipulator_relative(self, position: FibsemManipulatorPosition) -> None:
        pass

    @abstractmethod
    def move_manipulator_absolute(self, position: FibsemManipulatorPosition) -> None:
        pass
    
    @abstractmethod
    def move_manipulator_corrected(self, dx: float, dy: float, beam_type: BeamType) -> None:
        pass

    @abstractmethod
    def move_manipulator_to_position_offset(self, offset: FibsemManipulatorPosition, name: str) -> None:
        pass

    @abstractmethod
    def _get_saved_manipulator_position(self, name: str) -> FibsemManipulatorPosition:
        pass

    @abstractmethod
    def setup_milling(self, mill_settings: FibsemMillingSettings) -> None:
        pass

    @abstractmethod
    def run_milling(self, milling_current: float, asynch: bool) -> None:
        pass

    @abstractmethod
    def finish_milling(self, imaging_current: float) -> None:
        pass

    @abstractmethod
    def draw_rectangle(self, pattern_settings: FibsemPatternSettings):
        pass

    @abstractmethod
    def draw_line(self, pattern_settings: FibsemPatternSettings):
        pass

    @abstractmethod
    def draw_circle(self, pattern_settings: FibsemPatternSettings):
        pass

    @abstractmethod
=======
        pass

    @abstractmethod
    def move_stage_absolute(self, position: FibsemStagePosition) -> None:
        pass

    @abstractmethod
    def move_stage_relative(self, position: FibsemStagePosition) -> None:
        pass

    @abstractmethod
    def stable_move(self,
        settings: MicroscopeSettings,
        dx: float,
        dy: float,
        beam_type: BeamType,
    ) -> None:
        pass

    @abstractmethod
    def eucentric_move(self,
        settings: MicroscopeSettings,
        dy: float,
        static_wd: bool = True,
    ) -> None:
        pass

    @abstractmethod
    def move_flat_to_beam(self, settings: MicroscopeSettings, beam_type: BeamType) -> None:
        pass

    @abstractmethod
    def get_manipulator_position(self) -> FibsemManipulatorPosition:
        pass

    @abstractmethod
    def insert_manipulator(self, name: str) -> None:
        pass

    @abstractmethod
    def retract_manipulator(self):
        pass

    @abstractmethod
    def move_manipulator_relative(self, position: FibsemManipulatorPosition) -> None:
        pass

    @abstractmethod
    def move_manipulator_absolute(self, position: FibsemManipulatorPosition) -> None:
        pass
    
    @abstractmethod
    def move_manipulator_corrected(self, dx: float, dy: float, beam_type: BeamType) -> None:
        pass

    @abstractmethod
    def move_manipulator_to_position_offset(self, offset: FibsemManipulatorPosition, name: str) -> None:
        pass

    @abstractmethod
    def _get_saved_manipulator_position(self, name: str) -> FibsemManipulatorPosition:
        pass

    @abstractmethod
    def setup_milling(self, mill_settings: FibsemMillingSettings) -> None:
        pass

    @abstractmethod
    def run_milling(self, milling_current: float, asynch: bool) -> None:
        pass

    @abstractmethod
    def finish_milling(self, imaging_current: float) -> None:
        pass

    @abstractmethod
    def draw_rectangle(self, pattern_settings: FibsemPatternSettings):
        pass

    @abstractmethod
    def draw_line(self, pattern_settings: FibsemPatternSettings):
        pass

    @abstractmethod
    def draw_circle(self, pattern_settings: FibsemPatternSettings):
        pass

    @abstractmethod
>>>>>>> 83e5dc6c
    def get_scan_directions(self) -> list:
        pass

    @abstractmethod
    def setup_sputter(self, *args, **kwargs):
        pass

    @abstractmethod
    def draw_sputter_pattern(self, *args, **kwargs) -> None:
        pass

    @abstractmethod
    def run_sputter(self, *args, **kwargs):
        pass

    @abstractmethod
    def finish_sputter(self):
        pass

    @abstractmethod
    def set_microscope_state(self, state: MicroscopeState) -> None:
        pass
    
    @abstractmethod
    def get_available_values(self, key:str, beam_type: BeamType = None) -> list:
<<<<<<< HEAD
        pass

    @abstractmethod
    def get(self, key:str, beam_type: BeamType = None):
        pass

    @abstractmethod
    def set(self, key: str, value, beam_type: BeamType = None) -> None:
        pass

    @abstractmethod
=======
        pass

    @abstractmethod
    def get(self, key:str, beam_type: BeamType = None):
        pass

    @abstractmethod
    def set(self, key: str, value, beam_type: BeamType = None) -> None:
        pass

    @abstractmethod
>>>>>>> 83e5dc6c
    def check_available_values(self, key:str, values, beam_type: BeamType = None) -> bool:
        pass

    @abstractmethod
    def home(self):
        pass

class ThermoMicroscope(FibsemMicroscope):
    """
    A class representing a Thermo Fisher FIB-SEM microscope.

    This class inherits from the abstract base class `FibsemMicroscope`, which defines the core functionality of a
    microscope. In addition to the methods defined in the base class, this class provides additional methods specific
    to the Thermo Fisher FIB-SEM microscope.

    Attributes:
        connection (SdbMicroscopeClient): The microscope client connection.

    Inherited Methods:
        connect_to_microscope(self, ip_address: str, port: int = 7520) -> None: 
            Connect to a Thermo Fisher microscope at the specified IP address and port.

        disconnect(self) -> None: 
            Disconnects the microscope client connection.

        acquire_image(self, image_settings: ImageSettings) -> FibsemImage: 
            Acquire a new image with the specified settings.

        last_image(self, beam_type: BeamType = BeamType.ELECTRON) -> FibsemImage: 
            Get the last previously acquired image.

        autocontrast(self, beam_type=BeamType.ELECTRON) -> None: 
            Automatically adjust the microscope image contrast for the specified beam type.

        auto_focus(self, beam_type: BeamType) -> None:
            Automatically adjust the microscope focus for the specified beam type.

        reset_beam_shifts(self) -> None:
            Set the beam shift to zero for the electron and ion beams.
        
        beam_shift(self, dx: float, dy: float,  beam_type: BeamType) -> None:
            Adjusts the beam shift of given beam based on relative values that are provided.

        get_stage_position(self) -> FibsemStagePosition:
            Get the current stage position.

        get_current_microscope_state(self) -> MicroscopeState:
            Get the current microscope state

        move_stage_absolute(self, position: FibsemStagePosition):
            Move the stage to the specified coordinates.

        move_stage_relative(self, position: FibsemStagePosition):
            Move the stage by the specified relative move.

        stable_move(self, settings: MicroscopeSettings, dx: float, dy: float, beam_type: BeamType,) -> None:
            Calculate the corrected stage movements based on the beam_type, and then move the stage relatively.

        eucentric_move(self, settings: MicroscopeSettings, dy: float, static_wd: bool = True) -> None:
            Move the stage vertically to correct eucentric point
        
        move_flat_to_beam(self, settings: MicroscopeSettings, beam_type: BeamType = BeamType.ELECTRON):
            Make the sample surface flat to the electron or ion beam.

        setup_milling(self, mill_settings: FibsemMillingSettings):
            Configure the microscope for milling using the ion beam.

        run_milling(self, milling_current: float, asynch: bool = False):
            Run ion beam milling using the specified milling current.

        finish_milling(self, imaging_current: float):
            Finalises the milling process by clearing the microscope of any patterns and returning the current to the imaging current.

        draw_rectangle(self, pattern_settings: FibsemPatternSettings):
            Draws a rectangle pattern using the current ion beam.

        draw_line(self, pattern_settings: FibsemPatternSettings):
            Draws a line pattern on the current imaging view of the microscope.

        draw_circle(self, pattern_settings: FibsemPatternSettings):
            Draws a circular pattern on the current imaging view of the microscope.
        
        get_scan_directions(self) -> list:
            Get the available scan directions for milling.

        setup_sputter(self, protocol: dict):
            Set up the sputter coating process on the microscope.

        draw_sputter_pattern(self, hfw: float, line_pattern_length: float, sputter_time: float):
            Draws a line pattern for sputtering with the given parameters.

        run_sputter(self, **kwargs):
            Runs the GIS Platinum Sputter.

        finish_sputter(self, application_file: str) -> None:
            Finish the sputter process by clearing patterns and resetting beam and imaging settings.

        set_microscope_state(self, microscope_state: MicroscopeState) -> None:
            Reset the microscope state to the provided state.
        
        get(self, key:str, beam_type: BeamType = None):
            Returns the value of the specified key.

        set(self, key: str, value, beam_type: BeamType = None) -> None:
            Sets the value of the specified key.

    New methods:
        __init__(self): 
            Initializes a new instance of the class.

        _y_corrected_stage_movement(self, settings: MicroscopeSettings, expected_y: float, beam_type: BeamType = BeamType.ELECTRON) -> FibsemStagePosition:
            Calculate the y corrected stage movement, corrected for the additional tilt of the sample holder (pre-tilt angle).
    """

    def __init__(self):
        self.connection = SdbMicroscopeClient()

    def disconnect(self):
        self.connection.disconnect()

    # @classmethod
    def connect_to_microscope(self, ip_address: str, port: int = 7520) -> None:
        """
        Connect to a Thermo Fisher microscope at the specified IP address and port.

        Args:
            ip_address (str): The IP address of the microscope to connect to.
            port (int): The port number of the microscope (default: 7520).

        Returns:
            None: This function doesn't return anything.

        Raises:
            Exception: If there's an error while connecting to the microscope.

        Example:
            To connect to a microscope with IP address 192.168.0.10 and port 7520:

            >>> microscope = ThermoMicroscope()
            >>> microscope.connect_to_microscope("192.168.0.10", 7520)

        """
        # TODO: get the port
        logging.info(f"Microscope client connecting to [{ip_address}:{port}]")
        self.connection.connect(host=ip_address, port=port)
        logging.info(f"Microscope client connected to [{ip_address}:{port}]")

    def acquire_image(self, image_settings:ImageSettings) -> FibsemImage:
        """
        Acquire a new image with the specified settings.

            Args:
            image_settings (ImageSettings): The settings for the new image.

        Returns:
            FibsemImage: A new FibsemImage object representing the acquired image.
        """
        # set frame settings
        if image_settings.reduced_area is not None:
            reduced_area = image_settings.reduced_area.__to_FEI__()
        else:
            reduced_area = None
        
        frame_settings = GrabFrameSettings(
            resolution=f"{image_settings.resolution[0]}x{image_settings.resolution[1]}",
            dwell_time=image_settings.dwell_time,
            reduced_area=reduced_area,
        )

        if image_settings.beam_type == BeamType.ELECTRON:
            hfw_limits = (
                self.connection.beams.electron_beam.horizontal_field_width.limits
            )
            image_settings.hfw = np.clip(
                image_settings.hfw, hfw_limits.min, hfw_limits.max
            )
            self.connection.beams.electron_beam.horizontal_field_width.value = (
                image_settings.hfw
            )

        if image_settings.beam_type == BeamType.ION:
            hfw_limits = self.connection.beams.ion_beam.horizontal_field_width.limits
            image_settings.hfw = np.clip(
                image_settings.hfw, hfw_limits.min, hfw_limits.max
            )
            self.connection.beams.ion_beam.horizontal_field_width.value = (
                image_settings.hfw
            )

        logging.info(f"acquiring new {image_settings.beam_type.name} image.")
        self.connection.imaging.set_active_view(image_settings.beam_type.value)
        self.connection.imaging.set_active_device(image_settings.beam_type.value)
        image = self.connection.imaging.grab_frame(frame_settings)

        state = self.get_current_microscope_state()

        fibsem_image = FibsemImage.fromAdornedImage(
            copy.deepcopy(image), copy.deepcopy(image_settings), copy.deepcopy(state)
        )

        return fibsem_image

    def last_image(self, beam_type: BeamType = BeamType.ELECTRON) -> FibsemImage:
        """
        Get the last previously acquired image.

        Args:
            beam_type (BeamType, optional): The imaging beam type of the last image.
                Defaults to BeamType.ELECTRON.

        Returns:
            FibsemImage: A new FibsemImage object representing the last acquired image.

        Raises:
            Exception: If there's an error while getting the last image.
        """

        self.connection.imaging.set_active_view(beam_type.value)
        self.connection.imaging.set_active_device(beam_type.value)
        image = self.connection.imaging.get_image()

        state = self.get_current_microscope_state()

        image_settings = FibsemImageMetadata.image_settings_from_adorned(
            image, beam_type
        )

        fibsem_image = FibsemImage.fromAdornedImage(image, image_settings, state)

        return fibsem_image

    def autocontrast(self, beam_type=BeamType.ELECTRON) -> None:
        """
        Automatically adjust the microscope image contrast for the specified beam type.

        Args:
            beam_type (BeamType, optional): The imaging beam type for which to adjust the contrast.
                Defaults to BeamType.ELECTRON.

        Returns:
            None

        Example:
            To automatically adjust the image contrast for an ion beam type:

            >>> microscope = ThermoMicroscope()
            >>> microscope.connect_to_microscope()
            >>> microscope.autocontrast(beam_type=BeamType.ION)

        """
        logging.info(f"Running autocontrast on {beam_type.name}.")
        self.connection.imaging.set_active_device(beam_type.value)
        self.connection.imaging.set_active_view(beam_type.value)
        self.connection.auto_functions.run_auto_cb()

    def auto_focus(self, beam_type: BeamType) -> None:
        """Automatically focus the specified beam type.

        Args:
            beam_type (BeamType): The imaging beam type for which to focus.
        """
        logging.info(f"Running auto-focus on {beam_type.name}.")
        self.connection.imaging.set_active_device(beam_type.value)
        self.connection.imaging.set_active_view(beam_type.value)  
        self.connection.auto_functions.run_auto_focus()

    def reset_beam_shifts(self) -> None:
        """
        Set the beam shift to zero for the electron and ion beams.

        Resets the beam shift for both the electron and ion beams to (0,0), effectively centering the beams on the sample.

        Args:
            self (FibsemMicroscope): instance of the FibsemMicroscope object
        """
        from autoscript_sdb_microscope_client.structures import Point

        # reset zero beamshift
        logging.debug(
            f"reseting ebeam shift to (0, 0) from: {self.connection.beams.electron_beam.beam_shift.value}"
        )
        self.connection.beams.electron_beam.beam_shift.value = Point(0, 0)
        logging.debug(
            f"reseting ibeam shift to (0, 0) from: {self.connection.beams.electron_beam.beam_shift.value}"
        )
        self.connection.beams.ion_beam.beam_shift.value = Point(0, 0)
        logging.debug(f"reset beam shifts to zero complete")

    def beam_shift(self, dx: float, dy: float, beam_type: BeamType = BeamType.ION) -> None:
        """
        Adjusts the beam shift based on relative values that are provided.
        
        Args:
            self (FibsemMicroscope): Fibsem microscope object
            dx (float): the relative x term
            dy (float): the relative y term
        """
        logging.info(f"{beam_type.name} shifting by ({dx}, {dy})")
        if beam_type == BeamType.ELECTRON:
            self.connection.beams.electron_beam.beam_shift.value += (-dx, dy)
        else:
            self.connection.beams.ion_beam.beam_shift.value += (-dx, dy)

    def get_stage_position(self) -> FibsemStagePosition:
        """
        Get the current stage position.

        This method retrieves the current stage position from the microscope and returns it as
        a FibsemStagePosition object.

        Returns:
            FibsemStagePosition: The current stage position.
        """
        self.connection.specimen.stage.set_default_coordinate_system(
            CoordinateSystem.RAW
        )
        stage_position = self.connection.specimen.stage.current_position
        self.connection.specimen.stage.set_default_coordinate_system(
            CoordinateSystem.SPECIMEN
        )
        return FibsemStagePosition.from_autoscript_position(stage_position)

    def get_current_microscope_state(self) -> MicroscopeState:
        """
        Get the current microscope state

        This method retrieves the current microscope state from the microscope and returns it as
        a MicroscopeState object.

        Returns:
            MicroscopeState: current microscope state
        """
        current_microscope_state = MicroscopeState(
            timestamp=datetime.datetime.timestamp(datetime.datetime.now()),
            # get absolute stage coordinates (RAW)
            absolute_position=self.get_stage_position(),
            # electron beam settings
            eb_settings=BeamSettings(
                beam_type=BeamType.ELECTRON,
                working_distance=self.connection.beams.electron_beam.working_distance.value,
                beam_current=self.connection.beams.electron_beam.beam_current.value,
                hfw=self.connection.beams.electron_beam.horizontal_field_width.value,
                resolution=self.connection.beams.electron_beam.scanning.resolution.value,
                dwell_time=self.connection.beams.electron_beam.scanning.dwell_time.value,
            ),
            # ion beam settings
            ib_settings=BeamSettings(
                beam_type=BeamType.ION,
                working_distance=self.connection.beams.ion_beam.working_distance.value,
                beam_current=self.connection.beams.ion_beam.beam_current.value,
                hfw=self.connection.beams.ion_beam.horizontal_field_width.value,
                resolution=self.connection.beams.ion_beam.scanning.resolution.value,
                dwell_time=self.connection.beams.ion_beam.scanning.dwell_time.value,
            ),
        )

        return current_microscope_state

    def move_stage_absolute(self, position: FibsemStagePosition):
        """
        Move the stage to the specified coordinates.

        Args:
            x (float): The x-coordinate to move to (in meters).
            y (float): The y-coordinate to move to (in meters).
            z (float): The z-coordinate to move to (in meters).
            r (float): The rotation to apply (in radians).
            tx (float): The x-axis tilt to apply (in radians).

        Returns:
            None
        """
        logging.info(f"Moving stage to {position}.")
        stage = self.connection.specimen.stage
        thermo_position = position.to_autoscript_position()
        thermo_position.coordinate_system = CoordinateSystem.RAW
        stage.absolute_move(thermo_position) # TODO: This needs at least an optional safe move to prevent collision?

    def move_stage_relative(self, position: FibsemStagePosition):
        """
        Move the stage by the specified relative move.

        Args:
            x (float): The x-coordinate to move to (in meters).
            y (float): The y-coordinate to move to (in meters).
            z (float): The z-coordinate to move to (in meters).
            r (float): The rotation to apply (in radians).
            tx (float): The x-axis tilt to apply (in radians).

        Returns:
            None
        """
        logging.info(f"Moving stage by {position}.")
        stage = self.connection.specimen.stage
        thermo_position = position.to_autoscript_position()
        thermo_position.coordinate_system = CoordinateSystem.RAW
        stage.relative_move(thermo_position)

    def stable_move(
        self,
        settings: MicroscopeSettings,
        dx: float,
        dy: float,
        beam_type: BeamType,
    ) -> None:
        """
        Calculate the corrected stage movements based on the beam_type, and then move the stage relatively.

        Args:
            settings (MicroscopeSettings): microscope settings
            dx (float): distance along the x-axis (image coordinates)
            dy (float): distance along the y-axis (image coordinates)
            beam_type (BeamType): beam type to move in
        """
        wd = self.connection.beams.electron_beam.working_distance.value

        # calculate stage movement
        x_move = FibsemStagePosition(x=dx, y=0, z=0)
        yz_move = self._y_corrected_stage_movement(
            settings=settings,
            expected_y=dy,
            beam_type=beam_type,
        )

        # move stage
        stage_position = FibsemStagePosition(
            x=x_move.x,
            y=yz_move.y,
            z=yz_move.z,
            r=0,
            t=0,
            coordinate_system="raw",
        )
        logging.info(f"moving stage ({beam_type.name}): {stage_position}")
        self.move_stage_relative(stage_position)

        # adjust working distance to compensate for stage movement
        self.connection.beams.electron_beam.working_distance.value = wd
        self.connection.specimen.stage.link()

        return

    def eucentric_move(
        self,
        settings: MicroscopeSettings,
        dy: float,
        static_wd: bool = True,
    ) -> None:
        """
        Move the stage vertically to correct eucentric point

        Args:
            settings (MicroscopeSettings): microscope settings
            dy (float): distance in y-axis (image coordinates)
        """
        wd = self.connection.beams.electron_beam.working_distance.value

        z_move = dy / np.cos(np.deg2rad(90 - settings.system.stage.tilt_flat_to_ion))  # TODO: MAGIC NUMBER, 90 - fib tilt

        move_settings = MoveSettings(link_z_y=True)
        z_move = FibsemStagePosition(
            z=z_move, coordinate_system="Specimen"
        ).to_autoscript_position()
        self.connection.specimen.stage.relative_move(z_move, move_settings)
        logging.info(f"eucentric movement: {z_move}")

        if static_wd:
            self.connection.beams.electron_beam.working_distance.value = (
                settings.system.electron.eucentric_height
            )
            self.connection.beams.ion_beam.working_distance.value = (
                settings.system.ion.eucentric_height
            )
        else:
            self.connection.beams.electron_beam.working_distance.value = wd
        self.connection.specimen.stage.link()

    def _y_corrected_stage_movement(
        self,
        settings: MicroscopeSettings,
        expected_y: float,
        beam_type: BeamType = BeamType.ELECTRON,
    ) -> FibsemStagePosition:
        """
        Calculate the y corrected stage movement, corrected for the additional tilt of the sample holder (pre-tilt angle).

        Args:
            settings (MicroscopeSettings): microscope settings
            expected_y (float, optional): distance along y-axis.
            beam_type (BeamType, optional): beam_type to move in. Defaults to BeamType.ELECTRON.

        Returns:
            StagePosition: y corrected stage movement (relative position)
        """

        # TODO: replace with camera matrix * inverse kinematics
        # TODO: replace stage_tilt_flat_to_electron with pre-tilt

        # all angles in radians
        stage_tilt_flat_to_electron = np.deg2rad(
            settings.system.stage.tilt_flat_to_electron
        )
        stage_tilt_flat_to_ion = np.deg2rad(settings.system.stage.tilt_flat_to_ion)

        stage_rotation_flat_to_eb = np.deg2rad(
            settings.system.stage.rotation_flat_to_electron
        ) % (2 * np.pi)
        stage_rotation_flat_to_ion = np.deg2rad(
            settings.system.stage.rotation_flat_to_ion
        ) % (2 * np.pi)

        # current stage position
        current_stage_position = self.get_stage_position()
        stage_rotation = current_stage_position.r % (2 * np.pi)
        stage_tilt = current_stage_position.t

        PRETILT_SIGN = 1.0
        # pretilt angle depends on rotation
        from fibsem import movement
        if movement.rotation_angle_is_smaller(stage_rotation, stage_rotation_flat_to_eb, atol=5):
            PRETILT_SIGN = 1.0
        if movement.rotation_angle_is_smaller(
            stage_rotation, stage_rotation_flat_to_ion, atol=5
        ):
            PRETILT_SIGN = -1.0

        corrected_pretilt_angle = PRETILT_SIGN * stage_tilt_flat_to_electron

        # perspective tilt adjustment (difference between perspective view and sample coordinate system)
        if beam_type == BeamType.ELECTRON:
            perspective_tilt_adjustment = -corrected_pretilt_angle
            SCALE_FACTOR = 1.0  # 0.78342  # patented technology
        elif beam_type == BeamType.ION:
            perspective_tilt_adjustment = (
                -corrected_pretilt_angle - stage_tilt_flat_to_ion
            )
            SCALE_FACTOR = 1.0

        # the amount the sample has to move in the y-axis
        y_sample_move = (expected_y * SCALE_FACTOR) / np.cos(
            stage_tilt + perspective_tilt_adjustment
        )

        # the amount the stage has to move in each axis
        y_move = y_sample_move * np.cos(corrected_pretilt_angle)
        z_move = y_sample_move * np.sin(corrected_pretilt_angle)

        return FibsemStagePosition(x=0, y=y_move, z=z_move)

    def move_flat_to_beam(
        self, settings: MicroscopeSettings, beam_type: BeamType = BeamType.ELECTRON
    ) -> None:
        """
        Moves the microscope stage to the tilt angle corresponding to the given beam type,
        so that the stage is flat with respect to the beam.

        Args:
            settings (MicroscopeSettings): The current microscope settings.
            beam_type (BeamType): The type of beam to which the stage should be made flat.
                Must be one of BeamType.ELECTRON or BeamType.ION.

        Returns:
            None.
        """
        stage_settings = settings.system.stage

        if beam_type is BeamType.ELECTRON:
            rotation = np.deg2rad(stage_settings.rotation_flat_to_electron)
            tilt = np.deg2rad(stage_settings.tilt_flat_to_electron)

        if beam_type is BeamType.ION:
            rotation = np.deg2rad(stage_settings.rotation_flat_to_ion)
            tilt = np.deg2rad(
                stage_settings.tilt_flat_to_ion - stage_settings.tilt_flat_to_electron
            )

        position = self.get_stage_position()

        # updated safe rotation move
        logging.info(f"moving flat to {beam_type.name}")
        stage_position = FibsemStagePosition(x = position.x, y = position.y, z=position.z, r=rotation, t=tilt)
        self.move_stage_absolute(stage_position)

    def get_manipulator_position(self) -> FibsemManipulatorPosition:
        return self.connection.specimen.manipulator.current_position
    
    def insert_manipulator(self, name: str = "PARK"):

         
        if name not in ["PARK", "EUCENTRIC"]:
            raise ValueError(f"insert position {name} not supported.")

        insert_position = ManipulatorSavedPosition[name]
        needle = self.connection.specimen.manipulator
        insert_position = needle.get_saved_position(
            insert_position, ManipulatorCoordinateSystem.RAW
        )
        needle.insert(insert_position)
        logging.info(f"inserted needle to {insert_position}.")

    
    def retract_manipulator(self):
        
        # retract multichem
        # retract_multichem(microscope) # TODO:?

        # Retract the needle, preserving the correct parking postiion
        needle = self.connection.specimen.manipulator
        park_position = needle.get_saved_position(
            ManipulatorSavedPosition.PARK, ManipulatorCoordinateSystem.RAW
        )

        logging.info(f"retracting needle to {park_position}")
        needle.absolute_move(park_position)
        time.sleep(1)  # AutoScript sometimes throws errors if you retract too quick?
        logging.info(f"retracting needle...")
        needle.retract()
        logging.info(f"retract needle complete")
    
    def move_manipulator_relative(self, position: FibsemManipulatorPosition):
    
        needle = self.connection.specimen.manipulator
        position = position.to_autoscript_position()
        logging.info(f"moving manipulator by {position}")
        needle.relative_move(position)
    
    def move_manipulator_absolute(self, position: FibsemManipulatorPosition):
        needle = self.connection.specimen.manipulator
        position = position.to_autoscript_position()
        logging.info(f"moving manipulator to {position}")
        needle.absolute_move(position)
        

    def _x_corrected_needle_movement(self, expected_x: float) -> FibsemManipulatorPosition:
        """Calculate the corrected needle movement to move in the x-axis.

        Args:
            expected_x (float): distance along the x-axis (image coordinates)
        Returns:
            FibsemManipulatorPosition: x-corrected needle movement (relative position)
        """
        return FibsemManipulatorPosition(x=expected_x, y=0, z=0)  # no adjustment needed


    def _y_corrected_needle_movement(self, 
        expected_y: float, stage_tilt: float
    ) -> FibsemManipulatorPosition:
        """Calculate the corrected needle movement to move in the y-axis.

        Args:
            expected_y (float): distance along the y-axis (image coordinates)
            stage_tilt (float, optional): stage tilt.

        Returns:
            FibsemManipulatorPosition: y-corrected needle movement (relative position)
        """
        y_move = +np.cos(stage_tilt) * expected_y
        z_move = +np.sin(stage_tilt) * expected_y
        return FibsemManipulatorPosition(x=0, y=y_move, z=z_move)


    def _z_corrected_needle_movement(self, 
        expected_z: float, stage_tilt: float
    ) -> FibsemManipulatorPosition:
        """Calculate the corrected needle movement to move in the z-axis.

        Args:
            expected_z (float): distance along the z-axis (image coordinates)
            stage_tilt (float, optional): stage tilt.

        Returns:
            FibsemManipulatorPosition: z-corrected needle movement (relative position)
        """
        y_move = -np.sin(stage_tilt) * expected_z
        z_move = +np.cos(stage_tilt) * expected_z
        return FibsemManipulatorPosition(x=0, y=y_move, z=z_move)

    def move_manipulator_corrected(self, 
        dx: float,
        dy: float,
        beam_type: BeamType = BeamType.ELECTRON,
    ) -> None:
        """Calculate the required corrected needle movements based on the BeamType to move in the desired image coordinates.
        Then move the needle relatively.

        BeamType.ELECTRON:  move in x, y (raw coordinates)
        BeamType.ION:       move in x, z (raw coordinates)

        Args:
            microscope (SdbMicroscopeClient): autoScript microscope instance
            dx (float): distance along the x-axis (image coordinates)
            dy (float): distance along the y-axis (image corodinates)
            beam_type (BeamType, optional): the beam type to move in. Defaults to BeamType.ELECTRON.
        """
        
        needle = self.connection.specimen.manipulator
        stage_tilt = self.connection.specimen.stage.current_position.t

        # xy
        if beam_type is BeamType.ELECTRON:
            x_move = self._x_corrected_needle_movement(expected_x=dx)
            yz_move = self._y_corrected_needle_movement(dy, stage_tilt=stage_tilt)

        # xz,
        if beam_type is BeamType.ION:

            x_move = self._x_corrected_needle_movement(expected_x=dx)
            yz_move = self._z_corrected_needle_movement(expected_z=dy, stage_tilt=stage_tilt)

        # move needle (relative)
        needle_position = ManipulatorPosition(x=x_move.x, y=yz_move.y, z=yz_move.z)
        logging.info(f"Moving manipulator: {needle_position}.")
        needle.relative_move(needle_position)

        return
    
    def move_manipulator_to_position_offset(self, offset: FibsemManipulatorPosition, name: str = None) -> None:

        # TODO: resolve Fibsem Positions and Thermo Positions

        position = self._get_saved_manipulator_position(name)

        # move to relative to the eucentric point
        yz_move = self._z_corrected_needle_movement(
            offset.z, self.connection.specimen.stage.current_position.t
        )
        position.x += offset.x
        position.y += yz_move.y + offset.y
        position.z += yz_move.z  # RAW, up = negative, STAGE: down = negative
        position.r = None  # rotation is not supported
        self.connection.specimen.manipulator.absolute_move(position)

    def _get_saved_manipulator_position(self, name: str = "PARK"):
        
        if name not in ["PARK", "EUCENTRIC"]:
            raise ValueError(f"insert position {name} not supported.")
        
        named_position = ManipulatorSavedPosition[name]
        position = self.connection.specimen.manipulator.get_saved_position(
                named_position, ManipulatorCoordinateSystem.STAGE
            )
                
        return position

    def setup_milling(
        self,
        mill_settings: FibsemMillingSettings,
    ):
        """
        Configure the microscope for milling using the ion beam.

        Args:
            application_file (str): Path to the milling application file.
            patterning_mode (str): Patterning mode to use.
            hfw (float): Desired horizontal field width in meters.
            mill_settings (FibsemMillingSettings): Milling settings.

        Returns:
            None.

        Raises:
            NotImplementedError: If the specified patterning mode is not supported.

        Note:
            This method sets up the microscope imaging and patterning for milling using the ion beam.
            It sets the active view and device to the ion beam, the default beam type to the ion beam,
            the specified application file, and the specified patterning mode.
            It also clears any existing patterns and sets the horizontal field width to the desired value.
            The method does not start the milling process.
        """
        self.connection.imaging.set_active_view(BeamType.ION.value)  # the ion beam view
        self.connection.imaging.set_active_device(BeamType.ION.value)
        self.connection.patterning.set_default_beam_type(
            BeamType.ION.value
        )  # ion beam default
        self.connection.patterning.set_default_application_file(mill_settings.application_file)
        self.connection.patterning.mode = mill_settings.patterning_mode
        self.connection.patterning.clear_patterns()  # clear any existing patterns
        self.connection.beams.ion_beam.horizontal_field_width.value = mill_settings.hfw

    def run_milling(self, milling_current: float, asynch: bool = False):
        """
        Run ion beam milling using the specified milling current.

        Args:
            milling_current (float): The current to use for milling in amps.
            asynch (bool, optional): If True, the milling will be run asynchronously. 
                                     Defaults to False, in which case it will run synchronously.

        Returns:
            None

        Raises:
            None
        """
        # change to milling current
        self.connection.imaging.set_active_view(BeamType.ION.value)  # the ion beam view
        if self.connection.beams.ion_beam.beam_current.value != milling_current:
            logging.info(f"changing to milling current: {milling_current:.2e}")
            self.connection.beams.ion_beam.beam_current.value = milling_current

        # run milling (asynchronously)
        logging.info(f"running ion beam milling now... asynchronous={asynch}")
        if asynch:
            self.connection.patterning.start()
        else:
            self.connection.patterning.run()
            self.connection.patterning.clear_patterns()
        # NOTE: Make tescan logs the same??

    def finish_milling(self, imaging_current: float):
        """
        Finalises the milling process by clearing the microscope of any patterns and returning the current to the imaging current.

        Args:
            imaging_current (float): The current to use for imaging in amps.
        """
        self.connection.patterning.clear_patterns()
        self.connection.beams.ion_beam.beam_current.value = imaging_current
        self.connection.patterning.mode = "Serial"

    def draw_rectangle(
        self,
        pattern_settings: FibsemPatternSettings,
    ):
        """
        Draws a rectangle pattern using the current ion beam.

        Args:
            pattern_settings (FibsemPatternSettings): the settings for the pattern to draw.

        Returns:
            Pattern: the created pattern.

        Raises:
            AutoscriptError: if an error occurs while creating the pattern.

        Notes:
            The rectangle pattern will be centered at the specified coordinates (centre_x, centre_y) with the specified
            width, height and depth (in nm). If the cleaning_cross_section attribute of pattern_settings is True, a
            cleaning cross section pattern will be created instead of a rectangle pattern.

            The pattern will be rotated by the angle specified in the rotation attribute of pattern_settings (in degrees)
            and scanned in the direction specified in the scan_direction attribute of pattern_settings ('horizontal' or
            'vertical').

            The created pattern can be added to the patterning queue and executed using the methods in the PatterningQueue
            class of the autoscript_sdb_microscope_client package.
        """
        if pattern_settings.cleaning_cross_section:
            pattern = self.connection.patterning.create_cleaning_cross_section(
                center_x=pattern_settings.centre_x,
                center_y=pattern_settings.centre_y,
                width=pattern_settings.width,
                height=pattern_settings.height,
                depth=pattern_settings.depth,
            )
        else:
            pattern = self.connection.patterning.create_rectangle(
                center_x=pattern_settings.centre_x,
                center_y=pattern_settings.centre_y,
                width=pattern_settings.width,
                height=pattern_settings.height,
                depth=pattern_settings.depth,
            )

        pattern.rotation = pattern_settings.rotation
        paths = self.get_scan_directions()
        if pattern_settings.scan_direction in paths:
            pattern.scan_direction = pattern_settings.scan_direction
        else:
            pattern.scan_direction = "TopToBottom"
            logging.info(f"Scan direction {pattern_settings.scan_direction} not supported. Using TopToBottom instead.")
            logging.info(f"Supported scan directions are: BottomToTop, DynamicAllDirections, DynamicInnerToOuter, DynamicLeftToRight, DynamicTopToBottom, InnerToOuter, LeftToRight, OuterToInner, RightToLeft, TopToBottom")        

        return pattern

    def draw_line(self, pattern_settings: FibsemPatternSettings):
        """
        Draws a line pattern on the current imaging view of the microscope.

        Args:
            pattern_settings (FibsemPatternSettings): A data class object specifying the pattern parameters,
                including the start and end points, and the depth of the pattern.

        Returns:
            LinePattern: A line pattern object, which can be used to configure further properties or to add the
                pattern to the milling list.

        Raises:
            autoscript.exceptions.InvalidArgumentException: if any of the pattern parameters are invalid.
        """
        pattern = self.connection.patterning.create_line(
            start_x=pattern_settings.start_x,
            start_y=pattern_settings.start_y,
            end_x=pattern_settings.end_x,
            end_y=pattern_settings.end_y,
            depth=pattern_settings.depth,
        )

        return pattern
    
    def draw_circle(self, pattern_settings: FibsemPatternSettings):
        """
        Draws a circle pattern on the current imaging view of the microscope.

        Args:
            pattern_settings (FibsemPatternSettings): A data class object specifying the pattern parameters,
                including the centre point, radius and depth of the pattern.

        Returns:
            CirclePattern: A circle pattern object, which can be used to configure further properties or to add the
                pattern to the milling list.

        Raises:
            autoscript.exceptions.InvalidArgumentException: if any of the pattern parameters are invalid.
        """
        pattern = self.connection.patterning.create_circle(
            center_x=pattern_settings.centre_x,
            center_y=pattern_settings.centre_y,
            outer_diameter=2*pattern_settings.radius,
            inner_diameter = 0,
            depth=pattern_settings.depth,
        )

        return pattern

    def get_scan_directions(self) -> list:
        """
        Returns the available scan directions of the microscope.

        Returns:
            list: The scan direction of the microscope.

        Raises:
            None
        """
        list = ["BottomToTop", 
                "DynamicAllDirections", 
                "DynamicInnerToOuter", 
                "DynamicLeftToRight", 
                "DynamicTopToBottom", 
                "InnerToOuter", 	
                "LeftToRight", 	
                "OuterToInner", 
                "RightToLeft", 	
                "TopToBottom"]
        return list 


    def setup_sputter(self, protocol: dict):
        """
        Set up the sputter coating process on the microscope.

        Args:
            protocol (dict): Dictionary containing the protocol details for sputter coating.

        Returns:
            None

        Raises:
            None

        Notes:
            This function sets up the sputter coating process on the microscope. 
            It sets the active view to the electron beam, clears any existing patterns, and sets the default beam type to the electron beam. 
            It then inserts the multichem and turns on the heater for the specified gas according to the given protocol. 
            This function also waits for 3 seconds to allow the heater to warm up.
        """
        self.original_active_view = self.connection.imaging.get_active_view()
        self.connection.imaging.set_active_view(BeamType.ELECTRON.value)
        self.connection.patterning.clear_patterns()
        self.connection.patterning.set_default_application_file(protocol["application_file"])
        self.connection.patterning.set_default_beam_type(BeamType.ELECTRON.value)
        self.multichem = self.connection.gas.get_multichem()
        self.multichem.insert(protocol["position"])
        self.multichem.turn_heater_on(protocol["gas"])  # "Pt cryo")
        time.sleep(3)

    def draw_sputter_pattern(self, hfw: float, line_pattern_length: float, sputter_time: float):
        """
        Draws a line pattern for sputtering with the given parameters.

        Args:
            hfw (float): The horizontal field width of the electron beam.
            line_pattern_length (float): The length of the line pattern to draw.
            sputter_time (float): The time to sputter the line pattern.

        Returns:
            None

        Notes:
            Sets the horizontal field width of the electron beam to the given value.
            Draws a line pattern for sputtering with the given length and milling depth.
            Sets the sputter time of the line pattern to the given value.

        """
        self.connection.beams.electron_beam.horizontal_field_width.value = hfw
        pattern = self.connection.patterning.create_line(
            -line_pattern_length / 2,  # x_start
            +line_pattern_length,  # y_start
            +line_pattern_length / 2,  # x_end
            +line_pattern_length,  # y_end
            2e-6,
        )  # milling depth
        pattern.time = sputter_time + 0.1

    def run_sputter(self, **kwargs):
        """
        Runs the GIS Platinum Sputter.

        Args:
            **kwargs: Optional keyword arguments for the sputter function. The required argument for
        the Thermo version is "sputter_time" (int), which specifies the time to sputter in seconds. 

        Returns:
            None

        Notes:
        - Blanks the electron beam.
        - Starts sputtering with platinum for the specified sputter time, and waits until the sputtering
        is complete before continuing.
        - If the patterning state is not ready, raises a RuntimeError.
        - If the patterning state is running, stops the patterning.
        - If the patterning state is idle, logs a warning message suggesting to adjust the patterning
        line depth.
        """
        sputter_time = kwargs["sputter_time"]

        self.connection.beams.electron_beam.blank()
        if self.connection.patterning.state == "Idle":
            logging.info("Sputtering with platinum for {} seconds...".format(sputter_time))
            self.connection.patterning.start()  # asynchronous patterning
            time.sleep(sputter_time + 5)
        else:
            raise RuntimeError("Can't sputter platinum, patterning state is not ready.")
        if self.connection.patterning.state == "Running":
            self.connection.patterning.stop()
        else:
            logging.warning("Patterning state is {}".format(self.connection.patterning.state))
            logging.warning("Consider adjusting the patterning line depth.")

    def finish_sputter(self, application_file: str) -> None:
        """
        Finish the sputter process by clearing patterns and resetting beam and imaging settings.

        Args:
            application_file (str): The path to the default application file to use.

        Returns:
            None

        Raises:
            None

        Notes:
            This function finishes the sputter process by clearing any remaining patterns and restoring the beam and imaging settings to their
            original state. It sets the beam current back to imaging current and sets the default beam type to ion beam.
            It also retracts the multichem and logs that the sputtering process has finished.
        """
        # Clear any remaining patterns
        self.connection.patterning.clear_patterns()

        # Restore beam and imaging settings to their original state
        self.connection.beams.electron_beam.unblank()
        self.connection.patterning.set_default_application_file(application_file)
        self.connection.imaging.set_active_view(self.original_active_view)
        self.connection.patterning.set_default_beam_type(BeamType.ION.value)  # set ion beam
        self.multichem.retract()

        # Log that the sputtering process has finished
        logging.info("Platinum sputtering process completed.")

    def set_microscope_state(self, microscope_state: MicroscopeState) -> None:
        """Reset the microscope state to the provided state.

        Args:
            microscope_state (MicroscopeState): A `MicroscopeState` object that contains the desired state of the microscope.

        Returns:
            None.

        Raises:
            None.

        Notes:
            This function restores the microscope state to the provided state. It moves the stage to the absolute position specified
            in the `MicroscopeState` object, and then restores the electron and ion beam settings to their values in the `MicroscopeState`
            object. It also logs messages indicating the progress of the operation.
        """

        logging.info(f"Restoring microscope state...")

        # Move to position
        self.move_stage_absolute(stage_position=microscope_state.absolute_position)

        # Restore electron beam settings
        logging.info(f"Restoring electron beam settings...")
        self.connection.beams.electron_beam.working_distance.value = (
            microscope_state.eb_settings.working_distance
        )
        self.connection.beams.electron_beam.beam_current.value = (
            microscope_state.eb_settings.beam_current
        )
        self.connection.beams.electron_beam.horizontal_field_width.value = (
            microscope_state.eb_settings.hfw
        )
        self.connection.beams.electron_beam.scanning.resolution.value = (
            microscope_state.eb_settings.resolution
        )
        self.connection.beams.electron_beam.scanning.dwell_time.value = (
            microscope_state.eb_settings.dwell_time
        )

        # Restore ion beam settings
        logging.info(f"Restoring ion beam settings...")
        self.connection.beams.ion_beam.working_distance.value = (
            microscope_state.ib_settings.working_distance
        )
        self.connection.beams.ion_beam.beam_current.value = (
            microscope_state.ib_settings.beam_current
        )
        self.connection.beams.ion_beam.horizontal_field_width.value = (
            microscope_state.ib_settings.hfw
        )
        self.connection.beams.ion_beam.scanning.resolution.value = (
            microscope_state.ib_settings.resolution
        )
        self.connection.beams.ion_beam.scanning.dwell_time.value = (
            microscope_state.ib_settings.dwell_time
        )

        # Link the specimen stage
        self.connection.specimen.stage.link()

        # Log the completion of the operation
        logging.info(f"Microscope state restored.")
    
    def get_available_values(self, key: str, beam_type: BeamType = None)-> list:
        values = []
        if key == "application_file":
            values = self.connection.patterning.list_all_application_files()

        if beam_type is BeamType.ION:
            if key == "plasma_gas":
                values = self.connection.beams.ion_beam.source.plasma_gas.available_values

        if key == "current":
            if beam_type is BeamType.ION:
                values = self.connection.beams.ion_beam.beam_current.available_values
            elif beam_type is BeamType.ELECTRON:
                values = self.connection.beams.electron_beam.beam_current.limits

        return values

    def get(self, key: str, beam_type: BeamType = BeamType.ELECTRON) -> Union[float, str, None]:
        
        # TODO: make the list of get and set keys available to the user

        beam = self.connection.beams.electron_beam if beam_type == BeamType.ELECTRON else self.connection.beams.ion_beam
       
        # beam properties
        if key == "on": 
            return beam.is_on
        if key == "blanked":
            return beam.is_blanked
        if key == "working_distance":
            return beam.working_distance.value
        if key == "current":
            return beam.beam_current.value
        if key == "voltage":
            return beam.high_voltage.value
        if key == "hfw":
            return beam.horizontal_field_width.value
        if key == "resolution":
            return beam.scanning.resolution.value
        if key == "dwell_time":
            return beam.scanning.dwell_time.value
        if key == "scan_rotation":
            return beam.scanning.rotation.value
        if key == "voltage_limits":
            return beam.high_voltage.limits
        if key == "voltage_controllable":
            return beam.high_voltage.is_controllable


        # ion beam properties
        if beam_type is BeamType.ELECTRON:
            if key == "angular_correction_angle":
                return beam.angular_correction.angle.value

        if beam_type is BeamType.ION:
            if key == "plasma_gas":
                return beam.source.plasma_gas.value # might need to check if this is available?

        # stage properties
        if key == "stage_position":
            return self.connection.specimen.stage.current_position
        if key == "stage_homed":
            return self.connection.specimen.stage.is_homed
        if key == "stage_linked":
            return self.connection.specimen.stage.is_linked

        # chamber properties
        if key == "chamber_state":
            return self.connection.vacuum.chamber_state
        
        if key == "chamber_pressure":
            return self.connection.vacuum.chamber_pressure.value

        # detector mode and type
        if key in ["detector_mode", "detector_type", "detector_brightness", "detector_contrast"]:
            
            # set beam active view and device
            self.connection.imaging.set_active_view(beam_type.value)
            self.connection.imaging.set_active_device(beam_type.value)

            if key == "detector_type":
                return self.connection.detector.type.value
            if key == "detector_mode":
                return self.connection.detector.mode.value
            if key == "detector_brightness":
                return self.connection.detector.brightness.value
            if key == "detector_contrast":
                return self.connection.detector.contrast.value

        # manipulator properties
        if key == "manipulator_position":
            return self.connection.specimen.manipulator.current_position
        if key == "manipulator_state":
            return self.connection.specimen.manipulator.state
        
        logging.warning(f"Unknown key: {key} ({beam_type})")
        return None    

    def set(self, key: str, value, beam_type: BeamType = BeamType.ELECTRON) -> None:

        # get beam
        beam = self.connection.beams.electron_beam if beam_type == BeamType.ELECTRON else self.connection.beams.ion_beam

        # beam properties
        if key == "working_distance":
            beam.working_distance.value = value
            self.connection.specimen.stage.link() # Link the specimen stage
            logging.info(f"{beam_type.name} working distance set to {value} m.")
        if key == "current":
            beam.beam_current.value = value
            logging.info(f"{beam_type.name} current set to {value} A.")
        if key == "voltage":
            beam.high_voltage.value = value
            logging.info(f"{beam_type.name} voltage set to {value} V.")
        if key == "hfw":
            beam.horizontal_field_width.value = value
            logging.info(f"{beam_type.name} HFW set to {value} m.")
        if key == "resolution":
            beam.scanning.resolution.value = value
            logging.info(f"{beam_type.name} resolution set to {value} m.")
        if key == "dwell_time":
            beam.scanning.dwell_time.value = value
            logging.info(f"{beam_type.name} dwell time set to {value} s.")
        if key == "scan_rotation":
            beam.scanning.rotation.value = value
            logging.info(f"{beam_type.name} scan rotation set to {value} degrees.")

        # beam control
        if key == "on":
            beam.turn_on() if value else beam.turn_off()
            logging.info(f"{beam_type.name} beam turned {'on' if value else 'off'}.")
        if key == "blanked":
            beam.blank() if value else beam.unblank()
            logging.info(f"{beam_type.name} beam {'blanked' if value else 'unblanked'}.")

        # detector properties
        if key in ["detector_mode", "detector_type", "detector_brightness", "detector_contrast"]:
            # set beam active view and device
            self.connection.imaging.set_active_view(beam_type.value)
            self.connection.imaging.set_active_device(beam_type.value)

            if key == "detector_mode":
                if value in self.connection.detector.mode.available_values:
                    self.connection.detector.mode.value = value
                    logging.info(f"Detector mode set to {value}.")
                else:
                    logging.warning(f"Detector mode {value} not available.")
                return
            if key == "detector_type":
                if value in self.connection.detector.type.available_values:
                    self.connection.detector.type.value = value
                    logging.info(f"Detector type set to {value}.")
                else:
                    logging.warning(f"Detector type {value} not available.")
                return
            if key == "detector_brightness":
                if 0 <= value <= 1 :
                    self.connection.detector.brightness.value = value
                    logging.info(f"Detector brightness set to {value}.")
                else:
                    logging.warning(f"Detector brightness {value} not available, must be between 0 and 1.")
                return
            if key == "detector_contrast":
                if 0 <= value <= 1 :
                    self.connection.detector.contrast.value = value
                    logging.info(f"Detector contrast set to {value}.")
                else:
                    logging.warning(f"Detector contrast {value} not available, mut be between 0 and 1.")
                return

        # only supported for Electron
        if beam_type is BeamType.ELECTRON:
            if key == "angular_correction_angle":
                beam.angular_correction.angle.value = value
                logging.info(f"Angular correction angle set to {value} radians.")

            if key == "angular_correction_tilt_correction":
                beam.angular_correction.tilt_correction.turn_on() if value else beam.angular_correction.tilt_correction.turn_off()
        
        if beam_type is BeamType.ION:
            if key == "plasma_gas":
                beam.source.plasma_gas.value = value
                logging.info(f"Plasma gas set to {value}.")

        # chamber control (NOTE: dont implment until able to test on hardware)
        if key == "pump":
            logging.info(f"Not Implemented Yet")
            self.connection.vacuum.pump()
            # logging.info(f"Vacuum pump on.")
        if key == "vent":
            logging.info(f"Not Implemented Yet")
            # self.connection.vacuum.vent()
            logging.info(f"Vacuum vent on.")


        # stage properties
        if key == "stage_home":
            self.connection.specimen.stage.home()
            logging.info(f"Stage homed.")
        if key == "stage_link":
            self.connection.specimen.stage.link() if value else self.connection.specimen.stage.unlink()
            logging.info(f"Stage {'linked' if value else 'unlinked'}.")    

        
        logging.warning(f"Unknown key: {key} ({beam_type})")
        return
    
    def check_available_values(self, key:str, values: list, beam_type: BeamType = None) -> bool:

        available_values = self.get_available_values(key, beam_type)

        if available_values is None:
            return False
        
        for value in values:
            if value not in available_values:
                return False

            if isinstance(value, float):
                if value < min(available_values) or value > max(available_values):
                    return False
        return True
    
    def home(self) -> None:
        logging.info(f"Homing stage.")
        self.connection.specimen.stage.home()
        logging.info(f"Stage homed.")


class TescanMicroscope(FibsemMicroscope):
    """
    A class representing a TESCAN FIB-SEM microscope.

    This class inherits from the abstract base class `FibsemMicroscope`, which defines the core functionality of a
    microscope. In addition to the methods defined in the base class, this class provides additional methods specific
    to the TESCAN FIB-SEM microscope.

    Attributes:
        connection (Automation): The microscope client connection.
        ion_detector_active (Automation.FIB.Detector): The active ion beam detector.
        last_image_eb (FibsemImage): A saved copy of the most recent electron beam image.
        last_image_ib (FibsemImage): A saved copy of the most recent ion beam image.

    Inherited Methods:
        connect_to_microscope(self, ip_address: str, port: int = 7520) -> None: 
            Connect to a Thermo Fisher microscope at the specified IP address and port.

        disconnect(self) -> None: 
            Disconnects the microscope client connection.

        acquire_image(self, image_settings: ImageSettings) -> FibsemImage: 
            Acquire a new image with the specified settings.

        last_image(self, beam_type: BeamType = BeamType.ELECTRON) -> FibsemImage: 
            Get the last previously acquired image.

        autocontrast(self, beam_type=BeamType.ELECTRON) -> None: 
            Automatically adjust the microscope image contrast for the specified beam type.

        auto_focus(self, beam_type: BeamType) -> None:
            Automatically adjust the microscope focus for the specified beam type.

        reset_beam_shifts(self) -> None:
            Set the beam shift to zero for the electron and ion beams.
        
        beam_shift(self, dx: float, dy: float,  beam_type: BeamType) -> None:
            Adjusts the beam shift of given beam based on relative values that are provided.

        get_stage_position(self) -> FibsemStagePosition:
            Get the current stage position.

        get_current_microscope_state(self) -> MicroscopeState:
            Get the current microscope state

        move_stage_absolute(self, position: FibsemStagePosition):
            Move the stage to the specified coordinates.

        move_stage_relative(self, position: FibsemStagePosition):
            Move the stage by the specified relative move.

        stable_move(self, settings: MicroscopeSettings, dx: float, dy: float, beam_type: BeamType,) -> None:
            Calculate the corrected stage movements based on the beam_type, and then move the stage relatively.

        eucentric_move(self, settings: MicroscopeSettings, dy: float, static_wd: bool = True) -> None:
            Move the stage vertically to correct eucentric point
        
        move_flat_to_beam(self, settings: MicroscopeSettings, beam_type: BeamType = BeamType.ELECTRON):
            Make the sample surface flat to the electron or ion beam.

        setup_milling(self, mill_settings: FibsemMillingSettings):
            Configure the microscope for milling using the ion beam.

        run_milling(self, milling_current: float, asynch: bool = False):
            Run ion beam milling using the specified milling current.

        finish_milling(self, imaging_current: float):
            Finalises the milling process by clearing the microscope of any patterns and returning the current to the imaging current.

        draw_rectangle(self, pattern_settings: FibsemPatternSettings):
            Draws a rectangle pattern using the current ion beam.

        draw_line(self, pattern_settings: FibsemPatternSettings):
            Draws a line pattern on the current imaging view of the microscope.
        
        draw_circle(self, pattern_settings: FibsemPatternSettings):
            Draws a circular pattern on the current imaging view of the microscope.

        get_scan_directions(self) -> list:
            Get the available scan directions for milling.    

        setup_sputter(self, protocol: dict):
            Set up the sputter coating process on the microscope.

        draw_sputter_pattern(self, hfw: float, line_pattern_length: float, sputter_time: float):
            Draws a line pattern for sputtering with the given parameters.

        run_sputter(self, **kwargs):
            Runs the GIS Platinum Sputter.

        finish_sputter(self, application_file: str) -> None:
            Finish the sputter process by clearing patterns and resetting beam and imaging settings.

        set_microscope_state(self, microscope_state: MicroscopeState) -> None:
            Reset the microscope state to the provided state.
        
        get(self, key:str, beam_type: BeamType = None):
            Returns the value of the specified key.

        set(self, key: str, value, beam_type: BeamType = None) -> None:
            Sets the value of the specified key.

    New methods:
        __init__(self): 
            Initializes a new instance of the class.

        _get_eb_image(self, image_settings=ImageSettings) -> FibsemImage:
            Acquires an electron beam (EB) image with the given settings and returns a FibsemImage object.

        _get_ib_image(self, image_settings=ImageSettings):
            Acquires an ion beam (IB) image with the given settings and returns a FibsemImage object.

        _y_corrected_stage_movement(self, settings: MicroscopeSettings, expected_y: float, beam_type: BeamType = BeamType.ELECTRON) -> FibsemStagePosition:
            Calculate the y corrected stage movement, corrected for the additional tilt of the sample holder (pre-tilt angle).
    """

    def __init__(self, ip_address: str = "localhost"):
        self.connection = Automation(ip_address)
        detectors = self.connection.FIB.Detector.Enum()
        self.ion_detector_active = detectors[0]
<<<<<<< HEAD
        self.connection.FIB.Detector.Set(Channel = 0, Detector= self.ion_detector_active)
        self.electron_detector_active = self.connection.SEM.Detector.SESuitable()
        self.connection.SEM.Detector.Set(Channel = 0, Detector = self.electron_detector_active)
=======
        self.electron_detector_active = self.connection.SEM.Detector.SESuitable()
>>>>>>> 83e5dc6c
        self.last_image_eb = None
        self.last_image_ib = None

    def disconnect(self):
        self.connection.Disconnect()

    # @classmethod
    def connect_to_microscope(self, ip_address: str, port: int = 8300) -> None:
        """
            Connects to a microscope with the specified IP address and port.

            Args:
                ip_address: A string that represents the IP address of the microscope.
                port: An integer that represents the port number to use (default 8300).

            Returns:
                None.
        """
        logging.info(f"Microscope client connecting to [{ip_address}:{port}]")
        self.connection = Automation(ip_address, port)
        logging.info(f"Microscope client connected to [{ip_address}:{port}]")

    def acquire_image(self, image_settings=ImageSettings) -> FibsemImage:
        """
            Acquires an image using the specified image settings.

            Args:
                image_settings: An instance of the `ImageSettings` class that represents the image settings to use (default `ImageSettings`).

            Returns:
                A `FibsemImage` object that represents the acquired image.
        """
        logging.info(f"acquiring new {image_settings.beam_type.name} image.")
        if image_settings.beam_type.name == "ELECTRON":
            image = self._get_eb_image(image_settings)
            self.last_image_eb = image
        if image_settings.beam_type.name == "ION":
            image = self._get_ib_image(image_settings)
            self.last_image_ib = image

        return image

    def _get_eb_image(self, image_settings: ImageSettings) -> FibsemImage:
        """
        Acquires an electron beam (EB) image with the given settings and returns a FibsemImage object.

        Args:
            image_settings (ImageSettings): An object containing the settings for the acquired image. 

        Returns:
            FibsemImage: The acquired image as a FibsemImage object.

        Notes:
            This function acquires an electron beam (EB) image with the given settings and returns it as a FibsemImage object. 
            The function sets up the microscope parameters, including the electron beam dwell time, image resolution, and 
            region of interest (ROI), if specified. It then acquires the image and creates a FibsemImage object from it, 
            including metadata on the microscope state and the beam and ion settings.

            Before acquiring the image, the function ensures that the electron beam is turned on and that the SEM scan is stopped. 
            It selects the most suitable detector for the image, assigns it to a channel, and enables the channel for acquisition. 
            The function then acquires the image from the channel using the specified dwell time and resolution.

            The function also records the microscope state at the time of image acquisition, including the stage position, beam 
            settings, and ion beam settings. The acquired image is returned as a FibsemImage object, which includes the image 
            data and metadata on the microscope state and the image settings.
        """
        # At first make sure the beam is ON
        status = self.connection.SEM.Beam.GetStatus()
        if status != Automation.SEM.Beam.Status.BeamOn:
            self.connection.SEM.Beam.On()
        # important: stop the scanning before we start scanning or before automatic procedures,
        # even before we configure the detectors
        self.connection.SEM.Scan.Stop()
        # Select the detector for image i.e.:
        # 1. assign the detector to a channel
        # 2. enable the channel for acquisition
        
        self.connection.SEM.Detector.Set(0, self.electron_detector_active, Bpp.Grayscale_8_bit)

        dwell_time = image_settings.dwell_time * constants.SI_TO_NANO
        # resolution
        imageWidth = image_settings.resolution[0]
        imageHeight = image_settings.resolution[1]

        self.connection.SEM.Optics.SetViewfield(
            image_settings.hfw * constants.METRE_TO_MILLIMETRE
        )
        if image_settings.reduced_area is not None:
            left =  imageWidth - int(image_settings.reduced_area.left * imageWidth)
            top = imageHeight - int(image_settings.reduced_area.top * imageHeight)
            image = self.connection.SEM.Scan.AcquireROIFromChannel(
                Channel= 0,
                Width= imageWidth,
                Height= imageHeight,
                Left= left,
                Top= top,
                Right= left - imageWidth -1 ,
                Bottom= top - imageHeight - 1,
                DwellTime= dwell_time
            )
        else:
            image = self.connection.SEM.Scan.AcquireImageFromChannel(
                0, imageWidth, imageHeight, dwell_time
            )

        microscope_state = MicroscopeState(
            timestamp=datetime.datetime.timestamp(datetime.datetime.now()),
            absolute_position=FibsemStagePosition(
                x=float(image.Header["SEM"]["StageX"]),
                y=float(image.Header["SEM"]["StageY"]),
                z=float(image.Header["SEM"]["StageZ"]),
                r=float(image.Header["SEM"]["StageRotation"]),
                t=float(image.Header["SEM"]["StageTilt"]),
                coordinate_system="Raw",
            ),
            eb_settings=BeamSettings(
                beam_type=BeamType.ELECTRON,
                working_distance=float(image.Header["SEM"]["WD"]),
                beam_current=float(image.Header["SEM"]["PredictedBeamCurrent"]),
                resolution=(imageWidth, imageHeight), #"{}x{}".format(imageWidth, imageHeight),
                dwell_time=float(image.Header["SEM"]["DwellTime"]),
                stigmation=Point(
                    float(image.Header["SEM"]["StigmatorX"]),
                    float(image.Header["SEM"]["StigmatorY"]),
                ),
                shift=Point(
                    float(image.Header["SEM"]["ImageShiftX"]),
                    float(image.Header["SEM"]["ImageShiftY"]),
                ),
            ),
            ib_settings=BeamSettings(beam_type=BeamType.ION),
        )
        fibsem_image = FibsemImage.fromTescanImage(
            image, deepcopy(image_settings), microscope_state
        )

        fibsem_image.metadata.image_settings.resolution = (imageWidth, imageHeight)

        return fibsem_image

    def _get_ib_image(self, image_settings: ImageSettings):
        """
        Acquires an ion beam (IB) image with the given settings and returns a FibsemImage object.

        Args:
            image_settings (ImageSettings): The settings for the acquired image.

        Returns:
            FibsemImage: The acquired image as a FibsemImage object.

        Notes:
            - The function acquires an IB image with the given settings by configuring the detectors, scanning, and selecting the dwell time, resolution, and viewfield.
            - If the image settings include a reduced area, the function will acquire an image within the reduced area.
            - The function also captures the microscope state at the time of acquisition and includes this information in the metadata of the acquired image.
        """
        # At first make sure the beam is ON
        status = self.connection.FIB.Beam.GetStatus()
        if status != Automation.FIB.Beam.Status.BeamOn:
            self.connection.FIB.Beam.On()
        # important: stop the scanning before we start scanning or before automatic procedures,
        # even before we configure the detectors
        self.connection.FIB.Scan.Stop()
        # Select the detector for image i.e.:
        # 1. assign the detector to a channel
        # 2. enable the channel for acquisition
        self.connection.FIB.Detector.Set(
            0, self.ion_detector_active, Bpp.Grayscale_8_bit
        )

        dwell_time = image_settings.dwell_time * constants.SI_TO_NANO

        # resolution
        imageWidth = image_settings.resolution[0]
        imageHeight = image_settings.resolution[1]

        self.connection.FIB.Optics.SetViewfield(
            image_settings.hfw * constants.METRE_TO_MILLIMETRE
        )
        
        
        if image_settings.reduced_area is not None:
            left =  imageWidth - int(image_settings.reduced_area.left * imageWidth)
            top = imageHeight - int(image_settings.reduced_area.top * imageHeight)
            image = self.connection.FIB.Scan.AcquireROIFromChannel(
                Channel= 0,
                Width= imageWidth,
                Height= imageHeight,
                Left= left,
                Top= top,
                Right= left - imageWidth -1 ,
                Bottom= top - imageHeight - 1,
                DwellTime= dwell_time
            )
        else:
            image = self.connection.FIB.Scan.AcquireImageFromChannel(
                0, imageWidth, imageHeight, dwell_time
            )

        microscope_state = MicroscopeState(
            timestamp=datetime.datetime.timestamp(datetime.datetime.now()),
            absolute_position=FibsemStagePosition(
                x=float(image.Header["FIB"]["StageX"]),
                y=float(image.Header["FIB"]["StageY"]),
                z=float(image.Header["FIB"]["StageZ"]),
                r=float(image.Header["FIB"]["StageRotation"]),
                t=float(image.Header["FIB"]["StageTilt"]),
                coordinate_system="Raw",
            ),
            eb_settings=BeamSettings(beam_type=BeamType.ELECTRON),
            ib_settings=BeamSettings(
                beam_type=BeamType.ION,
                working_distance=float(image.Header["FIB"]["WD"]),
                beam_current=float(self.connection.FIB.Beam.ReadProbeCurrent()),
                resolution=(imageWidth, imageHeight), #"{}x{}".format(imageWidth, imageHeight),
                dwell_time=float(image.Header["FIB"]["DwellTime"]),
                stigmation=Point(
                    float(image.Header["FIB"]["StigmatorX"]),
                    float(image.Header["FIB"]["StigmatorY"]),
                ),
                shift=Point(
                    float(image.Header["FIB"]["ImageShiftX"]),
                    float(image.Header["FIB"]["ImageShiftY"]),
                ),
            ),
        )

        fibsem_image = FibsemImage.fromTescanImage(
            image, deepcopy(image_settings), microscope_state
        )

        fibsem_image.metadata.image_settings.resolution = (imageWidth, imageHeight)

        return fibsem_image

    def last_image(self, beam_type: BeamType.ELECTRON) -> FibsemImage:
        """    
        Returns the last acquired image for the specified beam type.

        Args:
            beam_type (BeamType.ELECTRON or BeamType.ION): The type of beam used to acquire the image.

        Returns:
            FibsemImage: The last acquired image of the specified beam type.

        """
        if beam_type == BeamType.ELECTRON:
            image = self.last_image_eb
        elif beam_type == BeamType.ION:
            image = self.last_image_ib
        else:
            raise Exception("Beam type error")
        return image

    def autocontrast(self, beam_type: BeamType) -> None:
        """Automatically adjust the microscope image contrast for the specified beam type.

        Args:
            beam_type (BeamType, optional): The imaging beam type for which to adjust the contrast.
                Defaults to BeamType.ELECTRON.

        Returns:
            None

        Example:
            To automatically adjust the image contrast for an ion beam type:

            >>> microscope = TescanMicroscope()
            >>> microscope.connect_to_microscope()
        #     >>> microscope.autocontrast(beam_type=BeamType.ION)

<<<<<<< HEAD
        # """
        logging.info(f"Running autocontrast on {beam_type.name}.")
        if beam_type == BeamType.ELECTRON:
            self.connection.SEM.Detector.AutoSignal(Detector=self.electron_detector_active)
        if beam_type == BeamType.ION:
            self.connection.FIB.Detector.AutoSignal(Detector=self.ion_detector_active)
=======
        """
        logging.info(f"Running autocontrast on {beam_type.name}.")
        if beam_type == BeamType.ELECTRON:
            self.connection.SEM.Detector.StartAutoSignal(self.electron_detector_active)
        if beam_type == BeamType.ION:
            self.connection.FIB.Detector.AutoSignal(self.ion_detector_active)
>>>>>>> 83e5dc6c
    
    def auto_focus(self, beam_type: BeamType) -> None:
        if beam_type == BeamType.ELECTRON:
            self.connection.SEM.AutoWD(self.electron_detector_active)
        else:
            logging.info("Auto focus is not supported for ion beam type.")
        return 

    def reset_beam_shifts(self):
        """
        Set the beam shift to zero for the electron and ion beams.

        Resets the beam shift for both the electron and ion beams to (0,0), effectively centering the beams on the sample.

        Args:
            self (FibsemMicroscope): instance of the FibsemMicroscope object
        """
        logging.debug(
            f"reseting ebeam shift to (0, 0) from: {self.connection.FIB.Optics.GetImageShift()} (mm)"
        )
        self.connection.FIB.Optics.SetImageShift(0, 0)
        logging.debug(
            f"reseting ebeam shift to (0, 0) from: {self.connection.SEM.Optics.GetImageShift()} (mm)"
        )
        self.connection.SEM.Optics.SetImageShift(0, 0)


    def beam_shift(self, dx: float, dy: float, beam_type: BeamType = BeamType.ION):
        """Adjusts the beam shift based on relative values that are provided.
        
        Args:
            self (FibsemMicroscope): Fibsem microscope object
            dx (float): the relative x term
            dy (float): the relative y term
        """
        if beam_type == BeamType.ION:
            beam = self.connection.FIB.Optics
        elif beam_type == BeamType.ELECTRON:
            beam = self.connection.SEM.Optics
        logging.info(f"{beam_type.name} shifting by ({dx}, {dy})")
        x, y = beam.GetImageShift()
        dx *=  constants.METRE_TO_MILLIMETRE # Convert to mm from m.
        dy *=  constants.METRE_TO_MILLIMETRE
        x -= dx # NOTE: Not sure why the dx is -dx, this may be thermo specific and doesn't apply to TESCAN?
        y += dy
        beam.SetImageShift(x,y) 
        
    def get_stage_position(self):
        """
        Get the current stage position.

        This method retrieves the current stage position from the microscope and returns it as
        a FibsemStagePosition object.

        Returns:
            FibsemStagePosition: The current stage position.
        """
        x, y, z, r, t = self.connection.Stage.GetPosition()
        stage_position = FibsemStagePosition(
            x * constants.MILLIMETRE_TO_METRE,
            y * constants.MILLIMETRE_TO_METRE,
            z * constants.MILLIMETRE_TO_METRE,
            r * constants.DEGREES_TO_RADIANS,
            t * constants.DEGREES_TO_RADIANS,
            "raw",
        )
        return stage_position

    def get_current_microscope_state(self) -> MicroscopeState:
        """
        Get the current microscope state

        This method retrieves the current microscope state from the microscope and returns it as
        a MicroscopeState object.

        Returns:
            MicroscopeState: current microscope state
        """
        image_eb = self.last_image(BeamType.ELECTRON)
        image_ib = self.last_image(BeamType.ION)

        if image_ib is not None:
            ib_settings = BeamSettings(
                    beam_type=BeamType.ION,
                    working_distance=image_ib.metadata.microscope_state.ib_settings.working_distance,
                    beam_current=self.connection.FIB.Beam.ReadProbeCurrent()
                    * constants.PICO_TO_SI,
                    hfw=self.connection.FIB.Optics.GetViewfield()
                    * constants.MILLIMETRE_TO_METRE,
                    resolution=image_ib.metadata.image_settings.resolution,
                    dwell_time=image_ib.metadata.image_settings.dwell_time,
                    stigmation=image_ib.metadata.microscope_state.ib_settings.stigmation,
                    shift=image_ib.metadata.microscope_state.ib_settings.shift,
                )
        else:
            ib_settings = BeamSettings(BeamType.ION)

        if image_eb is not None:
            eb_settings = BeamSettings(
                beam_type=BeamType.ELECTRON,
                working_distance=self.connection.SEM.Optics.GetWD()
                * constants.MILLIMETRE_TO_METRE,
                beam_current=self.connection.SEM.Beam.GetCurrent()
                * constants.MICRO_TO_SI,
                hfw=self.connection.SEM.Optics.GetViewfield()
                * constants.MILLIMETRE_TO_METRE,
                resolution=image_eb.metadata.image_settings.resolution,  # TODO fix these empty parameters
                dwell_time=image_eb.metadata.image_settings.dwell_time,
                stigmation=image_eb.metadata.microscope_state.eb_settings.stigmation,
                shift=image_eb.metadata.microscope_state.eb_settings.shift,
            )
        else:
            eb_settings = BeamSettings(BeamType.ELECTRON)

        current_microscope_state = MicroscopeState(
            timestamp=datetime.datetime.timestamp(datetime.datetime.now()),
            # get absolute stage coordinates (RAW)
            absolute_position=self.get_stage_position(),
            # electron beam settings
            eb_settings=eb_settings,
            # ion beam settings
            ib_settings=ib_settings,
        )

        return current_microscope_state

    def move_stage_absolute(self, position: FibsemStagePosition):
        """
        Move the stage to the specified coordinates.

        Args:
            x (float): The x-coordinate to move to (in meters).
            y (float): The y-coordinate to move to (in meters).
            z (float): The z-coordinate to move to (in meters).
            r (float): The rotation to apply (in radians).
            tx (float): The x-axis tilt to apply (in radians).

        Returns:
            None
        """
        logging.info(f"Moving stage to {position}.")
        self.connection.Stage.MoveTo(
            position.x * constants.METRE_TO_MILLIMETRE,
            position.y * constants.METRE_TO_MILLIMETRE,
            position.z * constants.METRE_TO_MILLIMETRE,
            position.r * constants.RADIANS_TO_DEGREES,
            position.t * constants.RADIANS_TO_DEGREES,
        )

    def move_stage_relative(
        self,
        position: FibsemStagePosition,
    ):
        """
        Move the stage by the specified relative move.

        Args:
            x (float): The x-coordinate to move to (in meters).
            y (float): The y-coordinate to move to (in meters).
            z (float): The z-coordinate to move to (in meters).
            r (float): The rotation to apply (in degrees).
            tx (float): The x-axis tilt to apply (in degrees).

        Returns:
            None
        """
        logging.info(f"Moving stage by {position}.")
        current_position = self.get_stage_position()
        x_m = current_position.x
        y_m = current_position.y
        z_m = current_position.z
        new_position = FibsemStagePosition(
            x_m + position.x,
            y_m + position.y,
            z_m + position.z,
            current_position.r + position.r,
            current_position.t + position.t,
            "raw",
        )
        self.move_stage_absolute(new_position)

    def stable_move(
        self,
        settings: MicroscopeSettings,
        dx: float,
        dy: float,
        beam_type: BeamType,
    ) -> None:
        """
        Calculate the corrected stage movements based on the beam_type, and then move the stage relatively.

        Args:
            settings (MicroscopeSettings): microscope settings
            dx (float): distance along the x-axis (image coordinates)
            dy (float): distance along the y-axis (image coordinates)
        """
        wd = self.connection.SEM.Optics.GetWD()

        # calculate stage movement
        x_move = FibsemStagePosition(x=-dx, y=0, z=0) 
        yz_move = self._y_corrected_stage_movement(
            settings=settings,
            expected_y=-dy,
            beam_type=beam_type,
        )

        # move stage
        stage_position = FibsemStagePosition(
            x=x_move.x, y=yz_move.y, z=yz_move.z, r=0, t=0
        )
        logging.info(f"moving stage ({beam_type.name}): {stage_position}")
        self.move_stage_relative(stage_position)

        # adjust working distance to compensate for stage movement
        self.connection.SEM.Optics.SetWD(wd)
        # self.connection.specimen.stage.link() # TODO how to link for TESCAN?

        return

    def eucentric_move(
        self,
        settings: MicroscopeSettings,
        dy: float,
        static_wd: bool = True,
    ) -> None:
        """
        Move the stage vertically to correct eucentric point

        Args:
            settings (MicroscopeSettings): microscope settings
            dy (float): distance in y-axis (image coordinates)
        """
        wd = self.connection.SEM.Optics.GetWD()

        z_move = dy / np.cos(
            np.deg2rad(90 - settings.system.stage.tilt_flat_to_ion + settings.system.stage.pre_tilt)
        )  # TODO: MAGIC NUMBER, 90 - fib tilt
        logging.info(f"eucentric movement: {z_move}")
        z_move = FibsemStagePosition(x=0, y=0, z=z_move, r=0, t=0)
        self.move_stage_relative(z_move)
        logging.info(f"eucentric movement: {z_move}")

        self.connection.SEM.Optics.SetWD(wd)

    def _y_corrected_stage_movement(
        self,
        settings: MicroscopeSettings,
        expected_y: float,
        beam_type: BeamType = BeamType.ELECTRON,
    ) -> FibsemStagePosition:
        """
        Calculate the y corrected stage movement, corrected for the additional tilt of the sample holder (pre-tilt angle).

        Args:
            settings (MicroscopeSettings): microscope settings
            expected_y (float, optional): distance along y-axis.
            beam_type (BeamType, optional): beam_type to move in. Defaults to BeamType.ELECTRON.

        Returns:
            StagePosition: y corrected stage movement (relative position)
        """

        # TODO: replace with camera matrix * inverse kinematics
        # TODO: replace stage_tilt_flat_to_electron with pre-tilt

        # all angles in radians
        stage_tilt_flat_to_electron = np.deg2rad(
            settings.system.stage.tilt_flat_to_electron
        )
        # stage_tilt_flat_to_ion = np.deg2rad(settings.system.stage.tilt_flat_to_ion)

        # stage_rotation_flat_to_eb = np.deg2rad(
        #     settings.system.stage.rotation_flat_to_electron
        # ) % (2 * np.pi)
        stage_rotation_flat_to_ion = np.deg2rad(
            settings.system.stage.rotation_flat_to_ion
        ) % (2 * np.pi)

        # current stage position
        current_stage_position = self.get_stage_position()
        stage_rotation = current_stage_position.r % (2 * np.pi)
        stage_tilt = current_stage_position.t

        PRETILT_SIGN = 1.0
        from fibsem import movement
        # pretilt angle depends on rotation
        # if rotation_angle_is_smaller(stage_rotation, stage_rotation_flat_to_eb, atol=5):
        #     PRETILT_SIGN = 1.0
        if movement.rotation_angle_is_smaller(
            stage_rotation, stage_rotation_flat_to_ion, atol=5
        ):
            PRETILT_SIGN = -1.0

        corrected_pretilt_angle = PRETILT_SIGN * (stage_tilt_flat_to_electron - settings.system.stage.pre_tilt)
        
        y_move = expected_y/np.cos((stage_tilt + corrected_pretilt_angle))
         
        z_move = y_move*np.sin((stage_tilt + corrected_pretilt_angle)) 
        print(f'Stage tilt: {stage_tilt}, corrected pretilt: {corrected_pretilt_angle}, y_move: {y_move} z_move: {z_move}')

        return FibsemStagePosition(x=0, y=y_move, z=z_move)

    def move_flat_to_beam(
        self, settings=MicroscopeSettings, beam_type: BeamType = BeamType.ELECTRON
    ):
        """
        Moves the microscope stage to the tilt angle corresponding to the given beam type,
        so that the stage is flat with respect to the beam.

        Args:
            settings (MicroscopeSettings): The current microscope settings.
            beam_type (BeamType): The type of beam to which the stage should be made flat.
                Must be one of BeamType.ELECTRON or BeamType.ION.

        Returns:
            None.
        """
        # BUG if I set or pass BeamType.ION it still sees beam_type as BeamType.ELECTRON
        stage_settings = settings.system.stage

        if beam_type is BeamType.ION:
            tilt = stage_settings.tilt_flat_to_ion
        elif beam_type is BeamType.ELECTRON:
            tilt = stage_settings.tilt_flat_to_electron

        logging.info(f"Moving Stage Flat to {beam_type.name} Beam")
        self.connection.Stage.MoveTo(tiltx=tilt)

    def get_manipulator_position(self) -> FibsemManipulatorPosition:
        pass

    def insert_manipulator(self, name: str = "PARK"):
        pass

    
    def retract_manipulator(self):
        pass

    
    def move_manipulator_relative(self):
        pass

    
    def move_manipulator_absolute(self):
        pass
    
    
    def move_manipulator_corrected(self):
        pass
    
    def move_manipulator_to_position_offset(self, offset: FibsemManipulatorPosition, name: str = None) -> None:
        pass

    def _get_saved_manipulator_position(self):
        pass

    def setup_milling(
        self,
        mill_settings: FibsemMillingSettings,
    ):
        """
        Configure the microscope for milling using the ion beam.

        Args:
            application_file (str): Path to the milling application file.
            patterning_mode (str): Patterning mode to use.
            hfw (float): Desired horizontal field width in meters.
            mill_settings (FibsemMillingSettings): Milling settings.

        Returns:
            None.

        Raises:
            NotImplementedError: If the specified patterning mode is not supported.

        Note:
            This method sets up the microscope imaging and patterning for milling using the ion beam.
            It sets the active view and device to the ion beam, the default beam type to the ion beam,
            the specified application file, and the specified patterning mode.
            It also clears any existing patterns and sets the horizontal field width to the desired value.
            The method does not start the milling process.
        """
        fieldsize = (
            self.connection.SEM.Optics.GetViewfield()
        )  # application_file.ajhsd or mill settings
        beam_current = mill_settings.milling_current
        spot_size = mill_settings.spot_size  # application_file
        rate = mill_settings.rate  ## in application file called Volume per Dose (m3/C)
        dwell_time = mill_settings.dwell_time  # in seconds ## in application file

        if mill_settings.patterning_mode == "Serial":
            parallel_mode = False
        else:
            parallel_mode = True

        layer_settings = IEtching(
            syncWriteField=False,
            writeFieldSize=mill_settings.hfw,
            beamCurrent=beam_current,
            spotSize=spot_size,
            rate=rate,
            dwellTime=dwell_time,
            parallel=parallel_mode,
        )
        self.layer = self.connection.DrawBeam.Layer("Layer1", layer_settings)
        

    def run_milling(self, milling_current: float, asynch: bool = False):
        """
        Runs the ion beam milling process using the specified milling current.

        Args:
            milling_current (float): The milling current to use, in amps.
            asynch (bool, optional): Whether to run the milling asynchronously. Defaults to False.

        Returns:
            None
        """
        self.connection.FIB.Beam.On()
        self.connection.DrawBeam.LoadLayer(self.layer)
        logging.info(f"running ion beam milling now...")
        self.connection.DrawBeam.Start()
        self.connection.Progress.Show(
            "DrawBeam", "Layer 1 in progress", False, False, 0, 100
        )
        while True:
            status = self.connection.DrawBeam.GetStatus()
            running = status[0] == DBStatus.ProjectLoadedExpositionInProgress
            if running:
                progress = 0
                if status[1] > 0:
                    progress = min(100, status[2] / status[1] * 100)
                printProgressBar(progress, 100)
                self.connection.Progress.SetPercents(progress)
                time.sleep(1)
            else:
                if status[0] == DBStatus.ProjectLoadedExpositionIdle:
                    printProgressBar(100, 100, suffix="Finished")
                break

        print()  # new line on complete
        self.connection.Progress.Hide()

    def finish_milling(self, imaging_current: float):
        """
        Finalises the milling process by clearing the microscope of any patterns and returning the current to the imaging current.

        Args:
            imaging_current (float): The current to use for imaging in amps.
        """
        self.connection.DrawBeam.UnloadLayer()

    def draw_rectangle(
        self,
        pattern_settings: FibsemPatternSettings,
    ):
        """
        Draws a rectangle pattern using the current ion beam.

        Args:
            pattern_settings (FibsemPatternSettings): the settings for the pattern to draw.

        Returns:
            Pattern: the created pattern.

        Raises:
            AutomationError: if an error occurs while creating the pattern.

        Notes:
            The rectangle pattern will be centered at the specified coordinates (centre_x, centre_y) with the specified
            width, height and depth (in nm). If the cleaning_cross_section attribute of pattern_settings is True, a
            cleaning cross section pattern will be created instead of a rectangle pattern.

            The pattern will be rotated by the angle specified in the rotation attribute of pattern_settings (in degrees)
            and scanned in the direction specified in the scan_direction attribute of pattern_settings ('horizontal' or
            'vertical').

            The created pattern can be added to the patterning queue and executed using the layer methods in Automation.
        """
        centre_x = pattern_settings.centre_x
        centre_y = pattern_settings.centre_y
        depth = pattern_settings.depth
        width = pattern_settings.width
        height = pattern_settings.height
        rotation = pattern_settings.rotation * constants.RADIANS_TO_DEGREES # CHECK UNITS (TESCAN Takes Degrees)
        paths = self.get_scan_directions()
        if pattern_settings.scan_direction in paths:
            path = pattern_settings.scan_direction
        else:
            path = "Flyback"
            logging.info(f"Scan direction {pattern_settings.scan_direction} not supported. Using Flyback instead.")
            logging.info(f"Supported scan directions are: Flyback, RLE, SpiralInsideOut, SpiralOutsideIn, ZigZag")
        self.connection.DrawBeam.ScanningPath = pattern_settings.scan_direction

        if pattern_settings.cleaning_cross_section:
            self.layer.addRectanglePolish(
                CenterX=centre_x,
                CenterY=centre_y,
                Depth=depth,
                Width=width,
                Height=height,
                Angle=rotation,
                ScanningPath=path
            )
        else:
            self.layer.addRectangleFilled(
                CenterX=centre_x,
                CenterY=centre_y,
                Depth=depth,
                Width=width,
                Height=height,
                Angle=rotation,
                ScanningPath=path
            )

        pattern = self.layer
        
        return pattern

    def draw_line(self, pattern_settings: FibsemPatternSettings):
        """
        Draws a line pattern on the current imaging view of the microscope.

        Args:
            pattern_settings (FibsemPatternSettings): A data class object specifying the pattern parameters,
                including the start and end points, and the depth of the pattern.

        Returns:
            LinePattern: A line pattern object, which can be used to configure further properties or to add the
                pattern to the milling list.
        """
        start_x = pattern_settings.start_x
        start_y = pattern_settings.start_y
        end_x = pattern_settings.end_x
        end_y = pattern_settings.end_y
        depth = pattern_settings.depth

        self.layer.addLine(
            BeginX=start_x, BeginY=start_y, EndX=end_x, EndY=end_y, Depth=depth
        )

        pattern = self.layer
        return pattern

    def draw_circle(self, pattern_settings: FibsemPatternSettings):
        """
        Draws a circle pattern on the current imaging view of the microscope.

        Args:
            pattern_settings (FibsemPatternSettings): A data class object specifying the pattern parameters,
                including the centre point, radius and depth of the pattern.

        Returns:
            CirclePattern: A circle pattern object, which can be used to configure further properties or to add the
                pattern to the milling list.

        Raises:
            autoscript.exceptions.InvalidArgumentException: if any of the pattern parameters are invalid.
        """
        pattern = self.layer.addArcOutline(
            CenterX=pattern_settings.centre_x,
            CenterY=pattern_settings.centre_y,
            Radius=pattern_settings.radius,
            Depth=pattern_settings.depth,
        )

        return pattern
    
    def get_scan_directions(self):
        
        list = ["Flyback", "RLE", "SpiralInsideOut", "SpiralOutsideIn", "ZigZag"]
        return list

    def setup_sputter(self, protocol: dict):
        """
        Set up the sputter coating process on the microscope.

        Args:
            protocol (dict): Contains all of the necessary values to setup up platinum sputtering.
                For TESCAN:
                    - hfw: Horizontal field width (m).
                    - beam_current: Ion beam current in [A].
                    - spot_size: Ion beam spot size in [m].
                    - rate: Ion/electron etching rate (deposition rate) in [m3/A/s]. E.g. for silicone 4.7e-10 m3/A/s.
                    - dwell time: Pixel dwell time in [s].

        Returns:
            None

        Raises:
            None

        Notes:
            This function sets up the sputter coating process on the microscope. 
            It sets the active view to the electron beam, clears any existing patterns, and sets the default beam type to the electron beam. 
            It then inserts the multichem and turns on the heater for the specified gas according to the given protocol. 
            This function also waits for 3 seconds to allow the heater to warm up.
        """
        self.connection.FIB.Beam.On()
        lines = self.connection.GIS.Enum()
        for line in lines:
            if line.name == "Platinum":
                self.line = line

                # Start GIS heating
                self.connection.GIS.PrepareTemperature(line, True)

                # Insert GIS into working position
                self.connection.GIS.MoveTo(line, Automation.GIS.Position.Working)

                # Wait for GIS heated
                self.connection.GIS.WaitForTemperatureReady(line)

        try:
            layerSettings = self.connection.DrawBeam.LayerSettings.IDeposition(
                syncWriteField=True,
                writeFieldSize=protocol["weld"]["hfw"],
                beamCurrent=protocol["beam_current"],
                spotSize=protocol["spot_size"],
                rate=3e-10, # Value for platinum
                dwellTime=protocol["dwell_time"],
            )
            self.layer = self.connection.DrawBeam.LoadLayer(layerSettings)
        except:
            defaultLayerSettings = self.connection.DrawBeam.Layer.fromDbp('.\\fibsem\\config\\deposition.dbp')
            self.layer = self.connection.DrawBeam.LoadLayer(defaultLayerSettings[0])

    def draw_sputter_pattern(self, hfw, line_pattern_length, *args, **kwargs):
        """
        Draws a line pattern for sputtering with the given parameters.

        Args:
            hfw (float): The horizontal field width of the electron beam.
            line_pattern_length (float): The length of the line pattern to draw.
            *args, **kwargs: This represents the arguments used by ThermoMicroscope that are not required for the TescanMicroscope.

        Returns:
            None

        Notes:
            Sets the horizontal field width of the electron beam to the given value.
            Draws a line pattern for sputtering with the given length and milling depth.
            Sets the sputter time of the line pattern to the given value.

        """
        self.connection.FIB.Optics.SetViewfield(
            hfw * constants.METRE_TO_MILLIMETRE
        )

        start_x=-line_pattern_length/2, 
        start_y=+line_pattern_length,
        end_x=+line_pattern_length/2,
        end_y=+line_pattern_length,
        depth=2e-6
        
        pattern = self.layer.addLine(
            BeginX=start_x, BeginY=start_y, EndX=end_x, EndY=end_y, Depth=depth
        )
        
        return pattern

    def run_sputter(self, *args, **kwargs):
        """
        Runs the GIS Platinum Sputter.

        Args:
            *args, **kwargs: Used to maintain functionality and compatability between microscopes. No arguments required.
            
        Runs the GIS Platinum Sputter.

        Returns:
            None
        """
        # Open GIS valve to let the gas flow onto the sample
        self.connection.GIS.OpenValve(self.line)

        try:
            # Run predefined deposition process
            self.connection.DrawBeam.Start()
            self.connection.Progress.Show("DrawBeam", "Layer 1 in progress", False, False, 0, 100)
            logging.info("Sputtering with platinum started.")
            while True:
                status = self.connection.DrawBeam.GetStatus()
                running = status[0] == self.connection.DrawBeam.Status.ProjectLoadedExpositionInProgress
                if running:
                    progress = 0
                    if status[1] > 0:
                        progress = min(100, status[2] / status[1] * 100)
                    printProgressBar(progress, 100)
                    self.connection.Progress.SetPercents(progress)
                    time.sleep(1)
                else:
                    if status[0] == self.connection.DrawBeam.Status.ProjectLoadedExpositionIdle:
                        printProgressBar(100, 100, suffix='Finished')
                        print('')
                    break
        finally:
            # Close GIS Valve in both - success and failure
            self.connection.GIS.CloseValve(self.line)
        
    def finish_sputter(self, *args, **kwargs):
        """
        Finish the sputter process by retracting the GIS chamber and turning off the heating.

        Args:
            *args, **kwargs: This represents the arguments used by ThermoMicroscope that are not required for the TescanMicroscope.

        Returns:
            None

        Raises:
            None
        """
        # Move GIS out from chamber and turn off heating
        self.connection.GIS.MoveTo(self.line, Automation.GIS.Position.Home)
        self.connection.GIS.PrepareTemperature(self.line, False)
        logging.info("Platinum sputtering process completed.")

    def set_microscope_state(self, microscope_state: MicroscopeState):
        """Reset the microscope state to the provided state.

        Args:
            microscope_state (MicroscopeState): A `MicroscopeState` object that contains the desired state of the microscope.

        Returns:
            None.

        Raises:
            None.

        Notes:
            This function restores the microscope state to the provided state. This function cannot be fully implemented as their are certain aspects of
            the state that cannot be set for the TESCAN microscope by the TESCAN Automation API.
        """

        logging.info(f"restoring microscope state...")

        # move to position
        self.move_stage_absolute(position=microscope_state.absolute_position)

        # restore electron beam
        logging.info(f"restoring electron beam settings...")
        self.connection.SEM.Optics.SetWD(
            microscope_state.eb_settings.working_distance
            * constants.METRE_TO_MILLIMETRE
        )

        self.connection.SEM.Beam.SetCurrent(
            microscope_state.eb_settings.beam_current * constants.SI_TO_PICO
        )

        self.connection.SEM.Optics.SetViewfield(
            microscope_state.eb_settings.hfw * constants.METRE_TO_MILLIMETRE
        )

        # microscope.beams.electron_beam.stigmator.value = (
        #     microscope_state.eb_settings.stigmation
        # )

        # restore ion beam
        logging.info(f"restoring ion beam settings...")

        self.connection.FIB.Optics.SetViewfield(
            microscope_state.ib_settings.hfw * constants.METRE_TO_MILLIMETRE
        )

        # microscope.beams.ion_beam.stigmator.value = microscope_state.ib_settings.stigmation

        logging.info(f"microscope state restored")
        return

    def get_available_values(self, key: str, beam_type: BeamType = None)-> list:
        values = []
        if beam_type is BeamType.ION:
            if key == "plasma_gas":
                values = self.connection.GIS.Enum()
<<<<<<< HEAD

        if key == "current":
            if beam_type == BeamType.ELECTRON:
                values = [1.0e-12]
            if beam_type == BeamType.ION:
                values = [20e-12, 60e-12, 0.2e-9, 0.74e-9, 2.0e-9, 7.6e-9, 28.0e-9, 120e-9]

        return values

=======

        if key == "current":
            if beam_type == BeamType.ELECTRON:
                values = [1.0e-12]
            if beam_type == BeamType.ION:
                values = [20e-12, 60e-12, 0.2e-9, 0.74e-9, 2.0e-9, 7.6e-9, 28.0e-9, 120e-9]

        return values

>>>>>>> 83e5dc6c
    
    def get(self, key: str, beam_type: BeamType = BeamType.ELECTRON) -> Union[float, str, None]:

        beam = self.connection.SEM if beam_type == BeamType.ELECTRON else self.connection.FIB

        # beam properties 
        if key == "on": 
            return beam.Beam.GetStatus()
        if key == "working_distance" and beam_type == BeamType.ELECTRON:
            return beam.Optics.GetWD() * constants.MILLIMETRE_TO_METRE
        if key == "current":
            if beam_type == BeamType.ELECTRON:
                return beam.Beam.GetCurrent() * constants.PICO_TO_SI
            else:
                return beam.Beam.ReadProbeCurrent() * constants.PICO_TO_SI
        if key == "voltage":
            return beam.Beam.GetVoltage() 
        if key == "hfw":
            return beam.Optics.GetViewfield() * constants.MILLIMETRE_TO_METRE
        if key == "resolution":
            if beam_type == BeamType.ELECTRON and self.last_image_eb is not None:
                return self.last_image_eb.metadata.image_settings.resolution
            elif beam_type == BeamType.ION and self.last_image_ib is not None:
                return self.last_image_ib.metadata.image_settings.resolution
        if key == "dwell_time":
            if beam_type == BeamType.ELECTRON and self.last_image_eb is not None:
                return self.last_image_eb.metadata.image_settings.dwell_time
            elif beam_type == BeamType.ION and self.last_image_ib is not None:
                return self.last_image_ib.metadata.image_settings.dwell_time   
        if key =="scan_rotation":
            return beam.Optics.GetImageRotation()     
        
        # stage properties
        if key == "stage_position":
            return self.get_stage_position()
        if key == "stage_calibrated":
            return self.connection.Stage.IsCalibrated()
        
        # chamber properties
        if key == "chamber_state":
            return self.connection.Chamber.GetStatus()
        if key == "chamber_pressure":
            return self.connection.Chamber.GetPressure(0)
        
        #detector properties
        if key == "detector_type":
            return beam.Detector.Get(Channel = 0).name
        if key == "detector_contrast":
            if beam_type == BeamType.ELECTRON:
                contrast, brightness = beam.Detector.GetGainBlack(Detector= self.electron_detector_active)
            elif beam_type == BeamType.ION:
                contrast, brightness = beam.Detector.GetGainBlack(Detector= self.ion_detector_active)
            return contrast/100
        if key == "detector_brightness":
            if beam_type == BeamType.ELECTRON:
                contrast, brightness = beam.Detector.GetGainBlack(Detector= self.electron_detector_active)
            elif beam_type == BeamType.ION:
                contrast, brightness = beam.Detector.GetGainBlack(Detector= self.ion_detector_active)
            return brightness/100
        
        # manipulator properties
        if key == "manipulator_position":
            return self.connection.Nanomanipulator.GetPosition(0)
        if key == "manipulator_calibrated":
            return self.connection.Nanomanipulator.IsCalibrated(0)

        logging.warning(f"Unknown key: {key} ({beam_type})")
        return None   

    def set(self, key: str, value, beam_type: BeamType = BeamType.ELECTRON) -> None:

        beam = self.connection.SEM if beam_type == BeamType.ELECTRON else self.connection.FIB

        if key == "working_distance":
            if beam_type == BeamType.ELECTRON:
                beam.Optics.SetWD(value * constants.METRE_TO_MILLIMETRE)
                logging.info(f"Electron beam working distance set to {value} m.")
            else: 
                logging.info(f"Setting working distance for ion beam is not supported by Tescan API.")
            return
        if key == "current":
            if beam_type == BeamType.ELECTRON:
                beam.Beam.SetCurrent(value * constants.SI_TO_PICO)
                logging.info(f"Electron beam current set to {value} A.")
            else: 
                logging.info(f"Setting current for ion beam is not supported by Tescan API, please use the native microscope interface.")
            return
        if key == "voltage":
            if beam_type == BeamType.ELECTRON:
                beam.Beam.SetVoltage(value)
            else:
                logging.info(f"Setting voltage for ion beam is not supported by Tescan API, please use the native microscope interface.")
            return
        if key == "hfw":
            beam.Optics.SetViewfield(value * constants.METRE_TO_MILLIMETRE)
            logging.info(f"{beam_type.name} HFW set to {value} m.")
            return
        if key == "scan_rotation":
            beam.Optics.SetImageRotation(value)
            logging.info(f"{beam_type.name} scan rotation set to {value} degrees.")
            return
        # beam control
        if key == "on":
            beam.Beam.On() if value else beam.Beam.Off()
            logging.info(f"{beam_type.name} beam turned {'on' if value else 'off'}.")
            return
        # detector control
        if key == "detector_type":
            if beam_type == BeamType.ELECTRON:
                self.electron_detector_active = value
                beam.Detector.Set(Channel = 0, Detector = value)
                logging.info(f"{beam_type} detector type set to {value}.")
                return
            elif beam_type == BeamType.ION:
                self.ion_detector_active = value
                beam.Detector.Set(Channel = 0, Detector = value)
                logging.info(f"{beam_type} detector type set to {value}.")
                return
        if key in ["detector_brightness", "detector_contrast"]:
            if key == "detector_brightness":
                if 0 <= value <= 1:
                    if beam_type == BeamType.ELECTRON:
                        og_contrast, og_brightness = beam.Detector.GetGainBlack(Detector= self.electron_detector_active)
                        beam.Detector.SetGainBlack(Detector= self.electron_detector_active, Gain = og_contrast, Black = value*100)
                        logging.info(f"{beam_type} detector brightness set to {value}.")
                    elif beam_type == BeamType.ION:
                        og_contrast, og_brightness = beam.Detector.GetGainBlack(Detector= self.ion_detector_active)
                        beam.Detector.SetGainBlack(Detector= self.ion_detector_active, Gain = og_contrast, Black = value*100)
                        logging.info(f"{beam_type} detector brightness set to {value}.")
                else:
                    logging.warning(f"Invalid brightness value: {value}, must be between 0 and 1.")
                return 
            if key == "detector_contrast":
                if 0 <= value <= 1:
                    if beam_type == BeamType.ELECTRON:
                        og_contrast, og_brightness = beam.Detector.GetGainBlack(Detector= self.electron_detector_active)
                        beam.Detector.SetGainBlack(Detector= self.electron_detector_active, Gain = value*100, Black = og_brightness)
                        logging.info(f"{beam_type} detector contrast set to {value}.")
                    elif beam_type == BeamType.ION:
                        og_contrast, og_brightness = beam.Detector.GetGainBlack(Detector= self.ion_detector_active)
                        beam.Detector.SetGainBlack(Detector= self.ion_detector_active, Gain = value*100, Black = og_brightness)
                        logging.info(f"{beam_type} detector contrast set to {value}.")
                else:
                    logging.warning(f"Invalid contrast value: {value}, must be between 0 and 1.")
                return 

        logging.warning(f"Unknown key: {key} ({beam_type})")
        return

    def check_available_values(self, key: str, beam_type: BeamType = None) -> bool:
        return False
    
    def home(self) -> None:
        # home = FibsemStagePosition(x=0, y=0, z=0.081, r=0, t=0)
        # self.move_stage_absolute(home)
        logging.info(f"No homing available, please use native UI.")
        return

########################
class DemoMicroscope(FibsemMicroscope):

    def __init__(self):            
        self.connection = None
        self.stage_position = FibsemStagePosition()
        self.manipulator_position = FibsemManipulatorPosition()
        self.electron_beam = BeamSettings(
            beam_type=BeamType.ELECTRON,
            working_distance=4.0e-3,
            beam_current=2000,
            hfw=150e-6,
            resolution=[1536, 1024],
            dwell_time=1e-6,
            stigmation=Point(0, 0),
            shift=Point(0, 0),
        )
        self.ion_beam = BeamSettings(
            beam_type=BeamType.ION,
            working_distance=16.5e-3,
            beam_current=30000,
            hfw=150e-6,
            resolution=[1536, 1024],
            dwell_time=1e-6,
            stigmation=Point(0, 0),
            shift=Point(0, 0),
        )

    def connect_to_microscope(self):
        logging.info(f"Connected to Demo Microscope")
        return

    def disconnect(self):
        logging.info(f"Disconnected from Demo Microscope")

    def acquire_image(self, image_settings: ImageSettings) -> FibsemImage:

        vfw = image_settings.hfw * image_settings.resolution[1] / image_settings.resolution[0]
        pixelsize = Point(image_settings.hfw / image_settings.resolution[0], 
                          vfw / image_settings.resolution[1])
        
        image = FibsemImage(
            data=np.random.randint(low=0, high=256, 
                size=(image_settings.resolution[1],image_settings.resolution[0]), 
                dtype=np.uint8),
            metadata=FibsemImageMetadata(image_settings=image_settings, pixel_size=pixelsize,
                                         microscope_state=MicroscopeState()))

        if image_settings.beam_type is BeamType.ELECTRON:
            self._eb_image = image
        else:
            self._ib_image = image

        return image

    def last_image(self, beam_type: BeamType) -> FibsemImage:
        logging.info(f"Getting last image: {beam_type}")
        return self._eb_image if beam_type is BeamType.ELECTRON else self._ib_image
    
    def autocontrast(self, beam_type: BeamType) -> None:
        logging.info(f"Autocontrast: {beam_type}")

    def auto_focus(self, beam_type: BeamType) -> None:
        logging.info(f"Auto focus: {beam_type}")
        logging.info(f"I'm focusing my laser...")

    def reset_beam_shifts(self) -> None:
        logging.info(f"Resetting beam shifts")
        self.electron_beam.shift = Point(0,0)
        self.ion_beam.shift = Point(0,0)

    def beam_shift(self, dx: float, dy: float) -> None:
        beam_type = BeamType.ION # TODO: add beam_type to params for ABC
        logging.info(f"Beam shift: dx={dx:.2e}, dy={dy:.2e} ({beam_type})")
        if beam_type == BeamType.ELECTRON:
            self.electron_beam.shift += Point(dx, dy)
        elif beam_type == BeamType.ION:
            self.ion_beam.shift += Point(dx, dy)

    def get_stage_position(self) -> FibsemStagePosition:
        logging.info(f"Getting stage position: {self.stage_position}")
        return self.stage_position
    
    def get_current_microscope_state(self) -> MicroscopeState:
        logging.info(f"Getting microscope state")
        return MicroscopeState(absolute_position=self.stage_position)

    def move_stage_absolute(self, position: FibsemStagePosition) -> None:
        logging.info(f"Moving stage: {position} (Absolute)")
        self.stage_position = position

    def move_stage_relative(self, position: FibsemStagePosition) -> None:
        logging.info(f"Moving stage: {position} (Relative)")
        self.stage_position += position

    def stable_move(self, settings: MicroscopeSettings, dx: float, dy:float, beam_type: BeamType) -> None:
        logging.info(f"Moving stage: dx={dx:.2e}, dy={dy:.2e}, beam_type = {beam_type.name} (Stable)")
        self.stage_position.x += dx
        self.stage_position.y += dy

    def eucentric_move(self, settings:MicroscopeSettings, dy: float, static_wd: bool=True) -> None:
        logging.info(f"Moving stage: dy={dy:.2e} (Eucentric)")
        self.stage_position.z += dy / np.cos(np.deg2rad(90-settings.system.stage.tilt_flat_to_ion))

    def move_flat_to_beam(self, settings: MicroscopeSettings, beam_type: BeamType) -> None:
        logging.info(f"Moving stage: Flat to {beam_type.name} beam")

        if beam_type is BeamType.ELECTRON:
            r = settings.system.stage.tilt_flat_to_electron
            t = settings.system.stage.tilt_flat_to_electron
        if beam_type is BeamType.ION:
            r = settings.system.stage.tilt_flat_to_ion
            t = settings.system.stage.tilt_flat_to_ion

        # TODO: pre-tilt shuttle

        self.stage_position.r = np.deg2rad(r)
        self.stage_position.t = np.deg2rad(t)
    
    def get_manipulator_position(self) -> FibsemManipulatorPosition:
        logging.info(f"Getting manipulator position: {self.manipulator_position}")
        return self.manipulator_position

    def insert_manipulator(self, name: str = "PARK"):
        logging.info(f"Inserting manipulator to {name}")
    
    def retract_manipulator(self):
        logging.info(f"Retracting manipulator")
    
    def move_manipulator_relative(self, position: FibsemManipulatorPosition):
        logging.info(f"Moving manipulator: {position} (Relative)")
        self.manipulator_position += position
    
    def move_manipulator_absolute(self, position: FibsemManipulatorPosition):
        logging.info(f"Moving manipulator: {position} (Absolute)")
        self.manipulator_position = position
              
    def move_manipulator_corrected(self, position: FibsemManipulatorPosition, beam_type: BeamType):
        logging.info(f"Moving manipulator: {position} (Corrected)")
        self.manipulator_position = position

    def move_manipulator_to_position_offset(self, offset: FibsemManipulatorPosition, name: str = None) -> None:
        if name is None:
            name = "EUCENTRIC"

        position = self._get_saved_manipulator_position(name)
        
        logging.info(f"Moving manipulator: {offset} to {name}")
        self.manipulator_position = position + offset

    def _get_saved_manipulator_position(self, name: str = "PARK") -> FibsemManipulatorPosition:

        if name not in ["PARK", "EUCENTRIC"]:
            raise ValueError(f"Unknown manipulator position: {name}")
        if name == "PARK":
            return FibsemManipulatorPosition(x=0, y=0, z=0, r=0, t=0)
        if name == "EUCENTRIC":
            return FibsemManipulatorPosition(x=0, y=0, z=0, r=0, t=0)

    def setup_milling(self, mill_settings: FibsemMillingSettings):
        logging.info(f"Setting up milling: {mill_settings.patterning_mode}, {mill_settings}")

    def run_milling(self, milling_current: float, asynch: bool = False) -> None:
        logging.info(f"Running milling: {milling_current:.2e}, {asynch}")

    def finish_milling(self, imaging_current: float) -> None:
        logging.info(f"Finishing milling: {imaging_current:.2e}")

    def draw_rectangle(self, pattern_settings: FibsemPatternSettings) -> None:
        logging.info(f"Drawing rectangle: {pattern_settings}")

    def draw_line(self, pattern_settings: FibsemPatternSettings) -> None:
        logging.info(f"Drawing line: {pattern_settings}")

    def draw_circle(self, pattern_settings: FibsemPatternSettings) -> None:
        logging.info(f"Drawing circle: {pattern_settings}")

    def get_scan_directions(self) -> list:
<<<<<<< HEAD
        """
        Returns the available scan directions of the microscope.

        Returns:
            list: The scan direction of the microscope.

        Raises:
            None
        """
        list = ["BottomToTop", 
                "LeftToRight", 	
                "RightToLeft", 	
                "TopToBottom"]
        return list 


=======
        pass


>>>>>>> 83e5dc6c
    def setup_sputter(self, protocol: dict) -> None:
        logging.info(f"Setting up sputter: {protocol}")

    def draw_sputter_pattern(self, hfw: float, line_pattern_length: float, sputter_time: float):
        logging.info(f"Drawing sputter pattern: hfw={hfw:.2e}, line_pattern_length={line_pattern_length:.2e}, sputter_time={sputter_time:.2e}")

    def run_sputter(self, **kwargs):
        logging.info(f"Running sputter: {kwargs}")

    def finish_sputter(self, **kwargs):
        logging.info(f"Finishing sputter: {kwargs}")

    def set_microscope_state(self, state: MicroscopeState):
        logging.info(f"Setting microscope state")

    def get_available_values(self, key: str, beam_type: BeamType = None) -> list[float]:
        
        values = []
        if key == "current":
            if beam_type == BeamType.ELECTRON:
                values = [1.0e-12]
            if beam_type == BeamType.ION:
                values = [20e-12, 60e-12, 0.2e-9, 0.74e-9, 2.0e-9, 7.6e-9, 28.0e-9, 120e-9]
        

        if key == "application_file":
            values = ["Si", "autolamella", "cryo_Pt_dep"]

        return values

    def get(self, key, beam_type: BeamType = None) -> float:
        logging.info(f"Getting {key} ({beam_type})")

        # get beam
        if beam is not None:
            beam = self.electron_beam if beam_type is BeamType.ELECTRON else self.ion_beam

        # voltage
        if key == "voltage":
            return beam.voltage
            
        # current
        if key == "current":
            return beam.beam_current
<<<<<<< HEAD

        # working distance
        if key == "working_distance":
            return beam.working_distance

=======

        # working distance
        if key == "working_distance":
            return beam.working_distance

>>>>>>> 83e5dc6c
        logging.warning(f"Unknown key: {key} ({beam_type})")
        return NotImplemented

    def set(self, key: str, value, beam_type: BeamType = None) -> None:
        logging.info(f"Setting {key} to {value} ({beam_type})")
        
        # get beam
        if beam_type is not None:
            beam = self.electron_beam if beam_type is BeamType.ELECTRON else self.ion_beam

        # voltage
        if key == "voltage":
            beam.voltage = value
            return
        # current
        if key == "current":
            beam.beam_current = value
            return        
        
        if key == "working_distance":
            beam.working_distance = value
            return

        logging.warning(f"Unknown key: {key} ({beam_type})")
        return NotImplemented

    def get_beam_system_state(self, beam_type: BeamType) -> BeamSystemSettings:

        # get current beam settings
        voltage = 30000
        current = 20e-12 
        detector_type = "ETD"
        detector_mode = "SecondaryElectrons"
        shift = Point(0, 0)

        if beam_type is BeamType.ION:
            eucentric_height = 16.5e-3
            plasma_gas = "Argon"
        else:
            eucentric_height = 4.0e-3
            plasma_gas = None

        return BeamSystemSettings(
            beam_type=beam_type,
            voltage=voltage,
            current=current,
            detector_type=detector_type,
            detector_mode=detector_mode,
            eucentric_height=eucentric_height,
            plasma_gas=plasma_gas,
        )
    
    def check_available_values(self, key: str, value, beam_type: BeamType = None) -> bool:
        logging.info(f"Checking if {key}={value} is available ({beam_type})")
        return True
    
    def home(self):
        logging.info("Homing Stage")
        return


######################################## Helper functions ########################################



def printProgressBar(
    value, total, prefix="", suffix="", decimals=0, length=100, fill="█"
):
    """
    terminal progress bar
    """
    percent = ("{0:." + str(decimals) + "f}").format(100 * (value / float(total)))
    filled_length = int(length * value // total)
    bar = fill * filled_length + "-" * (length - filled_length)
    print(f"\r{prefix} |{bar}| {percent}% {suffix}", end="")
<|MERGE_RESOLUTION|>--- conflicted
+++ resolved
@@ -96,7 +96,6 @@
 
     @abstractmethod
     def get_current_microscope_state(self) -> MicroscopeState:
-<<<<<<< HEAD
         pass
 
     @abstractmethod
@@ -185,122 +184,31 @@
         pass
 
     @abstractmethod
-=======
-        pass
-
-    @abstractmethod
-    def move_stage_absolute(self, position: FibsemStagePosition) -> None:
-        pass
-
-    @abstractmethod
-    def move_stage_relative(self, position: FibsemStagePosition) -> None:
-        pass
-
-    @abstractmethod
-    def stable_move(self,
-        settings: MicroscopeSettings,
-        dx: float,
-        dy: float,
-        beam_type: BeamType,
-    ) -> None:
-        pass
-
-    @abstractmethod
-    def eucentric_move(self,
-        settings: MicroscopeSettings,
-        dy: float,
-        static_wd: bool = True,
-    ) -> None:
-        pass
-
-    @abstractmethod
-    def move_flat_to_beam(self, settings: MicroscopeSettings, beam_type: BeamType) -> None:
-        pass
-
-    @abstractmethod
-    def get_manipulator_position(self) -> FibsemManipulatorPosition:
-        pass
-
-    @abstractmethod
-    def insert_manipulator(self, name: str) -> None:
-        pass
-
-    @abstractmethod
-    def retract_manipulator(self):
-        pass
-
-    @abstractmethod
-    def move_manipulator_relative(self, position: FibsemManipulatorPosition) -> None:
-        pass
-
-    @abstractmethod
-    def move_manipulator_absolute(self, position: FibsemManipulatorPosition) -> None:
+    def get_scan_directions(self) -> list:
+        pass
+
+    @abstractmethod
+    def setup_sputter(self, *args, **kwargs):
+        pass
+
+    @abstractmethod
+    def draw_sputter_pattern(self, *args, **kwargs) -> None:
+        pass
+
+    @abstractmethod
+    def run_sputter(self, *args, **kwargs):
+        pass
+
+    @abstractmethod
+    def finish_sputter(self):
+        pass
+
+    @abstractmethod
+    def set_microscope_state(self, state: MicroscopeState) -> None:
         pass
     
     @abstractmethod
-    def move_manipulator_corrected(self, dx: float, dy: float, beam_type: BeamType) -> None:
-        pass
-
-    @abstractmethod
-    def move_manipulator_to_position_offset(self, offset: FibsemManipulatorPosition, name: str) -> None:
-        pass
-
-    @abstractmethod
-    def _get_saved_manipulator_position(self, name: str) -> FibsemManipulatorPosition:
-        pass
-
-    @abstractmethod
-    def setup_milling(self, mill_settings: FibsemMillingSettings) -> None:
-        pass
-
-    @abstractmethod
-    def run_milling(self, milling_current: float, asynch: bool) -> None:
-        pass
-
-    @abstractmethod
-    def finish_milling(self, imaging_current: float) -> None:
-        pass
-
-    @abstractmethod
-    def draw_rectangle(self, pattern_settings: FibsemPatternSettings):
-        pass
-
-    @abstractmethod
-    def draw_line(self, pattern_settings: FibsemPatternSettings):
-        pass
-
-    @abstractmethod
-    def draw_circle(self, pattern_settings: FibsemPatternSettings):
-        pass
-
-    @abstractmethod
->>>>>>> 83e5dc6c
-    def get_scan_directions(self) -> list:
-        pass
-
-    @abstractmethod
-    def setup_sputter(self, *args, **kwargs):
-        pass
-
-    @abstractmethod
-    def draw_sputter_pattern(self, *args, **kwargs) -> None:
-        pass
-
-    @abstractmethod
-    def run_sputter(self, *args, **kwargs):
-        pass
-
-    @abstractmethod
-    def finish_sputter(self):
-        pass
-
-    @abstractmethod
-    def set_microscope_state(self, state: MicroscopeState) -> None:
-        pass
-    
-    @abstractmethod
     def get_available_values(self, key:str, beam_type: BeamType = None) -> list:
-<<<<<<< HEAD
         pass
 
     @abstractmethod
@@ -312,19 +220,7 @@
         pass
 
     @abstractmethod
-=======
-        pass
-
-    @abstractmethod
-    def get(self, key:str, beam_type: BeamType = None):
-        pass
-
-    @abstractmethod
-    def set(self, key: str, value, beam_type: BeamType = None) -> None:
-        pass
-
-    @abstractmethod
->>>>>>> 83e5dc6c
+
     def check_available_values(self, key:str, values, beam_type: BeamType = None) -> bool:
         pass
 
@@ -1811,13 +1707,10 @@
         self.connection = Automation(ip_address)
         detectors = self.connection.FIB.Detector.Enum()
         self.ion_detector_active = detectors[0]
-<<<<<<< HEAD
         self.connection.FIB.Detector.Set(Channel = 0, Detector= self.ion_detector_active)
         self.electron_detector_active = self.connection.SEM.Detector.SESuitable()
         self.connection.SEM.Detector.Set(Channel = 0, Detector = self.electron_detector_active)
-=======
-        self.electron_detector_active = self.connection.SEM.Detector.SESuitable()
->>>>>>> 83e5dc6c
+
         self.last_image_eb = None
         self.last_image_ib = None
 
@@ -2088,21 +1981,14 @@
             >>> microscope.connect_to_microscope()
         #     >>> microscope.autocontrast(beam_type=BeamType.ION)
 
-<<<<<<< HEAD
+
         # """
         logging.info(f"Running autocontrast on {beam_type.name}.")
         if beam_type == BeamType.ELECTRON:
             self.connection.SEM.Detector.AutoSignal(Detector=self.electron_detector_active)
         if beam_type == BeamType.ION:
             self.connection.FIB.Detector.AutoSignal(Detector=self.ion_detector_active)
-=======
-        """
-        logging.info(f"Running autocontrast on {beam_type.name}.")
-        if beam_type == BeamType.ELECTRON:
-            self.connection.SEM.Detector.StartAutoSignal(self.electron_detector_active)
-        if beam_type == BeamType.ION:
-            self.connection.FIB.Detector.AutoSignal(self.ion_detector_active)
->>>>>>> 83e5dc6c
+
     
     def auto_focus(self, beam_type: BeamType) -> None:
         if beam_type == BeamType.ELECTRON:
@@ -2879,7 +2765,6 @@
         if beam_type is BeamType.ION:
             if key == "plasma_gas":
                 values = self.connection.GIS.Enum()
-<<<<<<< HEAD
 
         if key == "current":
             if beam_type == BeamType.ELECTRON:
@@ -2889,17 +2774,7 @@
 
         return values
 
-=======
-
-        if key == "current":
-            if beam_type == BeamType.ELECTRON:
-                values = [1.0e-12]
-            if beam_type == BeamType.ION:
-                values = [20e-12, 60e-12, 0.2e-9, 0.74e-9, 2.0e-9, 7.6e-9, 28.0e-9, 120e-9]
-
-        return values
-
->>>>>>> 83e5dc6c
+
     
     def get(self, key: str, beam_type: BeamType = BeamType.ELECTRON) -> Union[float, str, None]:
 
@@ -3046,6 +2921,7 @@
                     logging.warning(f"Invalid contrast value: {value}, must be between 0 and 1.")
                 return 
 
+
         logging.warning(f"Unknown key: {key} ({beam_type})")
         return
 
@@ -3236,7 +3112,6 @@
         logging.info(f"Drawing circle: {pattern_settings}")
 
     def get_scan_directions(self) -> list:
-<<<<<<< HEAD
         """
         Returns the available scan directions of the microscope.
 
@@ -3253,11 +3128,7 @@
         return list 
 
 
-=======
-        pass
-
-
->>>>>>> 83e5dc6c
+
     def setup_sputter(self, protocol: dict) -> None:
         logging.info(f"Setting up sputter: {protocol}")
 
@@ -3302,19 +3173,11 @@
         # current
         if key == "current":
             return beam.beam_current
-<<<<<<< HEAD
 
         # working distance
         if key == "working_distance":
             return beam.working_distance
 
-=======
-
-        # working distance
-        if key == "working_distance":
-            return beam.working_distance
-
->>>>>>> 83e5dc6c
         logging.warning(f"Unknown key: {key} ({beam_type})")
         return NotImplemented
 

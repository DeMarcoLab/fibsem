--- conflicted
+++ resolved
@@ -3284,11 +3284,8 @@
                 size=(image_settings.resolution[1],image_settings.resolution[0]), 
                 dtype=np.uint8),
             metadata=FibsemImageMetadata(image_settings=image_settings, pixel_size=pixelsize,
-<<<<<<< HEAD
-                                         detector_settings=FibsemDetectorSettings(type="Unknown", mode="Unknown", brightness=0.5, contrast=0.5),
-=======
             detector_settings = FibsemDetectorSettings.__from_dict__({}),
->>>>>>> e8c68980
+
                                          microscope_state=MicroscopeState()))
 
 

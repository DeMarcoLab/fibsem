import copy
import datetime
import logging
import sys
import time
import os
from abc import ABC, abstractmethod
from copy import deepcopy
from typing import Union

import numpy as np

# for easier usage
import fibsem.constants as constants

try:
    import re

    from tescanautomation import Automation
    from tescanautomation.Common import Bpp
    from tescanautomation.DrawBeam import IEtching
    from tescanautomation.DrawBeam import Status as DBStatus
    from tescanautomation.SEM import HVBeamStatus as SEMStatus

    sys.modules.pop("tescanautomation.GUI")
    sys.modules.pop("tescanautomation.pyside6gui")
    sys.modules.pop("tescanautomation.pyside6gui.imageViewer_private")
    sys.modules.pop("tescanautomation.pyside6gui.infobar_private")
    sys.modules.pop("tescanautomation.pyside6gui.infobar_utils")
    sys.modules.pop("tescanautomation.pyside6gui.rc_GUI")
    sys.modules.pop("tescanautomation.pyside6gui.workflow_private")
    sys.modules.pop("PySide6.QtCore")
except:
    logging.debug("Automation (TESCAN) not installed.")

try:
    from autoscript_sdb_microscope_client import SdbMicroscopeClient
    from autoscript_sdb_microscope_client.structures import (
    BitmapPatternDefinition)
    from autoscript_sdb_microscope_client._dynamic_object_proxies import (
        CleaningCrossSectionPattern, RectanglePattern, LinePattern, CirclePattern )
    from autoscript_sdb_microscope_client.enumerations import (
        CoordinateSystem, ManipulatorCoordinateSystem,
        ManipulatorSavedPosition, PatterningState,MultiChemInsertPosition)
    from autoscript_sdb_microscope_client.structures import (
        GrabFrameSettings, ManipulatorPosition, MoveSettings, StagePosition)
except:
    logging.debug("Autoscript (ThermoFisher) not installed.")

import sys

from fibsem.structures import (BeamSettings, BeamSystemSettings, BeamType,
                               FibsemImage, FibsemImageMetadata,
                               FibsemManipulatorPosition,
                               FibsemMillingSettings, FibsemRectangle,
                               FibsemPatternSettings, FibsemStagePosition,
                               ImageSettings, MicroscopeSettings, FibsemHardware,
                               MicroscopeState, Point, FibsemDetectorSettings,ThermoGISLine,ThermoMultiChemLine)


class FibsemMicroscope(ABC):
    """Abstract class containing all the core microscope functionalities"""

    @abstractmethod
    def connect_to_microscope(self, ip_address: str, port: int) -> None:
        pass

    @abstractmethod
    def disconnect(self):
        pass

    @abstractmethod
    def acquire_image(self, image_settings:ImageSettings) -> FibsemImage:
        pass

    @abstractmethod
    def last_image(self, beam_type: BeamType) -> FibsemImage:
        pass

    @abstractmethod
    def autocontrast(self, beam_type: BeamType) -> None:
        pass

    @abstractmethod
    def auto_focus(self, beam_type: BeamType) -> None:
        pass

    @abstractmethod
    def reset_beam_shifts(self) -> None:
        pass

    @abstractmethod
    def beam_shift(self, dx: float, dy: float, beam_type: BeamType) -> None:
        pass

    @abstractmethod
    def get_stage_position(self) -> FibsemStagePosition:
        pass

    @abstractmethod
    def get_current_microscope_state(self) -> MicroscopeState:
        pass

    @abstractmethod
    def move_stage_absolute(self, position: FibsemStagePosition) -> None:
        pass

    @abstractmethod
    def move_stage_relative(self, position: FibsemStagePosition) -> None:
        pass

    @abstractmethod
    def stable_move(self,
        settings: MicroscopeSettings,
        dx: float,
        dy: float,
        beam_type: BeamType,
    ) -> FibsemStagePosition:
        pass

    @abstractmethod
    def eucentric_move(self,
        settings: MicroscopeSettings,
        dy: float,
        static_wd: bool = True,
    ) -> None:
        pass

    @abstractmethod
    def move_flat_to_beam(self, settings: MicroscopeSettings, beam_type: BeamType) -> None:
        pass

    @abstractmethod
    def get_manipulator_position(self) -> FibsemManipulatorPosition:
        pass

    @abstractmethod
    def insert_manipulator(self, name: str) -> None:
        pass

    @abstractmethod
    def retract_manipulator(self):
        pass

    @abstractmethod
    def move_manipulator_relative(self, position: FibsemManipulatorPosition) -> None:
        pass

    @abstractmethod
    def move_manipulator_absolute(self, position: FibsemManipulatorPosition) -> None:
        pass
    
    @abstractmethod
    def move_manipulator_corrected(self, dx: float, dy: float, beam_type: BeamType) -> None:
        pass

    @abstractmethod
    def move_manipulator_to_position_offset(self, offset: FibsemManipulatorPosition, name: str) -> None:
        pass

    @abstractmethod
    def _get_saved_manipulator_position(self, name: str) -> FibsemManipulatorPosition:
        pass

    @abstractmethod
    def setup_milling(self, mill_settings: FibsemMillingSettings) -> None:
        pass

    @abstractmethod
    def run_milling(self, milling_current: float, asynch: bool) -> None:
        pass
    
    @abstractmethod
    def run_milling_drift_corrected(self, milling_current: float,  
        image_settings: ImageSettings, 
        ref_image: FibsemImage, 
        reduced_area: FibsemRectangle = None,
        asynch: bool = False
        ):
        pass

    @abstractmethod
    def finish_milling(self, imaging_current: float) -> None:
        pass

    @abstractmethod
    def draw_rectangle(self, pattern_settings: FibsemPatternSettings):
        pass

    @abstractmethod
    def draw_line(self, pattern_settings: FibsemPatternSettings):
        pass

    @abstractmethod
    def draw_circle(self, pattern_settings: FibsemPatternSettings):
        pass

    @abstractmethod
    def draw_bitmap_pattern(
        self,
        pattern_settings: FibsemPatternSettings,
        path: str,
    ):
        pass

    @abstractmethod
    def get_scan_directions(self) -> list:
        pass

    @abstractmethod
    def setup_sputter(self, *args, **kwargs):
        pass

    @abstractmethod
    def draw_sputter_pattern(self, *args, **kwargs) -> None:
        pass

    @abstractmethod
    def run_sputter(self, *args, **kwargs):
        pass

    @abstractmethod
    def finish_sputter(self):
        pass

    @abstractmethod
    def set_microscope_state(self, state: MicroscopeState) -> None:
        pass
    
    @abstractmethod
    def get_available_values(self, key:str, beam_type: BeamType = None) -> list:
        pass

    @abstractmethod
    def get(self, key:str, beam_type: BeamType = None):
        pass
    
    @abstractmethod
    def get_beam_settings(self, beam_type: BeamType = None) -> BeamSettings:
        pass

    @abstractmethod
    def get_detector_settings(self, beam_type: BeamType = None) -> FibsemDetectorSettings:
        pass

    @abstractmethod
    def set(self, key: str, value, beam_type: BeamType = None) -> None:
        pass

    @abstractmethod

    def check_available_values(self, key:str, values, beam_type: BeamType = None) -> bool:
        pass

    @abstractmethod
    def home(self):
        pass

class ThermoMicroscope(FibsemMicroscope):
    """
    A class representing a Thermo Fisher FIB-SEM microscope.

    This class inherits from the abstract base class `FibsemMicroscope`, which defines the core functionality of a
    microscope. In addition to the methods defined in the base class, this class provides additional methods specific
    to the Thermo Fisher FIB-SEM microscope.

    Attributes:
        connection (SdbMicroscopeClient): The microscope client connection.

    Inherited Methods:
        connect_to_microscope(self, ip_address: str, port: int = 7520) -> None: 
            Connect to a Thermo Fisher microscope at the specified IP address and port.

        disconnect(self) -> None: 
            Disconnects the microscope client connection.

        acquire_image(self, image_settings: ImageSettings) -> FibsemImage: 
            Acquire a new image with the specified settings.

        last_image(self, beam_type: BeamType = BeamType.ELECTRON) -> FibsemImage: 
            Get the last previously acquired image.

        autocontrast(self, beam_type=BeamType.ELECTRON) -> None: 
            Automatically adjust the microscope image contrast for the specified beam type.

        auto_focus(self, beam_type: BeamType) -> None:
            Automatically adjust the microscope focus for the specified beam type.

        reset_beam_shifts(self) -> None:
            Set the beam shift to zero for the electron and ion beams.
        
        beam_shift(self, dx: float, dy: float,  beam_type: BeamType) -> None:
            Adjusts the beam shift of given beam based on relative values that are provided.

        get_stage_position(self) -> FibsemStagePosition:
            Get the current stage position.

        get_current_microscope_state(self) -> MicroscopeState:
            Get the current microscope state

        move_stage_absolute(self, position: FibsemStagePosition):
            Move the stage to the specified coordinates.

        move_stage_relative(self, position: FibsemStagePosition):
            Move the stage by the specified relative move.

        stable_move(self, settings: MicroscopeSettings, dx: float, dy: float, beam_type: BeamType,) -> None:
            Calculate the corrected stage movements based on the beam_type, and then move the stage relatively.

        eucentric_move(self, settings: MicroscopeSettings, dy: float, static_wd: bool = True) -> None:
            Move the stage vertically to correct eucentric point
        
        move_flat_to_beam(self, settings: MicroscopeSettings, beam_type: BeamType = BeamType.ELECTRON):
            Make the sample surface flat to the electron or ion beam.

        get_manipulator_position(self) -> FibsemManipulatorPosition:
            Get the current manipulator position.
        
        insert_manipulator(self, name: str) -> None:
            Insert the manipulator into the sample.
        
        retract_manipulator(self) -> None:
            Retract the manipulator from the sample.

        move_manipulator_relative(self, position: FibsemManipulatorPosition) -> None:
            Move the manipulator by the specified relative move.
        
        move_manipulator_absolute(self, position: FibsemManipulatorPosition) -> None:
            Move the manipulator to the specified coordinates.

        move_manipulator_corrected(self, dx: float, dy: float, beam_type: BeamType) -> None:
            Move the manipulator by the specified relative move, correcting for the beam type.      

        move_manipulator_to_position_offset(self, offset: FibsemManipulatorPosition, name: str) -> None:
            Move the manipulator to the specified position offset.

        _get_saved_manipulator_position(self, name: str) -> FibsemManipulatorPosition:
            Get the saved manipulator position with the specified name.

        setup_milling(self, mill_settings: FibsemMillingSettings):
            Configure the microscope for milling using the ion beam.

        run_milling(self, milling_current: float, asynch: bool = False):
            Run ion beam milling using the specified milling current.

        def run_milling_drift_corrected(self, milling_current: float, image_settings: ImageSettings, ref_image: FibsemImage, reduced_area: FibsemRectangle = None, asynch: bool = False):
            Run ion beam milling using the specified milling current, and correct for drift using the provided reference image.
        
        finish_milling(self, imaging_current: float):
            Finalises the milling process by clearing the microscope of any patterns and returning the current to the imaging current.

        draw_rectangle(self, pattern_settings: FibsemPatternSettings):
            Draws a rectangle pattern using the current ion beam.

        draw_line(self, pattern_settings: FibsemPatternSettings):
            Draws a line pattern on the current imaging view of the microscope.

        draw_circle(self, pattern_settings: FibsemPatternSettings):
            Draws a circular pattern on the current imaging view of the microscope.
        
        draw_bitmap_pattern(self, pattern_settings: FibsemPatternSettings, path: str):
            Draws a bitmap pattern using the provided image file. 

        get_scan_directions(self) -> list:
            Get the available scan directions for milling.

        setup_sputter(self, protocol: dict):
            Set up the sputter coating process on the microscope.

        draw_sputter_pattern(self, hfw: float, line_pattern_length: float, sputter_time: float):
            Draws a line pattern for sputtering with the given parameters.

        run_sputter(self, **kwargs):
            Runs the GIS Platinum Sputter.

        finish_sputter(self, application_file: str) -> None:
            Finish the sputter process by clearing patterns and resetting beam and imaging settings.

        set_microscope_state(self, microscope_state: MicroscopeState) -> None:
            Reset the microscope state to the provided state.
        
        get(self, key:str, beam_type: BeamType = None):
            Returns the value of the specified key.

        set(self, key: str, value, beam_type: BeamType = None) -> None:
            Sets the value of the specified key.

    New methods:
        __init__(self): 
            Initializes a new instance of the class.

        _y_corrected_stage_movement(self, settings: MicroscopeSettings, expected_y: float, beam_type: BeamType = BeamType.ELECTRON) -> FibsemStagePosition:
            Calculate the y corrected stage movement, corrected for the additional tilt of the sample holder (pre-tilt angle).
    """

    def __init__(self):
        self.connection = SdbMicroscopeClient()
        import fibsem
        from fibsem.utils import load_protocol
        base_path = os.path.dirname(fibsem.__path__[0])
        self.hardware_settings = FibsemHardware.__from_dict__(load_protocol(os.path.join(base_path, "fibsem", "config", "model.yaml")))

    def disconnect(self):
        self.connection.disconnect()
        del self.connection
        self.connection = None
        del self.connection
        self.connection = None

    # @classmethod
    def connect_to_microscope(self, ip_address: str, port: int = 7520) -> None:
        """
        Connect to a Thermo Fisher microscope at the specified IP address and port.

        Args:
            ip_address (str): The IP address of the microscope to connect to.
            port (int): The port number of the microscope (default: 7520).

        Returns:
            None: This function doesn't return anything.

        Raises:
            Exception: If there's an error while connecting to the microscope.

        Example:
            To connect to a microscope with IP address 192.168.0.10 and port 7520:

            >>> microscope = ThermoMicroscope()
            >>> microscope.connect_to_microscope("192.168.0.10", 7520)

        """
        # TODO: get the port
        logging.info(f"Microscope client connecting to [{ip_address}:{port}]")
        self.connection.connect(host=ip_address, port=port)
        logging.info(f"Microscope client connected to [{ip_address}:{port}]")

    def acquire_image(self, image_settings:ImageSettings) -> FibsemImage:
        """
        Acquire a new image with the specified settings.

            Args:
            image_settings (ImageSettings): The settings for the new image.

        Returns:
            FibsemImage: A new FibsemImage object representing the acquired image.
        """
        _check_beam(beam_type = image_settings.beam_type, hardware_settings = self.hardware_settings)
        # set frame settings
        if image_settings.reduced_area is not None:
            reduced_area = image_settings.reduced_area.__to_FEI__()
        else:
            reduced_area = None
            if image_settings.beam_type == BeamType.ELECTRON:
                self.connection.beams.electron_beam.scanning.mode.set_full_frame()
            if image_settings.beam_type == BeamType.ION :
                self.connection.beams.ion_beam.scanning.mode.set_full_frame()
        
        frame_settings = GrabFrameSettings(
            resolution=f"{image_settings.resolution[0]}x{image_settings.resolution[1]}",
            dwell_time=image_settings.dwell_time,
            reduced_area=reduced_area,
        )

        if image_settings.beam_type == BeamType.ELECTRON:
            hfw_limits = (
                self.connection.beams.electron_beam.horizontal_field_width.limits
            )
            image_settings.hfw = np.clip(
                image_settings.hfw, hfw_limits.min, hfw_limits.max
            )
            self.connection.beams.electron_beam.horizontal_field_width.value = (
                image_settings.hfw
            )

        if image_settings.beam_type == BeamType.ION:
            hfw_limits = self.connection.beams.ion_beam.horizontal_field_width.limits
            image_settings.hfw = np.clip(
                image_settings.hfw, hfw_limits.min, hfw_limits.max
            )
            self.connection.beams.ion_beam.horizontal_field_width.value = (
                image_settings.hfw
            )

        logging.info(f"acquiring new {image_settings.beam_type.name} image.")
        self.connection.imaging.set_active_view(image_settings.beam_type.value)
        self.connection.imaging.set_active_device(image_settings.beam_type.value)
        image = self.connection.imaging.grab_frame(frame_settings)

        if image_settings.reduced_area is not None:
            if image_settings.beam_type == BeamType.ELECTRON:
                self.connection.beams.electron_beam.scanning.mode.set_full_frame()
            else:
                self.connection.beams.ion_beam.scanning.mode.set_full_frame()

        state = self.get_current_microscope_state()

        detector = FibsemDetectorSettings(
                type = self.get("detector_type", image_settings.beam_type),
                mode = self.get("detector_mode", image_settings.beam_type),
                contrast = self.get("detector_contrast", image_settings.beam_type),
                brightness= self.get("detector_brightness", image_settings.beam_type),

            )

        fibsem_image = FibsemImage.fromAdornedImage(
            copy.deepcopy(image), copy.deepcopy(image_settings), copy.deepcopy(state), detector = detector
        )

        return fibsem_image

    def last_image(self, beam_type: BeamType = BeamType.ELECTRON) -> FibsemImage:
        """
        Get the last previously acquired image.

        Args:
            beam_type (BeamType, optional): The imaging beam type of the last image.
                Defaults to BeamType.ELECTRON.

        Returns:
            FibsemImage: A new FibsemImage object representing the last acquired image.

        Raises:
            Exception: If there's an error while getting the last image.
        """
        _check_beam(beam_type = beam_type, hardware_settings = self.hardware_settings)        
        self.connection.imaging.set_active_view(beam_type.value)
        self.connection.imaging.set_active_device(beam_type.value)
        image = self.connection.imaging.get_image()

        state = self.get_current_microscope_state()

        image_settings = FibsemImageMetadata.image_settings_from_adorned(
            image, beam_type
        )

        detector = FibsemDetectorSettings(
                type = self.get("detector_type", beam_type),
                mode = self.get("detector_mode", beam_type),
                contrast = self.get("detector_contrast", beam_type),
                brightness= self.get("detector_brightness", beam_type),

            )

        fibsem_image = FibsemImage.fromAdornedImage(image, image_settings, state, detector = detector) 

        return fibsem_image

    def autocontrast(self, beam_type=BeamType.ELECTRON) -> None:
        """
        Automatically adjust the microscope image contrast for the specified beam type.

        Args:
            beam_type (BeamType, optional): The imaging beam type for which to adjust the contrast.
                Defaults to BeamType.ELECTRON.

        Returns:
            None

        Example:
            To automatically adjust the image contrast for an ion beam type:

            >>> microscope = ThermoMicroscope()
            >>> microscope.connect_to_microscope()
            >>> microscope.autocontrast(beam_type=BeamType.ION)

        """
        _check_beam(beam_type = beam_type, hardware_settings = self.hardware_settings)
        logging.info(f"Running autocontrast on {beam_type.name}.")
        self.connection.imaging.set_active_view(beam_type.value)
        self.connection.imaging.set_active_device(beam_type.value)
        self.connection.auto_functions.run_auto_cb()

    def auto_focus(self, beam_type: BeamType) -> None:
        """Automatically focus the specified beam type.

        Args:
            beam_type (BeamType): The imaging beam type for which to focus.
        """
        _check_beam(beam_type = beam_type, hardware_settings = self.hardware_settings)
        logging.info(f"Running auto-focus on {beam_type.name}.")
        self.connection.imaging.set_active_view(beam_type.value)  
        self.connection.imaging.set_active_device(beam_type.value)
        self.connection.auto_functions.run_auto_focus()

    def reset_beam_shifts(self) -> None:
        """
        Set the beam shift to zero for the electron and ion beams.

        Resets the beam shift for both the electron and ion beams to (0,0), effectively centering the beams on the sample.

        Args:
            self (FibsemMicroscope): instance of the FibsemMicroscope object
        """
        from autoscript_sdb_microscope_client.structures import Point
        _check_beam(beam_type = BeamType.ELECTRON, hardware_settings = self.hardware_settings)
        # reset zero beamshift
        logging.debug(
            f"reseting ebeam shift to (0, 0) from: {self.connection.beams.electron_beam.beam_shift.value}"
        )
        self.connection.beams.electron_beam.beam_shift.value = Point(0, 0)
        _check_beam(beam_type = BeamType.ION, hardware_settings = self.hardware_settings)
        logging.debug(
            f"reseting ibeam shift to (0, 0) from: {self.connection.beams.electron_beam.beam_shift.value}"
        )
        self.connection.beams.ion_beam.beam_shift.value = Point(0, 0)
        logging.debug(f"reset beam shifts to zero complete")

    def beam_shift(self, dx: float, dy: float, beam_type: BeamType = BeamType.ION) -> None:
        """
        Adjusts the beam shift based on relative values that are provided.
        
        Args:
            self (FibsemMicroscope): Fibsem microscope object
            dx (float): the relative x term
            dy (float): the relative y term
        """
        _check_beam(beam_type = beam_type, hardware_settings = self.hardware_settings)
        logging.info(f"{beam_type.name} shifting by ({dx}, {dy})")
        logging.debug(f"{beam_type.name} | {dx}|{dy}") 
        if beam_type == BeamType.ELECTRON:
            self.connection.beams.electron_beam.beam_shift.value += (-dx, dy)
        else:
            self.connection.beams.ion_beam.beam_shift.value += (-dx, dy)

    def get_stage_position(self) -> FibsemStagePosition:
        """
        Get the current stage position.

        This method retrieves the current stage position from the microscope and returns it as
        a FibsemStagePosition object.

        Returns:
            FibsemStagePosition: The current stage position.
        """
        if self.hardware_settings.stage_enabled is False:
            raise NotImplementedError("The microscope does not have a moving stage.")
        self.connection.specimen.stage.set_default_coordinate_system(
            CoordinateSystem.RAW
        )
        stage_position = self.connection.specimen.stage.current_position
        self.connection.specimen.stage.set_default_coordinate_system(
            CoordinateSystem.SPECIMEN
        )
        return FibsemStagePosition.from_autoscript_position(stage_position)

    def get_current_microscope_state(self) -> MicroscopeState:
        """
        Get the current microscope state

        This method retrieves the current microscope state from the microscope and returns it as
        a MicroscopeState object.

        Returns:
            MicroscopeState: current microscope state
        """
        resolution_eb = self.connection.beams.electron_beam.scanning.resolution.value
        width_eb = int(resolution_eb.split("x")[0])
        height_eb = int(resolution_eb.split("x")[-1])
        resolution__ib = self.connection.beams.ion_beam.scanning.resolution.value
        width_ib = int(resolution__ib.split("x")[0])
        height_ib = int(resolution__ib.split("x")[-1])


        if self.hardware_settings.electron_beam is True:
            eb_settings=BeamSettings(
                beam_type=BeamType.ELECTRON,
                working_distance=self.connection.beams.electron_beam.working_distance.value,
                beam_current=self.connection.beams.electron_beam.beam_current.value,
                hfw=self.connection.beams.electron_beam.horizontal_field_width.value,
                resolution=[width_eb, height_eb],
                dwell_time=self.connection.beams.electron_beam.scanning.dwell_time.value,
            )
        else:
            eb_settings=None
        
        if self.hardware_settings.ion_beam is True:
            ib_settings=BeamSettings(
                beam_type=BeamType.ION,
                working_distance=self.connection.beams.ion_beam.working_distance.value,
                beam_current=self.connection.beams.ion_beam.beam_current.value,
                hfw=self.connection.beams.ion_beam.horizontal_field_width.value,
                resolution=[width_ib, height_ib],
                dwell_time=self.connection.beams.ion_beam.scanning.dwell_time.value,
            )
        else:
            ib_settings=None

        current_microscope_state = MicroscopeState(
            timestamp=datetime.datetime.timestamp(datetime.datetime.now()),
            # get absolute stage coordinates (RAW)
            absolute_position=self.get_stage_position(),
            # electron beam settings
            eb_settings=eb_settings,
            # ion beam settings
            ib_settings=ib_settings,
        )

        return current_microscope_state

    def move_stage_absolute(self, position: FibsemStagePosition):
        """
        Move the stage to the specified coordinates.

        Args:
            x (float): The x-coordinate to move to (in meters).
            y (float): The y-coordinate to move to (in meters).
            z (float): The z-coordinate to move to (in meters).
            r (float): The rotation to apply (in radians).
            tx (float): The x-axis tilt to apply (in radians).

        Returns:
            None
        """
        _check_stage(self.hardware_settings)
        logging.info(f"Moving stage to {position}.")
        stage = self.connection.specimen.stage
        thermo_position = position.to_autoscript_position()
        thermo_position.coordinate_system = CoordinateSystem.RAW
        stage.absolute_move(thermo_position) # TODO: This needs at least an optional safe move to prevent collision?

    def move_stage_relative(self, position: FibsemStagePosition):
        """
        Move the stage by the specified relative move.

        Args:
            x (float): The x-coordinate to move to (in meters).
            y (float): The y-coordinate to move to (in meters).
            z (float): The z-coordinate to move to (in meters).
            r (float): The rotation to apply (in radians).
            tx (float): The x-axis tilt to apply (in radians).

        Returns:
            None
        """
        _check_stage(self.hardware_settings)
        logging.info(f"Moving stage by {position}.")
        stage = self.connection.specimen.stage
        thermo_position = position.to_autoscript_position()
        thermo_position.coordinate_system = CoordinateSystem.RAW
        stage.relative_move(thermo_position)

    def stable_move(
        self,
        settings: MicroscopeSettings,
        dx: float,
        dy: float,
        beam_type: BeamType,
    ) -> None:
        """
        Calculate the corrected stage movements based on the beam_type, and then move the stage relatively.

        Args:
            settings (MicroscopeSettings): microscope settings
            dx (float): distance along the x-axis (image coordinates)
            dy (float): distance along the y-axis (image coordinates)
            beam_type (BeamType): beam type to move in
        """
        _check_stage(self.hardware_settings)
        wd = self.connection.beams.electron_beam.working_distance.value

        # calculate stage movement
        x_move = FibsemStagePosition(x=dx, y=0, z=0)
        yz_move = self._y_corrected_stage_movement(
            settings=settings,
            expected_y=dy,
            beam_type=beam_type,
        )

        # move stage
        stage_position = FibsemStagePosition(
            x=x_move.x,
            y=yz_move.y,
            z=yz_move.z,
            r=0,
            t=0,
            coordinate_system="RAW",
        )
        logging.info(f"moving stage ({beam_type.name}): {stage_position}")
        self.move_stage_relative(stage_position)

        # adjust working distance to compensate for stage movement
        self.connection.beams.electron_beam.working_distance.value = wd
        self.connection.specimen.stage.link()

        return stage_position

    def eucentric_move(
        self,
        settings: MicroscopeSettings,
        dy: float,
        static_wd: bool = True,
    ) -> None:
        """
        Move the stage vertically to correct eucentric point

        Args:
            settings (MicroscopeSettings): microscope settings
            dy (float): distance in y-axis (image coordinates)
        """
        _check_stage(self.hardware_settings)
        wd = self.connection.beams.electron_beam.working_distance.value

        # TODO: does this need the perspective correction too?

        z_move = dy / np.cos(np.deg2rad(90 - settings.system.stage.tilt_flat_to_ion))  # TODO: MAGIC NUMBER, 90 - fib tilt

        move_settings = MoveSettings(link_z_y=True)
        z_move = FibsemStagePosition(
            z=z_move, coordinate_system="Specimen"
        ).to_autoscript_position()
        self.connection.specimen.stage.relative_move(z_move, move_settings)
        logging.info(f"eucentric movement: {z_move}")

        if static_wd:
            self.connection.beams.electron_beam.working_distance.value = (
                settings.system.electron.eucentric_height
            )
            self.connection.beams.ion_beam.working_distance.value = (
                settings.system.ion.eucentric_height
            )
        else:
            self.connection.beams.electron_beam.working_distance.value = wd
        self.connection.specimen.stage.link()

    def _y_corrected_stage_movement(
        self,
        settings: MicroscopeSettings,
        expected_y: float,
        beam_type: BeamType = BeamType.ELECTRON,
    ) -> FibsemStagePosition:
        """
        Calculate the y corrected stage movement, corrected for the additional tilt of the sample holder (pre-tilt angle).

        Args:
            settings (MicroscopeSettings): microscope settings
            expected_y (float, optional): distance along y-axis.
            beam_type (BeamType, optional): beam_type to move in. Defaults to BeamType.ELECTRON.

        Returns:
            StagePosition: y corrected stage movement (relative position)
        """

        # TODO: replace with camera matrix * inverse kinematics
        # TODO: replace stage_tilt_flat_to_electron with pre-tilt

        # all angles in radians
        stage_tilt_flat_to_electron = np.deg2rad(
            settings.system.stage.tilt_flat_to_electron
        )
        stage_tilt_flat_to_ion = np.deg2rad(settings.system.stage.tilt_flat_to_ion)

        stage_pretilt = np.deg2rad(settings.system.stage.pre_tilt)

        stage_rotation_flat_to_eb = np.deg2rad(
            settings.system.stage.rotation_flat_to_electron
        ) % (2 * np.pi)
        stage_rotation_flat_to_ion = np.deg2rad(
            settings.system.stage.rotation_flat_to_ion
        ) % (2 * np.pi)

        # current stage position
        current_stage_position = self.get_stage_position()
        stage_rotation = current_stage_position.r % (2 * np.pi)
        stage_tilt = current_stage_position.t

        PRETILT_SIGN = 1.0
        # pretilt angle depends on rotation
        from fibsem import movement
        if movement.rotation_angle_is_smaller(stage_rotation, stage_rotation_flat_to_eb, atol=5):
            PRETILT_SIGN = 1.0
        if movement.rotation_angle_is_smaller(
            stage_rotation, stage_rotation_flat_to_ion, atol=5
        ):
            PRETILT_SIGN = -1.0

        # corrected_pretilt_angle = PRETILT_SIGN * stage_tilt_flat_to_electron
        corrected_pretilt_angle = PRETILT_SIGN * (stage_pretilt + stage_tilt_flat_to_electron) # electron angle = 0, ion = 52

        # perspective tilt adjustment (difference between perspective view and sample coordinate system)
        if beam_type == BeamType.ELECTRON:
            perspective_tilt_adjustment = -corrected_pretilt_angle
            SCALE_FACTOR = 1.0  # 0.78342  # patented technology
        elif beam_type == BeamType.ION:
            perspective_tilt_adjustment = (
                -corrected_pretilt_angle - stage_tilt_flat_to_ion
            )
            SCALE_FACTOR = 1.0

        # the amount the sample has to move in the y-axis
        y_sample_move = (expected_y * SCALE_FACTOR) / np.cos(
            stage_tilt + perspective_tilt_adjustment
        )

        # angle for adjustement 
        # angle = corrected_pretilt_angle + stage_tilt + perspective_tilt_adjustment
        # y_sample_move = (expected_y * SCALE_FACTOR) / np.cos(angle)

        # the amount the stage has to move in each axis
        
        y_move = y_sample_move * np.cos(corrected_pretilt_angle)
        z_move = -y_sample_move * np.sin(corrected_pretilt_angle) #TODO: investigate this

        return FibsemStagePosition(x=0, y=y_move, z=z_move)

    def move_flat_to_beam(
        self, settings: MicroscopeSettings, beam_type: BeamType = BeamType.ELECTRON
    ) -> None:
        """
        Moves the microscope stage to the tilt angle corresponding to the given beam type,
        so that the stage is flat with respect to the beam.

        Args:
            settings (MicroscopeSettings): The current microscope settings.
            beam_type (BeamType): The type of beam to which the stage should be made flat.
                Must be one of BeamType.ELECTRON or BeamType.ION.

        Returns:
            None.
        """
        _check_stage(self.hardware_settings)
        stage_settings = settings.system.stage

        if beam_type is BeamType.ELECTRON:
            rotation = np.deg2rad(stage_settings.rotation_flat_to_electron)
            tilt = np.deg2rad(stage_settings.pre_tilt)

        if beam_type is BeamType.ION:
            rotation = np.deg2rad(stage_settings.rotation_flat_to_ion)
            tilt = np.deg2rad(
                stage_settings.tilt_flat_to_ion - stage_settings.pre_tilt
            )

        position = self.get_stage_position()

        # updated safe rotation move
        logging.info(f"moving flat to {beam_type.name}")
        stage_position = FibsemStagePosition(x = position.x, y = position.y, z=position.z, r=rotation, t=tilt)
        self.move_stage_absolute(stage_position)

    def get_manipulator_position(self) -> FibsemManipulatorPosition:
        if self.hardware_settings.manipulator_enabled is False:
            raise NotImplementedError("Manipulator not enabled.")
        position = self.connection.specimen.manipulator.current_position
        return FibsemManipulatorPosition.from_autoscript_position(position)
    
    def insert_manipulator(self, name: str = "PARK"):
        if self.hardware_settings.manipulator_enabled is False:
            raise NotImplementedError("Manipulator not enabled.")
         
        if name not in ["PARK", "EUCENTRIC"]:
            raise ValueError(f"insert position {name} not supported.")

        insert_position = ManipulatorSavedPosition.PARK if name == "PARK" else ManipulatorSavedPosition.EUCENTRIC
        needle = self.connection.specimen.manipulator
        insert_position = needle.get_saved_position(
            insert_position, ManipulatorCoordinateSystem.RAW
        )
        needle.insert(insert_position)
        logging.info(f"inserted needle to {insert_position}.")

    
    def retract_manipulator(self):
        
        # retract multichem
        # retract_multichem(microscope) # TODO:?
        if self.hardware_settings.manipulator_enabled is False:
            raise NotImplementedError("Manipulator not enabled.")
        # Retract the needle, preserving the correct parking postiion
        needle = self.connection.specimen.manipulator
        park_position = needle.get_saved_position(
            ManipulatorSavedPosition.PARK, ManipulatorCoordinateSystem.RAW
        )

        logging.info(f"retracting needle to {park_position}")
        needle.absolute_move(park_position)
        time.sleep(1)  # AutoScript sometimes throws errors if you retract too quick?
        logging.info(f"retracting needle...")
        needle.retract()
        logging.info(f"retract needle complete")
    
    def move_manipulator_relative(self, position: FibsemManipulatorPosition):
        _check_needle(self.hardware_settings)
        needle = self.connection.specimen.manipulator
        position = position.to_autoscript_position()
        logging.info(f"moving manipulator by {position}")
        needle.relative_move(position)
    
    def move_manipulator_absolute(self, position: FibsemManipulatorPosition):
        _check_needle(self.hardware_settings)
        needle = self.connection.specimen.manipulator
        position = position.to_autoscript_position()
        logging.info(f"moving manipulator to {position}")
        needle.absolute_move(position)
        

    def _x_corrected_needle_movement(self, expected_x: float) -> FibsemManipulatorPosition:
        """Calculate the corrected needle movement to move in the x-axis.

        Args:
            expected_x (float): distance along the x-axis (image coordinates)
        Returns:
            FibsemManipulatorPosition: x-corrected needle movement (relative position)
        """
        return FibsemManipulatorPosition(x=expected_x, y=0, z=0)  # no adjustment needed


    def _y_corrected_needle_movement(self, 
        expected_y: float, stage_tilt: float
    ) -> FibsemManipulatorPosition:
        """Calculate the corrected needle movement to move in the y-axis.

        Args:
            expected_y (float): distance along the y-axis (image coordinates)
            stage_tilt (float, optional): stage tilt.

        Returns:
            FibsemManipulatorPosition: y-corrected needle movement (relative position)
        """
        y_move = +np.cos(stage_tilt) * expected_y
        z_move = +np.sin(stage_tilt) * expected_y
        return FibsemManipulatorPosition(x=0, y=y_move, z=z_move)


    def _z_corrected_needle_movement(self, 
        expected_z: float, stage_tilt: float
    ) -> FibsemManipulatorPosition:
        """Calculate the corrected needle movement to move in the z-axis.

        Args:
            expected_z (float): distance along the z-axis (image coordinates)
            stage_tilt (float, optional): stage tilt.

        Returns:
            FibsemManipulatorPosition: z-corrected needle movement (relative position)
        """
        y_move = -np.sin(stage_tilt) * expected_z
        z_move = +np.cos(stage_tilt) * expected_z
        return FibsemManipulatorPosition(x=0, y=y_move, z=z_move)

    def move_manipulator_corrected(self, 
        dx: float,
        dy: float,
        beam_type: BeamType = BeamType.ELECTRON,
    ) -> None:
        """Calculate the required corrected needle movements based on the BeamType to move in the desired image coordinates.
        Then move the needle relatively.

        BeamType.ELECTRON:  move in x, y (raw coordinates)
        BeamType.ION:       move in x, z (raw coordinates)

        Args:
            microscope (SdbMicroscopeClient): autoScript microscope instance
            dx (float): distance along the x-axis (image coordinates)
            dy (float): distance along the y-axis (image corodinates)
            beam_type (BeamType, optional): the beam type to move in. Defaults to BeamType.ELECTRON.
        """
        _check_needle(self.hardware_settings)
        needle = self.connection.specimen.manipulator
        stage_tilt = self.connection.specimen.stage.current_position.t

        # xy
        if beam_type is BeamType.ELECTRON:
            x_move = self._x_corrected_needle_movement(expected_x=dx)
            yz_move = self._y_corrected_needle_movement(dy, stage_tilt=stage_tilt)

        # xz,
        if beam_type is BeamType.ION:

            x_move = self._x_corrected_needle_movement(expected_x=dx)
            yz_move = self._z_corrected_needle_movement(expected_z=dy, stage_tilt=stage_tilt)

        # move needle (relative)
        needle_position = ManipulatorPosition(x=x_move.x, y=yz_move.y, z=yz_move.z)
        logging.info(f"Moving manipulator: {needle_position}.")
        needle.relative_move(needle_position)

        return
    
    def move_manipulator_to_position_offset(self, offset: FibsemManipulatorPosition, name: str = None) -> None:

        # TODO: resolve Fibsem Positions and Thermo Positions
        _check_needle(self.hardware_settings)
        position = self._get_saved_manipulator_position(name)

        # move to relative to the eucentric point
        yz_move = self._z_corrected_needle_movement(
            offset.z, self.connection.specimen.stage.current_position.t
        )
        position.x += offset.x
        position.y += yz_move.y + offset.y
        position.z += yz_move.z  # RAW, up = negative, STAGE: down = negative
        position.r = None  # rotation is not supported
        self.connection.specimen.manipulator.absolute_move(position)

    def _get_saved_manipulator_position(self, name: str = "PARK"):
        
        if name not in ["PARK", "EUCENTRIC"]:
            raise ValueError(f"insert position {name} not supported.")
        
        named_position = ManipulatorSavedPosition.PARK if name == "PARK" else ManipulatorSavedPosition.EUCENTRIC
        position = self.connection.specimen.manipulator.get_saved_position(
                named_position, ManipulatorCoordinateSystem.STAGE
            )
                
        return FibsemManipulatorPosition.from_autoscript_position(position)

    def setup_milling(
        self,
        mill_settings: FibsemMillingSettings,
    ):
        """
        Configure the microscope for milling using the ion beam.

        Args:
            application_file (str): Path to the milling application file.
            patterning_mode (str): Patterning mode to use.
            hfw (float): Desired horizontal field width in meters.
            mill_settings (FibsemMillingSettings): Milling settings.

        Returns:
            None.

        Raises:
            NotImplementedError: If the specified patterning mode is not supported.

        Note:
            This method sets up the microscope imaging and patterning for milling using the ion beam.
            It sets the active view and device to the ion beam, the default beam type to the ion beam,
            the specified application file, and the specified patterning mode.
            It also clears any existing patterns and sets the horizontal field width to the desired value.
            The method does not start the milling process.
        """
        _check_beam(BeamType.ION, self.hardware_settings)
        self.connection.imaging.set_active_view(BeamType.ION.value)  # the ion beam view
        self.connection.imaging.set_active_device(BeamType.ION.value)
        self.connection.patterning.set_default_beam_type(
            BeamType.ION.value
        )  # ion beam default
        self.connection.patterning.set_default_application_file(mill_settings.application_file)
        self.connection.patterning.mode = mill_settings.patterning_mode
        self.connection.patterning.clear_patterns()  # clear any existing patterns
        self.connection.beams.ion_beam.horizontal_field_width.value = mill_settings.hfw

    def run_milling(self, milling_current: float, asynch: bool = False):
        """
        Run ion beam milling using the specified milling current.

        Args:
            milling_current (float): The current to use for milling in amps.
            asynch (bool, optional): If True, the milling will be run asynchronously. 
                                     Defaults to False, in which case it will run synchronously.

        Returns:
            None

        Raises:
            None
        """
        _check_beam(BeamType.ION, self.hardware_settings)
        # change to milling current
        self.connection.imaging.set_active_view(BeamType.ION.value)  # the ion beam view
        if self.connection.beams.ion_beam.beam_current.value != milling_current:
            logging.info(f"changing to milling current: {milling_current:.2e}")
            self.connection.beams.ion_beam.beam_current.value = milling_current

        # run milling (asynchronously)
        logging.info(f"running ion beam milling now... asynchronous={asynch}")
        if asynch:
            self.connection.patterning.start()
        else:
            self.connection.patterning.run()
            self.connection.patterning.clear_patterns()
        # NOTE: Make tescan logs the same??

    def run_milling_drift_corrected(self, milling_current: float,  
        image_settings: ImageSettings, 
        ref_image: FibsemImage, 
        reduced_area: FibsemRectangle = None,
        ):
        """
        Run ion beam milling using the specified milling current.

        Args:
            milling_current (float): The current to use for milling in amps.
            asynch (bool, optional): If True, the milling will be run asynchronously. 
                                     Defaults to False, in which case it will run synchronously.

        Returns:
            None

        Raises:
            None
        """
        _check_beam(BeamType.ION, self.hardware_settings)
        # change to milling current
        self.connection.imaging.set_active_view(BeamType.ION.value)  # the ion beam view
        if self.connection.beams.ion_beam.beam_current.value != milling_current:
            logging.info(f"changing to milling current: {milling_current:.2e}")
            self.connection.beams.ion_beam.beam_current.value = milling_current

        # run milling (asynchronously)
        logging.info(f"running ion beam milling now.")

        self.connection.patterning.start()
        # NOTE: Make tescan logs the same??
        from fibsem import alignment
        while self.connection.patterning.state == PatterningState.IDLE: # giving time to start 
            time.sleep(0.5)
        while self.connection.patterning.state == PatterningState.RUNNING:

            self.connection.patterning.pause()
            logging.info("Drift correction")
            if reduced_area is not None:
                reduced_area = reduced_area.__to_FEI__()
            image_settings.beam_type = BeamType.ION
            alignment.beam_shift_alignment(microscope = self, image_settings= image_settings, ref_image=ref_image, reduced_area=reduced_area)
            time.sleep(1) # need delay to switch back to patterning mode 
            self.connection.imaging.set_active_view(BeamType.ION.value)
            if self.connection.patterning.state == PatterningState.PAUSED: # check if finished 
                self.connection.patterning.resume()
                time.sleep(5)
            print(self.connection.patterning.state)


    def finish_milling(self, imaging_current: float):
        """
        Finalises the milling process by clearing the microscope of any patterns and returning the current to the imaging current.

        Args:
            imaging_current (float): The current to use for imaging in amps.
        """
        _check_beam(BeamType.ION, self.hardware_settings)
        self.connection.patterning.clear_patterns()
        self.connection.beams.ion_beam.beam_current.value = imaging_current
        self.connection.patterning.mode = "Serial"

    def draw_rectangle(
        self,
        pattern_settings: FibsemPatternSettings,
    ):
        """
        Draws a rectangle pattern using the current ion beam.

        Args:
            pattern_settings (FibsemPatternSettings): the settings for the pattern to draw.

        Returns:
            Pattern: the created pattern.

        Raises:
            AutoscriptError: if an error occurs while creating the pattern.

        Notes:
            The rectangle pattern will be centered at the specified coordinates (centre_x, centre_y) with the specified
            width, height and depth (in nm). If the cleaning_cross_section attribute of pattern_settings is True, a
            cleaning cross section pattern will be created instead of a rectangle pattern.

            The pattern will be rotated by the angle specified in the rotation attribute of pattern_settings (in degrees)
            and scanned in the direction specified in the scan_direction attribute of pattern_settings ('horizontal' or
            'vertical').

            The created pattern can be added to the patterning queue and executed using the methods in the PatterningQueue
            class of the autoscript_sdb_microscope_client package.
        """
        if pattern_settings.cleaning_cross_section:
            pattern = self.connection.patterning.create_cleaning_cross_section(
                center_x=pattern_settings.centre_x,
                center_y=pattern_settings.centre_y,
                width=pattern_settings.width,
                height=pattern_settings.height,
                depth=pattern_settings.depth,
            )
        else:
            pattern = self.connection.patterning.create_rectangle(
                center_x=pattern_settings.centre_x,
                center_y=pattern_settings.centre_y,
                width=pattern_settings.width,
                height=pattern_settings.height,
                depth=pattern_settings.depth,
            )

        pattern.rotation = pattern_settings.rotation
        paths = self.get_scan_directions()
        if pattern_settings.scan_direction in paths:
            pattern.scan_direction = pattern_settings.scan_direction
        else:
            pattern.scan_direction = "TopToBottom"
            logging.info(f"Scan direction {pattern_settings.scan_direction} not supported. Using TopToBottom instead.")
            logging.info(f"Supported scan directions are: BottomToTop, DynamicAllDirections, DynamicInnerToOuter, DynamicLeftToRight, DynamicTopToBottom, InnerToOuter, LeftToRight, OuterToInner, RightToLeft, TopToBottom")        

        return pattern

    def draw_line(self, pattern_settings: FibsemPatternSettings):
        """
        Draws a line pattern on the current imaging view of the microscope.

        Args:
            pattern_settings (FibsemPatternSettings): A data class object specifying the pattern parameters,
                including the start and end points, and the depth of the pattern.

        Returns:
            LinePattern: A line pattern object, which can be used to configure further properties or to add the
                pattern to the milling list.

        Raises:
            autoscript.exceptions.InvalidArgumentException: if any of the pattern parameters are invalid.
        """
        pattern = self.connection.patterning.create_line(
            start_x=pattern_settings.start_x,
            start_y=pattern_settings.start_y,
            end_x=pattern_settings.end_x,
            end_y=pattern_settings.end_y,
            depth=pattern_settings.depth,
        )

        return pattern
    
    def draw_circle(self, pattern_settings: FibsemPatternSettings):
        """
        Draws a circle pattern on the current imaging view of the microscope.

        Args:
            pattern_settings (FibsemPatternSettings): A data class object specifying the pattern parameters,
                including the centre point, radius and depth of the pattern.

        Returns:
            CirclePattern: A circle pattern object, which can be used to configure further properties or to add the
                pattern to the milling list.

        Raises:
            autoscript.exceptions.InvalidArgumentException: if any of the pattern parameters are invalid.
        """
        pattern = self.connection.patterning.create_circle(
            center_x=pattern_settings.centre_x,
            center_y=pattern_settings.centre_y,
            outer_diameter=2*pattern_settings.radius,
            inner_diameter = 0,
            depth=pattern_settings.depth,
        )

        return pattern

    def draw_annulus(self, pattern_settings: FibsemPatternSettings):

        outer_diameter = 2*pattern_settings.radius
        inner_diameter = outer_diameter - 2*pattern_settings.thickness

        pattern = self.connection.patterning.create_circle(
            center_x=pattern_settings.centre_x,
            center_y=pattern_settings.centre_y,
            outer_diameter=outer_diameter,
            inner_diameter = inner_diameter,
            depth=pattern_settings.depth,
        )

        return pattern
    
    
    def draw_bitmap_pattern(
        self,
        pattern_settings: FibsemPatternSettings,
        path: str,
    ):

        bitmap_pattern = BitmapPatternDefinition.load(path)
<<<<<<< HEAD

=======
>>>>>>> 59ad56f1
        pattern = self.connection.patterning.create_bitmap(
            center_x=pattern_settings.centre_x,
            center_y=pattern_settings.centre_y,
            width=pattern_settings.width,
            height=pattern_settings.height,
            depth=pattern_settings.depth,
            bitmap_pattern_definition=bitmap_pattern,
        )

        return pattern

    def get_scan_directions(self) -> list:
        """
        Returns the available scan directions of the microscope.

        Returns:
            list: The scan direction of the microscope.

        Raises:
            None
        """
        list = ["BottomToTop", 
                "DynamicAllDirections", 
                "DynamicInnerToOuter", 
                "DynamicLeftToRight", 
                "DynamicTopToBottom", 
                "InnerToOuter", 	
                "LeftToRight", 	
                "OuterToInner", 
                "RightToLeft", 	
                "TopToBottom"]
        return list 


    def setup_sputter(self, protocol: dict):
        """
        Set up the sputter coating process on the microscope.

        Args:
            protocol (dict): Dictionary containing the protocol details for sputter coating.

        Returns:
            None

        Raises:
            None

        Notes:
            This function sets up the sputter coating process on the microscope. 
            It sets the active view to the electron beam, clears any existing patterns, and sets the default beam type to the electron beam. 
            It then inserts the multichem and turns on the heater for the specified gas according to the given protocol. 
            This function also waits for 3 seconds to allow the heater to warm up.
        """
        _check_sputter(self.hardware_settings)
        self.original_active_view = self.connection.imaging.get_active_view()
        self.connection.imaging.set_active_view(BeamType.ELECTRON.value)
        self.connection.patterning.clear_patterns()
        self.connection.patterning.set_default_application_file(protocol["application_file"])
        self.connection.patterning.set_default_beam_type(BeamType.ELECTRON.value)
        self.multichem = self.connection.gas.get_multichem()
        self.multichem.insert(protocol["position"])
        self.multichem.turn_heater_on(protocol["gas"])  # "Pt cryo")
        time.sleep(3)

    def draw_sputter_pattern(self, hfw: float, line_pattern_length: float, sputter_time: float):
        """
        Draws a line pattern for sputtering with the given parameters.

        Args:
            hfw (float): The horizontal field width of the electron beam.
            line_pattern_length (float): The length of the line pattern to draw.
            sputter_time (float): The time to sputter the line pattern.

        Returns:
            None

        Notes:
            Sets the horizontal field width of the electron beam to the given value.
            Draws a line pattern for sputtering with the given length and milling depth.
            Sets the sputter time of the line pattern to the given value.

        """
        self.connection.beams.electron_beam.horizontal_field_width.value = hfw
        pattern = self.connection.patterning.create_line(
            -line_pattern_length / 2,  # x_start
            +line_pattern_length,  # y_start
            +line_pattern_length / 2,  # x_end
            +line_pattern_length,  # y_end
            2e-6,
        )  # milling depth
        pattern.time = sputter_time + 0.1

    def run_sputter(self, **kwargs):
        """
        Runs the GIS Platinum Sputter.

        Args:
            **kwargs: Optional keyword arguments for the sputter function. The required argument for
        the Thermo version is "sputter_time" (int), which specifies the time to sputter in seconds. 

        Returns:
            None

        Notes:
        - Blanks the electron beam.
        - Starts sputtering with platinum for the specified sputter time, and waits until the sputtering
        is complete before continuing.
        - If the patterning state is not ready, raises a RuntimeError.
        - If the patterning state is running, stops the patterning.
        - If the patterning state is idle, logs a warning message suggesting to adjust the patterning
        line depth.
        """
        _check_sputter(self.hardware_settings)
        sputter_time = kwargs["sputter_time"]

        self.connection.beams.electron_beam.blank()
        if self.connection.patterning.state == "Idle":
            logging.info("Sputtering with platinum for {} seconds...".format(sputter_time))
            self.connection.patterning.start()  # asynchronous patterning
            time.sleep(sputter_time + 5)
        else:
            raise RuntimeError("Can't sputter platinum, patterning state is not ready.")
        if self.connection.patterning.state == "Running":
            self.connection.patterning.stop()
        else:
            logging.warning("Patterning state is {}".format(self.connection.patterning.state))
            logging.warning("Consider adjusting the patterning line depth.")

    def finish_sputter(self, application_file: str) -> None:
        """
        Finish the sputter process by clearing patterns and resetting beam and imaging settings.

        Args:
            application_file (str): The path to the default application file to use.

        Returns:
            None

        Raises:
            None

        Notes:
            This function finishes the sputter process by clearing any remaining patterns and restoring the beam and imaging settings to their
            original state. It sets the beam current back to imaging current and sets the default beam type to ion beam.
            It also retracts the multichem and logs that the sputtering process has finished.
        """
        _check_sputter(self.hardware_settings)
        # Clear any remaining patterns
        self.connection.patterning.clear_patterns()

        # Restore beam and imaging settings to their original state
        self.connection.beams.electron_beam.unblank()
        self.connection.patterning.set_default_application_file(application_file)
        self.connection.imaging.set_active_view(self.original_active_view)
        self.connection.patterning.set_default_beam_type(BeamType.ION.value)  # set ion beam
        self.multichem.retract()

        # Log that the sputtering process has finished
        logging.info("Platinum sputtering process completed.")

    def GIS_available_lines(self) -> list[str]:
        """
        Returns a list of available GIS lines.

        Args:
            None

        Returns:
            Dictionary of available GIS lines.

        Notes:
            None
        """
        _check_sputter(self.hardware_settings)
        
        gis_list = self.connection.gas.list_all_gis_ports()

        self.gis_lines = {}
        self.gis_lines = {}

        for line in gis_list:
            
            gis_port = ThermoGISLine(self.connection.gas.get_gis_port(line),name=line,status="Retracted")

            self.gis_lines[line] = gis_port
            self.gis_lines[line] = gis_port


        return gis_list
    
    def GIS_available_positions(self) -> list[str]:

        _check_sputter(self.hardware_settings)

        positions = ["Insert", "Retract"]

        return positions
    
    def GIS_move_to(self,line_name:str,position:str) -> None:

        _check_sputter(self.hardware_settings)

        port = self.gis_lines[line_name]
        # port = self.gis_lines[line_name]

        if position == "Insert":
            port.insert()
        elif position == "Retract":
            port.retract()

    def GIS_position(self,line) -> str:

        _check_sputter(self.hardware_settings)

        port = self.gis_lines[line]
        port = self.gis_lines[line]

        return port.status
        
    def multichem_available_lines(self)-> list[str]:

        _check_sputter(self.hardware_settings)

        self.multichem = ThermoMultiChemLine(self.connection.gas.get_multichem())

        self.mc_lines = self.multichem.line.list_all_gases()

        return self.mc_lines
    
    def multichem_available_positions(self) -> list[str]:

        _check_sputter(self.hardware_settings)

        positions_enum = self.multichem.positions

        return positions_enum
    
    def multichem_move_to(self,position:str):

        _check_sputter(self.hardware_settings)

        if position == "Retract":
            self.multichem.retract()
        else:
            self.multichem.insert(position=position)


    def multichem_position(self) -> str:

        _check_sputter(self.hardware_settings)

        return self.multichem.current_position

    def set_microscope_state(self, microscope_state: MicroscopeState) -> None:
        """Reset the microscope state to the provided state.

        Args:
            microscope_state (MicroscopeState): A `MicroscopeState` object that contains the desired state of the microscope.

        Returns:
            None.

        Raises:
            None.

        Notes:
            This function restores the microscope state to the provided state. It moves the stage to the absolute position specified
            in the `MicroscopeState` object, and then restores the electron and ion beam settings to their values in the `MicroscopeState`
            object. It also logs messages indicating the progress of the operation.
        """
        resolution = f"{microscope_state.eb_settings.resolution[0]}x{microscope_state.eb_settings.resolution[1]}"
        # Restore electron beam settings
        if self.hardware_settings.electron_beam is False:
            logging.warning("Electron beam is not available.")
        else:
            logging.info(f"Restoring electron beam settings...")
            self.connection.beams.electron_beam.working_distance.value = (
                microscope_state.eb_settings.working_distance
            )
            self.connection.beams.electron_beam.beam_current.value = (
                microscope_state.eb_settings.beam_current
            )
            self.connection.beams.electron_beam.horizontal_field_width.value = (
                microscope_state.eb_settings.hfw
            )
            self.connection.beams.electron_beam.scanning.resolution.value = (
                resolution
            )
            self.connection.beams.electron_beam.scanning.dwell_time.value = (
                microscope_state.eb_settings.dwell_time
            )

        # Restore ion beam settings
        resolution = f"{microscope_state.ib_settings.resolution[0]}x{microscope_state.ib_settings.resolution[1]}"
        if self.hardware_settings.ion_beam is False:
            logging.warning("Ion beam is not available.")
        else:
            logging.info(f"Restoring ion beam settings...")
            self.connection.beams.ion_beam.working_distance.value = (
                microscope_state.ib_settings.working_distance
            )
            self.connection.beams.ion_beam.beam_current.value = (
                microscope_state.ib_settings.beam_current
            )
            self.connection.beams.ion_beam.horizontal_field_width.value = (
                microscope_state.ib_settings.hfw
            )
            self.connection.beams.ion_beam.scanning.resolution.value = (
                resolution
            )
            self.connection.beams.ion_beam.scanning.dwell_time.value = (
                microscope_state.ib_settings.dwell_time
            )

        # Link the specimen stage
        if self.hardware_settings.stage_enabled is False:
            logging.warning("Specimen stage is not available.")
        else:
            self.connection.specimen.stage.link()

        self.move_stage_absolute(microscope_state.absolute_position)

        # Log the completion of the operation
        logging.info(f"Microscope state restored.")
    
    def get_available_values(self, key: str, beam_type: BeamType = None)-> list:
        """Get a list of available values for a given key.
        Keys: application_file, plasma_gas, current, detector_type, detector_mode
        """

        values = []
        if key == "application_file":
            values = self.connection.patterning.list_all_application_files()

        if beam_type is BeamType.ION and self.hardware_settings.ion_beam is True:
            if key == "plasma_gas":
                values = self.connection.beams.ion_beam.source.plasma_gas.available_values

        if key == "current":
            if beam_type is BeamType.ION and self.hardware_settings.ion_beam is True:
                values = self.connection.beams.ion_beam.beam_current.available_values
            elif beam_type is BeamType.ELECTRON and self.hardware_settings.electron_beam is True:
                values = self.connection.beams.electron_beam.beam_current.limits

        if key == "detector_type":
            values = self.connection.detector.type.available_values
        
        if key == "detector_mode":
            values = self.connection.detector.mode.available_values

        return values

    def get_beam_settings(self, beam_type: BeamType = BeamType.ELECTRON) -> BeamSettings:
        """Get the current beam settings for the specified beam type.

        Args:
            beam_type (BeamType, optional): The beam type to get the settings for. Defaults to BeamType.ELECTRON.

        Returns:
            BeamSettings: A `BeamSettings` object containing the current beam settings.

        Raises:
            None.
        """
        logging.info(f"Getting {beam_type.value} beam settings...")
        beam_settings = BeamSettings(
            beam_type=beam_type,
            working_distance=self.get("working_distance", beam_type),
            beam_current=self.get("current", beam_type),
            voltage=self.get("voltage", beam_type),
            hfw=self.get("hfw", beam_type),
            resolution=self.connection.beams.electron_beam.scanning.resolution.value if beam_type == BeamType.ELECTRON else self.connection.beams.ion_beam.scanning.resolution.value,
            dwell_time=self.connection.beams.electron_beam.scanning.dwell_time.value if beam_type == BeamType.ELECTRON else self.connection.beams.ion_beam.scanning.dwell_time.value,
            stigmation=self.get("stigmation", beam_type),
            beam_shift=self.get("shift", beam_type),
        )

        return beam_settings
    
    def get_detector_settings(self, beam_type: BeamType = BeamType.ELECTRON) -> FibsemDetectorSettings:
        """Get the current detector settings for the specified beam type.

        Args:
            beam_type (BeamType, optional): The beam type to get the settings for. Defaults to BeamType.ELECTRON.

        Returns:
            FibsemDetectorSettings: A `FibsemDetectorSettings` object containing the current detector settings.

        Raises:
            None.
        """
        logging.info(f"Getting {beam_type.value} detector settings...")
        detector_settings = FibsemDetectorSettings(
            type=self.get("detector_type", beam_type),
            mode=self.get("detector_mode", beam_type),
            brightness=self.get("detector_brightness", beam_type),
            contrast=self.get("detector_contrast", beam_type),
        )

        return detector_settings

    def get(self, key: str, beam_type: BeamType = BeamType.ELECTRON) -> Union[float, str, None]:
        
        # TODO: make the list of get and set keys available to the user

        beam = self.connection.beams.electron_beam if beam_type == BeamType.ELECTRON else self.connection.beams.ion_beam
       
        # beam properties
        if key == "on": 
            _check_beam(beam_type, self.hardware_settings)
            return beam.is_on
        if key == "blanked":
            _check_beam(beam_type, self.hardware_settings)
            return beam.is_blanked
        if key == "working_distance":
            _check_beam(beam_type, self.hardware_settings)
            return beam.working_distance.value
        if key == "current":
            _check_beam(beam_type, self.hardware_settings)
            return beam.beam_current.value
        if key == "voltage":
            _check_beam(beam_type, self.hardware_settings)
            return beam.high_voltage.value
        if key == "hfw":
            _check_beam(beam_type, self.hardware_settings)
            return beam.horizontal_field_width.value
        if key == "resolution":
            _check_beam(beam_type, self.hardware_settings)
            return beam.scanning.resolution.value
        if key == "dwell_time":
            _check_beam(beam_type, self.hardware_settings)
            return beam.scanning.dwell_time.value
        if key == "scan_rotation":
            _check_beam(beam_type, self.hardware_settings)
            return beam.scanning.rotation.value
        if key == "voltage_limits":
            _check_beam(beam_type, self.hardware_settings)
            return beam.high_voltage.limits
        if key == "voltage_controllable":
            _check_beam(beam_type, self.hardware_settings)
            return beam.high_voltage.is_controllable
        if key == "shift":
            _check_beam(beam_type, self.hardware_settings)
            return Point(beam.beam_shift.value.x, beam.beam_shift.value.y)
        if key == "stigmation": 
            _check_beam(beam_type, self.hardware_settings)
            return Point(beam.stigmator.value.x, beam.stigmator.value.y)


        # ion beam properties
        if beam_type is BeamType.ELECTRON:
            if key == "angular_correction_angle":
                _check_beam(beam_type, self.hardware_settings)
                return beam.angular_correction.angle.value

        if beam_type is BeamType.ION:
            if key == "plasma_gas":
                _check_beam(beam_type, self.hardware_settings)
                return beam.source.plasma_gas.value # might need to check if this is available?

        # stage properties
        if key == "stage_position":
            _check_stage(self.hardware_settings)
            return self.connection.specimen.stage.current_position
        if key == "stage_homed":
            _check_stage(self.hardware_settings)
            return self.connection.specimen.stage.is_homed
        if key == "stage_linked":
            _check_stage(self.hardware_settings)
            return self.connection.specimen.stage.is_linked

        # chamber properties
        if key == "chamber_state":
            return self.connection.vacuum.chamber_state
        
        if key == "chamber_pressure":
            return self.connection.vacuum.chamber_pressure.value

        # detector mode and type
        if key in ["detector_mode", "detector_type", "detector_brightness", "detector_contrast"]:
            
            # set beam active view and device
            self.connection.imaging.set_active_view(beam_type.value)
            self.connection.imaging.set_active_device(beam_type.value)

            if key == "detector_type":
                return self.connection.detector.type.value
            if key == "detector_mode":
                return self.connection.detector.mode.value
            if key == "detector_brightness":
                return self.connection.detector.brightness.value
            if key == "detector_contrast":
                return self.connection.detector.contrast.value

        # manipulator properties
        if key == "manipulator_position":
            _check_needle(self.hardware_settings)
            return self.connection.specimen.manipulator.current_position
        if key == "manipulator_state":
            _check_needle(self.hardware_settings)
            return self.connection.specimen.manipulator.state
        
        logging.warning(f"Unknown key: {key} ({beam_type})")
        return None    

    def set(self, key: str, value, beam_type: BeamType = BeamType.ELECTRON) -> None:

        # get beam
        beam = self.connection.beams.electron_beam if beam_type == BeamType.ELECTRON else self.connection.beams.ion_beam

        # beam properties
        if key == "working_distance":
            _check_beam(beam_type, self.hardware_settings)
            beam.working_distance.value = value
            self.connection.specimen.stage.link() # Link the specimen stage
            logging.info(f"{beam_type.name} working distance set to {value} m.")
            return 
        if key == "current":
            _check_beam(beam_type, self.hardware_settings)
            beam.beam_current.value = value
            logging.info(f"{beam_type.name} current set to {value} A.")
            return
        if key == "voltage":
            _check_beam(beam_type, self.hardware_settings)
            beam.high_voltage.value = value
            logging.info(f"{beam_type.name} voltage set to {value} V.")
            return
        if key == "hfw":
            _check_beam(beam_type, self.hardware_settings)
            beam.horizontal_field_width.value = value
            logging.info(f"{beam_type.name} HFW set to {value} m.")
            return
        if key == "resolution":
            _check_beam(beam_type, self.hardware_settings)
            beam.scanning.resolution.value = value
            logging.info(f"{beam_type.name} resolution set to {value} m.")
            return
        if key == "dwell_time":
            _check_beam(beam_type, self.hardware_settings)
            beam.scanning.dwell_time.value = value
            logging.info(f"{beam_type.name} dwell time set to {value} s.")
            return
        if key == "scan_rotation":
            _check_beam(beam_type, self.hardware_settings)
            beam.scanning.rotation.value = value
            logging.info(f"{beam_type.name} scan rotation set to {value} degrees.")
            return
        if key == "shift":
            _check_beam(beam_type, self.hardware_settings)
            beam.beam_shift.value.x = value.x
            beam.beam_shift.value.x = value.y
            logging.info(f"{beam_type.name} shift set to {value}.")
            return
        if key == "stigmation":
            _check_beam(beam_type, self.hardware_settings)
            beam.stigmator.value.x = value.x
            beam.stigmator.value.y = value.y
            logging.info(f"{beam_type.name} stigmation set to {value}.")
            return

        # beam control
        if key == "on":
            _check_beam(beam_type, self.hardware_settings)
            beam.turn_on() if value else beam.turn_off()
            logging.info(f"{beam_type.name} beam turned {'on' if value else 'off'}.")
            return
        if key == "blanked":
            _check_beam(beam_type, self.hardware_settings)
            beam.blank() if value else beam.unblank()
            logging.info(f"{beam_type.name} beam {'blanked' if value else 'unblanked'}.")
            return

        # detector properties
        if key in ["detector_mode", "detector_type", "detector_brightness", "detector_contrast"]:
            # set beam active view and device
            self.connection.imaging.set_active_view(beam_type.value)
            self.connection.imaging.set_active_device(beam_type.value)

            if key == "detector_mode":
                if value in self.connection.detector.mode.available_values:
                    self.connection.detector.mode.value = value
                    logging.info(f"Detector mode set to {value}.")
                else:
                    logging.warning(f"Detector mode {value} not available.")
                return
            if key == "detector_type":
                if value in self.connection.detector.type.available_values:
                    self.connection.detector.type.value = value
                    logging.info(f"Detector type set to {value}.")
                else:
                    logging.warning(f"Detector type {value} not available.")
                return
            if key == "detector_brightness":
                if 0 <= value <= 1 :
                    self.connection.detector.brightness.value = value
                    logging.info(f"Detector brightness set to {value}.")
                else:
                    logging.warning(f"Detector brightness {value} not available, must be between 0 and 1.")
                return
            if key == "detector_contrast":
                if 0 <= value <= 1 :
                    self.connection.detector.contrast.value = value
                    logging.info(f"Detector contrast set to {value}.")
                else:
                    logging.warning(f"Detector contrast {value} not available, mut be between 0 and 1.")
                return

        # only supported for Electron
        if beam_type is BeamType.ELECTRON:
            if key == "angular_correction_angle":
                _check_beam(beam_type, self.hardware_settings)
                beam.angular_correction.angle.value = value
                logging.info(f"Angular correction angle set to {value} radians.")
                return

            if key == "angular_correction_tilt_correction":
                _check_beam(beam_type, self.hardware_settings)
                beam.angular_correction.tilt_correction.turn_on() if value else beam.angular_correction.tilt_correction.turn_off()
                return
        if beam_type is BeamType.ION:
            if key == "plasma_gas":
                _check_beam(beam_type, self.hardware_settings)
                _check_sputter(self.hardware_settings)
                beam.source.plasma_gas.value = value
                logging.info(f"Plasma gas set to {value}.")
            return
        # chamber control (NOTE: dont implment until able to test on hardware)
        if key == "pump":
            logging.info(f"Not Implemented Yet")
            self.connection.vacuum.pump()
            # logging.info(f"Vacuum pump on.")
            return
        if key == "vent":
            logging.info(f"Not Implemented Yet")
            # self.connection.vacuum.vent()
            logging.info(f"Vacuum vent on.")
            return


        # stage properties
        if key == "stage_home":
            _check_stage(self.hardware_settings)
            self.connection.specimen.stage.home()
            logging.info(f"Stage homed.")
            return
        if key == "stage_link":
            _check_stage(self.hardware_settings)
            self.connection.specimen.stage.link() if value else self.connection.specimen.stage.unlink()
            logging.info(f"Stage {'linked' if value else 'unlinked'}.")    
            return

        
        logging.warning(f"Unknown key: {key} ({beam_type})")
        return
    
    def check_available_values(self, key:str, values: list, beam_type: BeamType = None) -> bool:

        available_values = self.get_available_values(key, beam_type)

        if available_values is None:
            return False
        
        for value in values:
            if value not in available_values:
                return False

            if isinstance(value, float):
                if value < min(available_values) or value > max(available_values):
                    return False
        return True
    
    def home(self) -> None:
        if self.hardware_settings.stage_enabled is False:
            raise NotImplementedError("Stage not enabled.")
        logging.info(f"Homing stage.")
        self.connection.specimen.stage.home()
        logging.info(f"Stage homed.")


class TescanMicroscope(FibsemMicroscope):
    """
    A class representing a TESCAN FIB-SEM microscope.

    This class inherits from the abstract base class `FibsemMicroscope`, which defines the core functionality of a
    microscope. In addition to the methods defined in the base class, this class provides additional methods specific
    to the TESCAN FIB-SEM microscope.

    Attributes:
        connection (Automation): The microscope client connection.
        ion_detector_active (Automation.FIB.Detector): The active ion beam detector.
        last_image_eb (FibsemImage): A saved copy of the most recent electron beam image.
        last_image_ib (FibsemImage): A saved copy of the most recent ion beam image.

    Inherited Methods:
        connect_to_microscope(self, ip_address: str, port: int = 7520) -> None: 
            Connect to a Thermo Fisher microscope at the specified IP address and port.

        disconnect(self) -> None: 
            Disconnects the microscope client connection.

        acquire_image(self, image_settings: ImageSettings) -> FibsemImage: 
            Acquire a new image with the specified settings.

        last_image(self, beam_type: BeamType = BeamType.ELECTRON) -> FibsemImage: 
            Get the last previously acquired image.

        autocontrast(self, beam_type=BeamType.ELECTRON) -> None: 
            Automatically adjust the microscope image contrast for the specified beam type.

        auto_focus(self, beam_type: BeamType) -> None:
            Automatically adjust the microscope focus for the specified beam type.

        reset_beam_shifts(self) -> None:
            Set the beam shift to zero for the electron and ion beams.
        
        beam_shift(self, dx: float, dy: float,  beam_type: BeamType) -> None:
            Adjusts the beam shift of given beam based on relative values that are provided.

        get_stage_position(self) -> FibsemStagePosition:
            Get the current stage position.

        get_current_microscope_state(self) -> MicroscopeState:
            Get the current microscope state

        move_stage_absolute(self, position: FibsemStagePosition):
            Move the stage to the specified coordinates.

        move_stage_relative(self, position: FibsemStagePosition):
            Move the stage by the specified relative move.

        stable_move(self, settings: MicroscopeSettings, dx: float, dy: float, beam_type: BeamType,) -> None:
            Calculate the corrected stage movements based on the beam_type, and then move the stage relatively.

        eucentric_move(self, settings: MicroscopeSettings, dy: float, static_wd: bool = True) -> None:
            Move the stage vertically to correct eucentric point
        
        move_flat_to_beam(self, settings: MicroscopeSettings, beam_type: BeamType = BeamType.ELECTRON):
            Make the sample surface flat to the electron or ion beam.
        get_manipulator_position(self) -> FibsemManipulatorPosition:
            Get the current manipulator position.
        
        insert_manipulator(self, name: str) -> None:
            Insert the manipulator into the sample.
        
        retract_manipulator(self) -> None:
            Retract the manipulator from the sample.

        move_manipulator_relative(self, position: FibsemManipulatorPosition) -> None:
            Move the manipulator by the specified relative move.
        
        move_manipulator_absolute(self, position: FibsemManipulatorPosition) -> None:
            Move the manipulator to the specified coordinates.

        move_manipulator_corrected(self, dx: float, dy: float, beam_type: BeamType) -> None:
            Move the manipulator by the specified relative move, correcting for the beam type.      

        move_manipulator_to_position_offset(self, offset: FibsemManipulatorPosition, name: str) -> None:
            Move the manipulator to the specified position offset.

        _get_saved_manipulator_position(self, name: str) -> FibsemManipulatorPosition:
            Get the saved manipulator position with the specified name.
        setup_milling(self, mill_settings: FibsemMillingSettings):
            Configure the microscope for milling using the ion beam.

        run_milling(self, milling_current: float, asynch: bool = False):
            Run ion beam milling using the specified milling current.

        def run_milling_drift_corrected(self, milling_current: float, image_settings: ImageSettings, ref_image: FibsemImage, reduced_area: FibsemRectangle = None, asynch: bool = False):
        Run ion beam milling using the specified milling current, and correct for drift using the provided reference image.

        finish_milling(self, imaging_current: float):
            Finalises the milling process by clearing the microscope of any patterns and returning the current to the imaging current.

        draw_rectangle(self, pattern_settings: FibsemPatternSettings):
            Draws a rectangle pattern using the current ion beam.

        draw_line(self, pattern_settings: FibsemPatternSettings):
            Draws a line pattern on the current imaging view of the microscope.
        
        draw_circle(self, pattern_settings: FibsemPatternSettings):
            Draws a circular pattern on the current imaging view of the microscope.

        get_scan_directions(self) -> list:
            Get the available scan directions for milling.    

        setup_sputter(self, protocol: dict):
            Set up the sputter coating process on the microscope.

        draw_sputter_pattern(self, hfw: float, line_pattern_length: float, sputter_time: float):
            Draws a line pattern for sputtering with the given parameters.

        run_sputter(self, **kwargs):
            Runs the GIS Platinum Sputter.

        finish_sputter(self, application_file: str) -> None:
            Finish the sputter process by clearing patterns and resetting beam and imaging settings.

        set_microscope_state(self, microscope_state: MicroscopeState) -> None:
            Reset the microscope state to the provided state.
        
        get(self, key:str, beam_type: BeamType = None):
            Returns the value of the specified key.

        set(self, key: str, value, beam_type: BeamType = None) -> None:
            Sets the value of the specified key.

    New methods:
        __init__(self): 
            Initializes a new instance of the class.

        _get_eb_image(self, image_settings=ImageSettings) -> FibsemImage:
            Acquires an electron beam (EB) image with the given settings and returns a FibsemImage object.

        _get_ib_image(self, image_settings=ImageSettings):
            Acquires an ion beam (IB) image with the given settings and returns a FibsemImage object.

        _y_corrected_stage_movement(self, settings: MicroscopeSettings, expected_y: float, beam_type: BeamType = BeamType.ELECTRON) -> FibsemStagePosition:
            Calculate the y corrected stage movement, corrected for the additional tilt of the sample holder (pre-tilt angle).
    """

    def __init__(self, ip_address: str = "localhost"):
        self.connection = Automation(ip_address)
        detectors = self.connection.FIB.Detector.Enum()
        self.ion_detector_active = detectors[0]
        self.connection.FIB.Detector.Set(Channel = 0, Detector= self.ion_detector_active)
        self.electron_detector_active = self.connection.SEM.Detector.SESuitable()
        self.connection.SEM.Detector.Set(Channel = 0, Detector = self.electron_detector_active)

        self.last_image_eb = None
        self.last_image_ib = None

        import fibsem
        from fibsem.utils import load_protocol
        base_path = os.path.dirname(fibsem.__path__[0])
        self.hardware_settings = FibsemHardware.__from_dict__(load_protocol(os.path.join(base_path,"fibsem","config", "model.yaml")))

    def disconnect(self):
        self.connection.Disconnect()
        del self.connection
        self.connection = None

    # @classmethod
    def connect_to_microscope(self, ip_address: str, port: int = 8300) -> None:
        """
            Connects to a microscope with the specified IP address and port.

            Args:
                ip_address: A string that represents the IP address of the microscope.
                port: An integer that represents the port number to use (default 8300).

            Returns:
                None.
        """
        logging.info(f"Microscope client connecting to [{ip_address}:{port}]")
        self.connection = Automation(ip_address, port)
        logging.info(f"Microscope client connected to [{ip_address}:{port}]")

    def acquire_image(self, image_settings=ImageSettings) -> FibsemImage:
        """
            Acquires an image using the specified image settings.

            Args:
                image_settings: An instance of the `ImageSettings` class that represents the image settings to use (default `ImageSettings`).

            Returns:
                A `FibsemImage` object that represents the acquired image.
        """
        logging.info(f"acquiring new {image_settings.beam_type.name} image.")
        if image_settings.beam_type.name == "ELECTRON":
            _check_beam(BeamType.ELECTRON, self.hardware_settings)
            image = self._get_eb_image(image_settings)
            self.last_image_eb = image
        if image_settings.beam_type.name == "ION":
            _check_beam(BeamType.ION, self.hardware_settings)
            image = self._get_ib_image(image_settings)
            self.last_image_ib = image

        return image

    def _get_eb_image(self, image_settings: ImageSettings) -> FibsemImage:
        """
        Acquires an electron beam (EB) image with the given settings and returns a FibsemImage object.

        Args:
            image_settings (ImageSettings): An object containing the settings for the acquired image. 

        Returns:
            FibsemImage: The acquired image as a FibsemImage object.

        Notes:
            This function acquires an electron beam (EB) image with the given settings and returns it as a FibsemImage object. 
            The function sets up the microscope parameters, including the electron beam dwell time, image resolution, and 
            region of interest (ROI), if specified. It then acquires the image and creates a FibsemImage object from it, 
            including metadata on the microscope state and the beam and ion settings.

            Before acquiring the image, the function ensures that the electron beam is turned on and that the SEM scan is stopped. 
            It selects the most suitable detector for the image, assigns it to a channel, and enables the channel for acquisition. 
            The function then acquires the image from the channel using the specified dwell time and resolution.

            The function also records the microscope state at the time of image acquisition, including the stage position, beam 
            settings, and ion beam settings. The acquired image is returned as a FibsemImage object, which includes the image 
            data and metadata on the microscope state and the image settings.
        """
        # At first make sure the beam is ON
        status = self.connection.SEM.Beam.GetStatus()
        if status != Automation.SEM.Beam.Status.BeamOn:
            self.connection.SEM.Beam.On()
        # important: stop the scanning before we start scanning or before automatic procedures,
        # even before we configure the detectors
        self.connection.SEM.Scan.Stop()
        # Select the detector for image i.e.:
        # 1. assign the detector to a channel
        # 2. enable the channel for acquisition
        
        self.connection.SEM.Detector.Set(0, self.electron_detector_active, Bpp.Grayscale_8_bit)

        dwell_time = image_settings.dwell_time * constants.SI_TO_NANO
        # resolution
        imageWidth = image_settings.resolution[0]
        imageHeight = image_settings.resolution[1]

        self.connection.SEM.Optics.SetViewfield(
            image_settings.hfw * constants.METRE_TO_MILLIMETRE
        )
        if image_settings.reduced_area is not None:
            left =  int(image_settings.reduced_area.left * imageWidth)
            top = int(image_settings.reduced_area.top * imageHeight) 
            width = int(image_settings.reduced_area.width * imageWidth)
            height = int(image_settings.reduced_area.height * imageHeight)
            image = self.connection.SEM.Scan.AcquireROIFromChannel(
                Channel= 0,
                Width= imageWidth,
                Height= imageHeight,
                Left= left,
                Top= top,
                Right= left + width -1 ,
                Bottom= top + height - 1,
                DwellTime= dwell_time
            )
        else:
            image = self.connection.SEM.Scan.AcquireImageFromChannel(
                0, imageWidth, imageHeight, dwell_time
            )

        microscope_state = MicroscopeState(
            timestamp=datetime.datetime.timestamp(datetime.datetime.now()),
            absolute_position=FibsemStagePosition(
                x=float(image.Header["SEM"]["StageX"]),
                y=float(image.Header["SEM"]["StageY"]),
                z=float(image.Header["SEM"]["StageZ"]),
                r=float(image.Header["SEM"]["StageRotation"]),
                t=float(image.Header["SEM"]["StageTilt"]),
                coordinate_system="RAW",
            ),
            eb_settings=BeamSettings(
                beam_type=BeamType.ELECTRON,
                working_distance=float(image.Header["SEM"]["WD"]),
                beam_current=float(image.Header["SEM"]["PredictedBeamCurrent"]),
                resolution=[imageWidth, imageHeight], #"{}x{}".format(imageWidth, imageHeight),
                dwell_time=float(image.Header["SEM"]["DwellTime"]),
                stigmation=Point(
                    float(image.Header["SEM"]["StigmatorX"]),
                    float(image.Header["SEM"]["StigmatorY"]),
                ),
                shift=Point(
                    float(image.Header["SEM"]["ImageShiftX"]),
                    float(image.Header["SEM"]["ImageShiftY"]),
                ),
            ),
            ib_settings=BeamSettings(beam_type=BeamType.ION),
        )

        detector = FibsemDetectorSettings(
                type = self.get("detector_type", image_settings.beam_type),
                mode = "N/A",
                contrast = self.get("detector_contrast", image_settings.beam_type),
                brightness= self.get("detector_brightness", image_settings.beam_type),

            )

        image_settings.resolution = [imageWidth, imageHeight]
        fibsem_image = FibsemImage.fromTescanImage(
            image, deepcopy(image_settings), deepcopy(microscope_state), detector= detector
        )

        #fibsem_image.metadata.image_settings.resolution = [imageWidth, imageHeight]

        return fibsem_image

    def _get_ib_image(self, image_settings: ImageSettings):
        """
        Acquires an ion beam (IB) image with the given settings and returns a FibsemImage object.

        Args:
            image_settings (ImageSettings): The settings for the acquired image.

        Returns:
            FibsemImage: The acquired image as a FibsemImage object.

        Notes:
            - The function acquires an IB image with the given settings by configuring the detectors, scanning, and selecting the dwell time, resolution, and viewfield.
            - If the image settings include a reduced area, the function will acquire an image within the reduced area.
            - The function also captures the microscope state at the time of acquisition and includes this information in the metadata of the acquired image.
        """
        # At first make sure the beam is ON
        status = self.connection.FIB.Beam.GetStatus()
        if status != Automation.FIB.Beam.Status.BeamOn:
            self.connection.FIB.Beam.On()
        # important: stop the scanning before we start scanning or before automatic procedures,
        # even before we configure the detectors
        self.connection.FIB.Scan.Stop()
        # Select the detector for image i.e.:
        # 1. assign the detector to a channel
        # 2. enable the channel for acquisition
        self.connection.FIB.Detector.Set(
            0, self.ion_detector_active, Bpp.Grayscale_8_bit
        )

        dwell_time = image_settings.dwell_time * constants.SI_TO_NANO

        # resolution
        imageWidth = image_settings.resolution[0]
        imageHeight = image_settings.resolution[1]

        self.connection.FIB.Optics.SetViewfield(
            image_settings.hfw * constants.METRE_TO_MILLIMETRE
        )
        
        
        if image_settings.reduced_area is not None:
            left =  int(image_settings.reduced_area.left * imageWidth)
            top = int(image_settings.reduced_area.top * imageHeight) 
            width = int(image_settings.reduced_area.width * imageWidth)
            height = int(image_settings.reduced_area.height * imageHeight)
            image = self.connection.FIB.Scan.AcquireROIFromChannel(
                Channel= 0,
                Width= imageWidth,
                Height= imageHeight,
                Left= left,
                Top= top,
                Right= left + width -1 ,
                Bottom= top + height - 1,
                DwellTime= dwell_time
            )
        else:
            image = self.connection.FIB.Scan.AcquireImageFromChannel(
                0, imageWidth, imageHeight, dwell_time
            )

        microscope_state = MicroscopeState(
            timestamp=datetime.datetime.timestamp(datetime.datetime.now()),
            absolute_position=FibsemStagePosition(
                x=float(image.Header["FIB"]["StageX"]),
                y=float(image.Header["FIB"]["StageY"]),
                z=float(image.Header["FIB"]["StageZ"]),
                r=float(image.Header["FIB"]["StageRotation"]),
                t=float(image.Header["FIB"]["StageTilt"]),
                coordinate_system="RAW",
            ),
            eb_settings=BeamSettings(beam_type=BeamType.ELECTRON),
            ib_settings=BeamSettings(
                beam_type=BeamType.ION,
                working_distance=float(image.Header["FIB"]["WD"]),
                beam_current=float(self.connection.FIB.Beam.ReadProbeCurrent()),
                resolution=[imageWidth, imageHeight], #"{}x{}".format(imageWidth, imageHeight),
                dwell_time=float(image.Header["FIB"]["DwellTime"]),
                stigmation=Point(
                    float(image.Header["FIB"]["StigmatorX"]),
                    float(image.Header["FIB"]["StigmatorY"]),
                ),
                shift=Point(
                    float(image.Header["FIB"]["ImageShiftX"]),
                    float(image.Header["FIB"]["ImageShiftY"]),
                ),
            ),
        )

        detector = FibsemDetectorSettings(
                type = self.get("detector_type", image_settings.beam_type),
                mode = "N/A",
                contrast = self.get("detector_contrast", image_settings.beam_type),
                brightness= self.get("detector_brightness", image_settings.beam_type),

            )
        image_settings.resolution = [imageWidth, imageHeight]
        fibsem_image = FibsemImage.fromTescanImage(
            image, deepcopy(image_settings), deepcopy(microscope_state), detector= detector
        )

        # fibsem_image.metadata.image_settings.resolution = [imageWidth, imageHeight]

        return fibsem_image

    def last_image(self, beam_type: BeamType.ELECTRON) -> FibsemImage:
        """    
        Returns the last acquired image for the specified beam type.

        Args:
            beam_type (BeamType.ELECTRON or BeamType.ION): The type of beam used to acquire the image.

        Returns:
            FibsemImage: The last acquired image of the specified beam type.

        """
        if beam_type == BeamType.ELECTRON:
            _check_beam(BeamType.ELECTRON, self.hardware_settings)
            image = self.last_image_eb
        elif beam_type == BeamType.ION:
            _check_beam(BeamType.ION, self.hardware_settings)
            image = self.last_image_ib
        else:
            raise Exception("Beam type error")
        return image

    def _get_presets(self):
        presets = self.connection.FIB.Preset.Enum()	
        return presets

    def autocontrast(self, beam_type: BeamType) -> None:
        """Automatically adjust the microscope image contrast for the specified beam type.

        Args:
            beam_type (BeamType, optional): The imaging beam type for which to adjust the contrast.
                Defaults to BeamType.ELECTRON.

        Returns:
            None

        Example:
            To automatically adjust the image contrast for an ion beam type:

            >>> microscope = TescanMicroscope()
            >>> microscope.connect_to_microscope()
        #     >>> microscope.autocontrast(beam_type=BeamType.ION)


        # """
        _check_beam(beam_type, self.hardware_settings)
        logging.info(f"Running autocontrast on {beam_type.name}.")
        if beam_type == BeamType.ELECTRON:
            self.connection.SEM.Detector.AutoSignal(Detector=self.electron_detector_active)
        if beam_type == BeamType.ION:
            self.connection.FIB.Detector.AutoSignal(Detector=self.ion_detector_active)

    
    def auto_focus(self, beam_type: BeamType) -> None:
        _check_beam(beam_type, self.hardware_settings)
        if beam_type == BeamType.ELECTRON:
            logging.info("Running autofocus on electron beam.")
            self.connection.SEM.AutoWDFine(self.electron_detector_active)
        else:
            logging.info("Auto focus is not supported for ion beam type.")
        return 

    def reset_beam_shifts(self):
        """
        Set the beam shift to zero for the electron and ion beams.

        Resets the beam shift for both the electron and ion beams to (0,0), effectively centering the beams on the sample.

        Args:
            self (FibsemMicroscope): instance of the FibsemMicroscope object
        """
        _check_beam(BeamType.ELECTRON, self.hardware_settings)
        logging.debug(
            f"reseting ebeam shift to (0, 0) from: {self.connection.FIB.Optics.GetImageShift()} (mm)"
        )
        self.connection.FIB.Optics.SetImageShift(0, 0)
        _check_beam(BeamType.ION, self.hardware_settings)
        logging.debug(
            f"reseting ebeam shift to (0, 0) from: {self.connection.SEM.Optics.GetImageShift()} (mm)"
        )
        self.connection.SEM.Optics.SetImageShift(0, 0)


    def beam_shift(self, dx: float, dy: float, beam_type: BeamType = BeamType.ION):
        """Adjusts the beam shift based on relative values that are provided.
        
        Args:
            self (FibsemMicroscope): Fibsem microscope object
            dx (float): the relative x term
            dy (float): the relative y term
        """
        _check_beam(beam_type, self.hardware_settings)
        if beam_type == BeamType.ION:
            beam = self.connection.FIB.Optics
        elif beam_type == BeamType.ELECTRON:
            beam = self.connection.SEM.Optics
        logging.info(f"{beam_type.name} shifting by ({dx}, {dy})")
        logging.debug(f"{beam_type.name} | {dx}|{dy}") 
        x, y = beam.GetImageShift()
        dx *=  constants.METRE_TO_MILLIMETRE # Convert to mm from m.
        dy *=  constants.METRE_TO_MILLIMETRE
        x += dx 
        y += dy
        beam.SetImageShift(x,y) 
        
    def get_stage_position(self):
        """
        Get the current stage position.

        This method retrieves the current stage position from the microscope and returns it as
        a FibsemStagePosition object.

        Returns:
            FibsemStagePosition: The current stage position.
        """
        if self.hardware_settings.stage_enabled is False:
            raise NotImplementedError("Stage is not enabled.")
        x, y, z, r, t = self.connection.Stage.GetPosition()
        stage_position = FibsemStagePosition(
            x * constants.MILLIMETRE_TO_METRE,
            y * constants.MILLIMETRE_TO_METRE,
            z * constants.MILLIMETRE_TO_METRE,
            r * constants.DEGREES_TO_RADIANS,
            t * constants.DEGREES_TO_RADIANS,
            "RAW",
        )
        return stage_position

    def get_current_microscope_state(self) -> MicroscopeState:
        """
        Get the current microscope state

        This method retrieves the current microscope state from the microscope and returns it as
        a MicroscopeState object.

        Returns:
            MicroscopeState: current microscope state
        """

        if self.hardware_settings.electron_beam is True:
            image_eb = self.last_image(BeamType.ELECTRON)
            if image_eb is not None:
                eb_settings = BeamSettings(
                beam_type=BeamType.ELECTRON,
                working_distance=self.connection.SEM.Optics.GetWD() * constants.MILLIMETRE_TO_METRE,
                beam_current=self.connection.SEM.Beam.GetCurrent() * constants.PICO_TO_SI,
                hfw=self.connection.SEM.Optics.GetViewfield() * constants.MILLIMETRE_TO_METRE,
                resolution=image_eb.metadata.image_settings.resolution,  # TODO fix these empty parameters
                dwell_time=image_eb.metadata.image_settings.dwell_time,
                stigmation=image_eb.metadata.microscope_state.eb_settings.stigmation,
                shift=image_eb.metadata.microscope_state.eb_settings.shift,
            )
        else:
            eb_settings = BeamSettings(BeamType.ELECTRON)
        
        if self.hardware_settings.ion_beam is True:
            image_ib = self.last_image(BeamType.ION)
            if image_ib is not None:
                ib_settings = BeamSettings(
                        beam_type=BeamType.ION,
                        working_distance=image_ib.metadata.microscope_state.ib_settings.working_distance,
                        beam_current=self.connection.FIB.Beam.ReadProbeCurrent() * constants.PICO_TO_SI,
                        hfw=self.connection.FIB.Optics.GetViewfield() * constants.MILLIMETRE_TO_METRE,
                        resolution=image_ib.metadata.image_settings.resolution,
                        dwell_time=image_ib.metadata.image_settings.dwell_time,
                        stigmation=image_ib.metadata.microscope_state.ib_settings.stigmation,
                        shift=image_ib.metadata.microscope_state.ib_settings.shift,
                    )
            else:
                ib_settings = BeamSettings(BeamType.ION)

        current_microscope_state = MicroscopeState(
            timestamp=datetime.datetime.timestamp(datetime.datetime.now()),
            # get absolute stage coordinates (RAW)
            absolute_position=self.get_stage_position(),
            # electron beam settings
            eb_settings=eb_settings,
            # ion beam settings
            ib_settings=ib_settings,
        )

        return current_microscope_state

    def move_stage_absolute(self, position: FibsemStagePosition):
        """
        Move the stage to the specified coordinates.

        Args:
            x (float): The x-coordinate to move to (in meters).
            y (float): The y-coordinate to move to (in meters).
            z (float): The z-coordinate to move to (in meters).
            r (float): The rotation to apply (in radians).
            tx (float): The x-axis tilt to apply (in radians).

        Returns:
            None
        """
        _check_stage(self.hardware_settings)
        logging.info(f"Moving stage to {position}.")
        self.connection.Stage.MoveTo(
            position.x * constants.METRE_TO_MILLIMETRE,
            position.y * constants.METRE_TO_MILLIMETRE,
            position.z * constants.METRE_TO_MILLIMETRE,
            position.r * constants.RADIANS_TO_DEGREES,
            position.t * constants.RADIANS_TO_DEGREES,
        )

    def move_stage_relative(
        self,
        position: FibsemStagePosition,
    ):
        """
        Move the stage by the specified relative move.

        Args:
            x (float): The x-coordinate to move to (in meters).
            y (float): The y-coordinate to move to (in meters).
            z (float): The z-coordinate to move to (in meters).
            r (float): The rotation to apply (in degrees).
            tx (float): The x-axis tilt to apply (in degrees).

        Returns:
            None
        """
        _check_stage(self.hardware_settings)
        logging.info(f"Moving stage by {position}.")
        # current_position = self.get_stage_position()
        # x2,y2,z2 = self.connection.Stage.KVF.Compute(
        #     wd= self.get("working_distance", beam_type=BeamType.ELECTRON),
        #     x1= current_position.x * constants.METRE_TO_MILLIMETRE,
        #     y1= current_position.y * constants.METRE_TO_MILLIMETRE,
        #     z1= current_position.z * constants.METRE_TO_MILLIMETRE,
        #     r1= current_position.r * constants.RADIANS_TO_DEGREES,
        #     tx1= current_position.t * constants.RADIANS_TO_DEGREES,
        #     ty1 = 0,
        #     r2 = position.r * constants.RADIANS_TO_DEGREES + current_position.r * constants.RADIANS_TO_DEGREES,
        #     tx2 = position.t * constants.RADIANS_TO_DEGREES + current_position.t * constants.RADIANS_TO_DEGREES,
        #     ty2 = 0,
        # )
        # self.move_stage_absolute(FibsemStagePosition(x2,y2,z2))
        current_position = self.get_stage_position()
        x_m = current_position.x
        y_m = current_position.y
        z_m = current_position.z
        new_position = FibsemStagePosition(
            x_m + position.x,
            y_m + position.y,
            z_m + position.z,
            current_position.r + position.r,
            current_position.t + position.t,
            "RAW",
        )
        self.move_stage_absolute(new_position)

    def stable_move(
        self,
        settings: MicroscopeSettings,
        dx: float,
        dy: float,
        beam_type: BeamType,
    ) -> None:
        """
        Calculate the corrected stage movements based on the beam_type, and then move the stage relatively.

        Args:
            settings (MicroscopeSettings): microscope settings
            dx (float): distance along the x-axis (image coordinates)
            dy (float): distance along the y-axis (image coordinates)
        """
        _check_stage(self.hardware_settings)
        wd = self.connection.SEM.Optics.GetWD()

        # calculate stage movement
        x_move = FibsemStagePosition(x=dx, y=0, z=0) 
        yz_move = self._y_corrected_stage_movement(
            settings=settings,
            expected_y=-dy,
            beam_type=beam_type,
        )

        # move stage
        stage_position = FibsemStagePosition(
            x=x_move.x, y=yz_move.y, z=yz_move.z, r=0, t=0
        )
        logging.info(f"moving stage ({beam_type.name}): {stage_position}")
        self.move_stage_relative(stage_position)

        # adjust working distance to compensate for stage movement
        self.connection.SEM.Optics.SetWD(wd)
        # self.connection.specimen.stage.link() # TODO how to link for TESCAN?

        return

    def eucentric_move(
        self,
        settings: MicroscopeSettings,
        dy: float,
        static_wd: bool = True,
    ) -> None:
        """
        Move the stage vertically to correct eucentric point

        Args:
            settings (MicroscopeSettings): microscope settings
            dy (float): distance in y-axis (image coordinates)
        """
        _check_stage(self.hardware_settings)
        wd = self.connection.SEM.Optics.GetWD()

        PRETILT_SIGN = 1.0
        from fibsem import movement
        # current stage position
        current_stage_position = self.get_stage_position()
        stage_rotation = current_stage_position.r % (2 * np.pi)
        stage_tilt = current_stage_position.t
        stage_tilt_flat_to_electron = np.deg2rad(
            settings.system.stage.tilt_flat_to_electron
        )
        stage_tilt_flat_to_ion = np.deg2rad(settings.system.stage.tilt_flat_to_ion)

        stage_rotation_flat_to_ion = np.deg2rad(
            settings.system.stage.rotation_flat_to_ion
        ) % (2 * np.pi)

        if movement.rotation_angle_is_smaller(
            stage_rotation, stage_rotation_flat_to_ion, atol=5
        ):
            PRETILT_SIGN = -1.0

        # TODO: check this pre-tilt angle calculation
        corrected_pretilt_angle = PRETILT_SIGN * (stage_tilt_flat_to_electron - settings.system.stage.pre_tilt*constants.DEGREES_TO_RADIANS)
        perspective_tilt = (- corrected_pretilt_angle - stage_tilt_flat_to_ion)
        z_perspective = - dy/np.cos((stage_tilt + corrected_pretilt_angle + perspective_tilt))
        z_move = z_perspective*np.sin(90*constants.DEGREES_TO_RADIANS - stage_tilt_flat_to_ion) 
        # z_move = dy / np.cos(
        #     np.deg2rad(90 - settings.system.stage.tilt_flat_to_ion + settings.system.stage.pre_tilt)
        # )  # TODO: MAGIC NUMBER, 90 - fib tilt
        logging.info(f"eucentric movement: {z_move}")
        z_move = FibsemStagePosition(x=0, y=0, z=z_move, r=0, t=0)
        self.move_stage_relative(z_move)
        logging.info(f"eucentric movement: {z_move}")

        self.connection.SEM.Optics.SetWD(wd)

    def _y_corrected_stage_movement(
        self,
        settings: MicroscopeSettings,
        expected_y: float,
        beam_type: BeamType = BeamType.ELECTRON,
    ) -> FibsemStagePosition:
        """
        Calculate the y corrected stage movement, corrected for the additional tilt of the sample holder (pre-tilt angle).

        Args:
            settings (MicroscopeSettings): microscope settings
            expected_y (float, optional): distance along y-axis.
            beam_type (BeamType, optional): beam_type to move in. Defaults to BeamType.ELECTRON.

        Returns:
            StagePosition: y corrected stage movement (relative position)
        """

        # TODO: replace with camera matrix * inverse kinematics
        # TODO: replace stage_tilt_flat_to_electron with pre-tilt

        # all angles in radians
        stage_tilt_flat_to_electron = np.deg2rad(
            settings.system.stage.tilt_flat_to_electron
        )
        stage_tilt_flat_to_ion = np.deg2rad(settings.system.stage.tilt_flat_to_ion)

        # stage_rotation_flat_to_eb = np.deg2rad(
        #     settings.system.stage.rotation_flat_to_electron
        # ) % (2 * np.pi)
        stage_rotation_flat_to_ion = np.deg2rad(
            settings.system.stage.rotation_flat_to_ion
        ) % (2 * np.pi)

        # current stage position
        current_stage_position = self.get_stage_position()
        stage_rotation = current_stage_position.r % (2 * np.pi)
        stage_tilt = current_stage_position.t

        PRETILT_SIGN = 1.0
        from fibsem import movement
        # pretilt angle depends on rotation
        # if rotation_angle_is_smaller(stage_rotation, stage_rotation_flat_to_eb, atol=5):
        #     PRETILT_SIGN = 1.0
        if movement.rotation_angle_is_smaller(
            stage_rotation, stage_rotation_flat_to_ion, atol=5
        ):
            PRETILT_SIGN = -1.0

        corrected_pretilt_angle = PRETILT_SIGN * (stage_tilt_flat_to_electron - settings.system.stage.pre_tilt*constants.DEGREES_TO_RADIANS)
        
        perspective_tilt = - corrected_pretilt_angle if beam_type is BeamType.ELECTRON else (- corrected_pretilt_angle - stage_tilt_flat_to_ion)

        y_move = expected_y/np.cos((stage_tilt + corrected_pretilt_angle + perspective_tilt))
         
        z_move = y_move*np.sin((corrected_pretilt_angle)) 
        print(f'Stage tilt: {stage_tilt}, corrected pretilt: {corrected_pretilt_angle}, y_move: {y_move} z_move: {z_move}')

        return FibsemStagePosition(x=0, y=-y_move, z=z_move)

    def move_flat_to_beam(
        self, settings=MicroscopeSettings, beam_type: BeamType = BeamType.ELECTRON
    ):
        """
        Moves the microscope stage to the tilt angle corresponding to the given beam type,
        so that the stage is flat with respect to the beam.

        Args:
            settings (MicroscopeSettings): The current microscope settings.
            beam_type (BeamType): The type of beam to which the stage should be made flat.
                Must be one of BeamType.ELECTRON or BeamType.ION.

        Returns:
            None.
        """
        _check_beam(beam_type, self.hardware_settings)
        # BUG if I set or pass BeamType.ION it still sees beam_type as BeamType.ELECTRON
        stage_settings = settings.system.stage

        if beam_type is BeamType.ION:
            tilt = stage_settings.tilt_flat_to_ion
        elif beam_type is BeamType.ELECTRON:
            tilt = stage_settings.tilt_flat_to_electron

        logging.info(f"Moving Stage Flat to {beam_type.name} Beam")
        self.connection.Stage.MoveTo(tiltx=tilt)

    def get_manipulator_position(self) -> FibsemManipulatorPosition:
        # pass
        _check_needle(self.hardware_settings)
        index = 0
        output_position = self.connection.Nanomanipulator.GetPosition(Index=index)

        # GetPosition returns tuple in the form (x, y, z, r)
        # x,y,z in mm and r in degrees, no tilt information

        x = output_position[0]*constants.MILLIMETRE_TO_METRE
        y = output_position[1]*constants.MILLIMETRE_TO_METRE
        z = output_position[2]*constants.MILLIMETRE_TO_METRE
        r = output_position[3]*constants.DEGREES_TO_RADIANS

        return FibsemManipulatorPosition(x=x, y=y, z=z, r=r)



    def insert_manipulator(self, name: str = "PARK"):
        _check_needle(self.hardware_settings)
        raise NotImplementedError("TESCAN API does not support manipulator insertion.")
        pass

    
    def retract_manipulator(self):
        _check_needle(self.hardware_settings)
        raise NotImplementedError("TESCAN API does not support manipulator retraction.")
        pass
    
    def _check_manipulator_limits(self,x,y,z,r):

        limits = self.connection.Nanomanipulator.GetLimits(Index=0,Type=0)

        xmin = limits[0]
        xmax = limits[1]
        ymin = limits[2]
        ymax = limits[3]
        zmin = limits[4]
        zmax = limits[5]
        rmin = limits[6]
        rmax = limits[7]

        assert x >= xmin and x <= xmax, f"X position {x} is outside of manipulator limits {xmin} to {xmax}"
        assert y >= ymin and y <= ymax, f"Y position {y} is outside of manipulator limits {ymin} to {ymax}"
        assert z >= zmin and z <= zmax, f"Z position {z} is outside of manipulator limits {zmin} to {zmax}"
        assert r >= rmin and r <= rmax, f"R position {r} is outside of manipulator limits {rmin} to {rmax}"



    def move_manipulator_relative(self,position: FibsemManipulatorPosition, name: str = None):
        _check_needle(self.hardware_settings)
        if self.connection.Nanomanipulator.IsCalibrated(0) == False:
            logging.info("Calibrating manipulator")
            self.connection.Nanomanipulator.Calibrate(0)

        current_position = self.get_manipulator_position()
        
        x = (current_position.x + position.x)*constants.METRE_TO_MILLIMETRE
        y = (current_position.y + position.y)*constants.METRE_TO_MILLIMETRE
        z = (current_position.z + position.z)*constants.METRE_TO_MILLIMETRE
        r = (current_position.r + position.r)*constants.RADIANS_TO_DEGREES
        index = 0

        # self._check_manipulator_limits(x,y,z,r)

        logging.info(f"moving manipulator by {position}")
        try:
            self.connection.Nanomanipulator.MoveTo(Index=index,X=x, Y=y, Z=z, Rot=r)
        except Exception as e:
            logging.error(e)
            return e

    
    def move_manipulator_absolute(self, position: FibsemManipulatorPosition, name: str = None):
        _check_needle(self.hardware_settings)
        if self.connection.Nanomanipulator.IsCalibrated(0) == False:
            logging.info("Calibrating manipulator")
            self.connection.Nanomanipulator.Calibrate(0)
        
        x = position.x*constants.METRE_TO_MILLIMETRE
        y = position.y*constants.METRE_TO_MILLIMETRE
        z = position.z*constants.METRE_TO_MILLIMETRE
        r = position.r*constants.RADIANS_TO_DEGREES
        index = 0

        # self._check_manipulator_limits(x,y,z,r)

        logging.info(f"moving manipulator to {position}")

        self.connection.Nanomanipulator.MoveTo(Index=index, X=x, Y=y, Z=z, Rot=r)

    def calibrate_manipulator(self):
        _check_needle(self.hardware_settings)
        logging.info("Calibrating manipulator")
        self.connection.Nanomanipulator.Calibrate(0)

    def _x_corrected_needle_movement(self, expected_x: float) -> FibsemManipulatorPosition:
        """Calculate the corrected needle movement to move in the x-axis.

        Args:
            expected_x (float): distance along the x-axis (image coordinates)
        Returns:
            FibsemManipulatorPosition: x-corrected needle movement (relative position)
        """
        return FibsemManipulatorPosition(x=expected_x, y=0, z=0)  # no adjustment needed


    def _y_corrected_needle_movement(self, 
        expected_y: float, stage_tilt: float
    ) -> FibsemManipulatorPosition:
        """Calculate the corrected needle movement to move in the y-axis.

        Args:
            expected_y (float): distance along the y-axis (image coordinates)
            stage_tilt (float, optional): stage tilt.

        Returns:
            FibsemManipulatorPosition: y-corrected needle movement (relative position)
        """
        y_move = +np.cos(stage_tilt) * expected_y
        z_move = +np.sin(stage_tilt) * expected_y
        return FibsemManipulatorPosition(x=0, y=y_move, z=z_move)


    def _z_corrected_needle_movement(self, 
        expected_z: float, stage_tilt: float
    ) -> FibsemManipulatorPosition:
        """Calculate the corrected needle movement to move in the z-axis.

        Args:
            expected_z (float): distance along the z-axis (image coordinates)
            stage_tilt (float, optional): stage tilt.

        Returns:
            FibsemManipulatorPosition: z-corrected needle movement (relative position)
        """
        y_move = -np.sin(stage_tilt) * expected_z
        z_move = +np.cos(stage_tilt) * expected_z
        return FibsemManipulatorPosition(x=0, y=y_move, z=z_move)

    def move_manipulator_corrected(self, 
        dx: float,
        dy: float,
        beam_type: BeamType = BeamType.ELECTRON,
    ) -> None:
        """Calculate the required corrected needle movements based on the BeamType to move in the desired image coordinates.
        Then move the needle relatively.

        BeamType.ELECTRON:  move in x, y (raw coordinates)
        BeamType.ION:       move in x, z (raw coordinates)

        Args:
            microscope (SdbMicroscopeClient): autoScript microscope instance
            dx (float): distance along the x-axis (image coordinates)
            dy (float): distance along the y-axis (image corodinates)
            beam_type (BeamType, optional): the beam type to move in. Defaults to BeamType.ELECTRON.
        """
        _check_needle(self.hardware_settings)

        if self.connection.Nanomanipulator.IsCalibrated(0) == False:
            logging.info("Calibrating manipulator")
            self.connection.Nanomanipulator.Calibrate(0)
        stage_tilt = self.get_stage_position().t


        # # xy
        # if beam_type is BeamType.ELECTRON:
        #     x_move = self._x_corrected_needle_movement(expected_x=dx)
        #     yz_move = self._y_corrected_needle_movement(dy, stage_tilt=stage_tilt)

        # # xz,
        # if beam_type is BeamType.ION:

        #     x_move = self._x_corrected_needle_movement(expected_x=dx)
        #     yz_move = self._z_corrected_needle_movement(expected_z=dy, stage_tilt=stage_tilt)

        # move needle (relative)
        #self.connection.Nanomanipulator.MoveTo(Index=0, X=x_move.x, Y=yz_move.y, Z=yz_move.z)
        self.move_manipulator_relative(FibsemManipulatorPosition(x=dx, y=dy, z=0))

        return

    def move_manipulator_to_position_offset(self, offset: FibsemManipulatorPosition, name: str = None) -> None:
        _check_needle(self.hardware_settings)
        raise NotImplementedError("Not supported by TESCAN API")
        pass

    def _get_saved_manipulator_position(self):
        _check_needle(self.hardware_settings)
        pass

    def setup_milling(
        self,
        mill_settings: FibsemMillingSettings,
    ):
        """
        Configure the microscope for milling using the ion beam.

        Args:
            application_file (str): Path to the milling application file.
            patterning_mode (str): Patterning mode to use.
            hfw (float): Desired horizontal field width in meters.
            mill_settings (FibsemMillingSettings): Milling settings.

        Returns:
            None.

        Raises:
            NotImplementedError: If the specified patterning mode is not supported.

        Note:
            This method sets up the microscope imaging and patterning for milling using the ion beam.
            It sets the active view and device to the ion beam, the default beam type to the ion beam,
            the specified application file, and the specified patterning mode.
            It also clears any existing patterns and sets the horizontal field width to the desired value.
            The method does not start the milling process.
        """
        _check_beam(BeamType.ION, self.hardware_settings)
        fieldsize = (
            self.connection.SEM.Optics.GetViewfield()
        )  # application_file.ajhsd or mill settings
        beam_current = mill_settings.milling_current
        spot_size = mill_settings.spot_size  # application_file
        rate = mill_settings.rate  ## in application file called Volume per Dose (m3/C)
        dwell_time = mill_settings.dwell_time  # in seconds ## in application file

        if mill_settings.patterning_mode == "Serial":
            parallel_mode = False
        else:
            parallel_mode = True

        layer_settings = IEtching(
            syncWriteField=False,
            writeFieldSize=mill_settings.hfw,
            beamCurrent=beam_current,
            spotSize=spot_size,
            rate=rate,
            dwellTime=dwell_time,
            parallel=parallel_mode,
            preset = mill_settings.preset,
        )
        self.layer = self.connection.DrawBeam.Layer("Layer1", layer_settings)
        

    def run_milling(self, milling_current: float, asynch: bool = False):
        """
        Runs the ion beam milling process using the specified milling current.

        Args:
            milling_current (float): The milling current to use, in amps.
            asynch (bool, optional): Whether to run the milling asynchronously. Defaults to False.

        Returns:
            None
        """
        _check_beam(BeamType.ION, self.hardware_settings)
        status = self.connection.FIB.Beam.GetStatus()
        if status != Automation.FIB.Beam.Status.BeamOn:
            self.connection.FIB.Beam.On()
        self.connection.DrawBeam.LoadLayer(self.layer)
        logging.info(f"running ion beam milling now...")
        self.connection.DrawBeam.Start()
        self.connection.Progress.Show(
            "DrawBeam", "Layer 1 in progress", False, False, 0, 100
        )
        while True:
            status = self.connection.DrawBeam.GetStatus()
            running = status[0] == DBStatus.ProjectLoadedExpositionInProgress
            if running:
                progress = 0
                if status[1] > 0:
                    progress = min(100, status[2] / status[1] * 100)
                printProgressBar(progress, 100)
                self.connection.Progress.SetPercents(progress)
                time.sleep(1)
            else:
                if status[0] == DBStatus.ProjectLoadedExpositionIdle:
                    printProgressBar(100, 100, suffix="Finished")
                break

        print()  # new line on complete
        self.connection.Progress.Hide()

    def run_milling_drift_corrected(self, milling_current: float,  
        image_settings: ImageSettings, 
        ref_image: FibsemImage, 
        reduced_area: FibsemRectangle = None,
        asynch: bool = False
        ):
        """
        Run ion beam milling using the specified milling current.

        Args:
            milling_current (float): The current to use for milling in amps.
            asynch (bool, optional): If True, the milling will be run asynchronously. 
                                     Defaults to False, in which case it will run synchronously.

        Returns:
            None

        Raises:
            None
        """
        _check_beam(BeamType.ION, self.hardware_settings)
        status = self.connection.FIB.Beam.GetStatus()
        if status != Automation.FIB.Beam.Status.BeamOn:
            self.connection.FIB.Beam.On()
        self.connection.DrawBeam.LoadLayer(self.layer)
        logging.info(f"running ion beam milling now...")
        self.connection.DrawBeam.Start()
        self.connection.Progress.Show(
            "DrawBeam", "Layer 1 in progress", False, False, 0, 100
        )
        from fibsem import alignment
        while True:
            status = self.connection.DrawBeam.GetStatus()
            running = status[0] == DBStatus.ProjectLoadedExpositionInProgress
            if running:
                progress = 0
                if status[1] > 0:
                    progress = min(100, status[2] / status[1] * 100)
                printProgressBar(progress, 100)
                self.connection.Progress.SetPercents(progress)
                status = self.connection.DrawBeam.GetStatus()
                if status[0] == DBStatus.ProjectLoadedExpositionInProgress:
                    self.connection.DrawBeam.Pause()
                elif status[0] == DBStatus.ProjectLoadedExpositionIdle:
                    printProgressBar(100, 100, suffix="Finished")
                    self.connection.DrawBeam.Stop()
                    self.connection.DrawBeam.UnloadLayer()
                    break
                logging.info("Drift correction in progress...")
                image_settings.beam_type = BeamType.ION
                alignment.beam_shift_alignment(
                    self,
                    image_settings,
                    ref_image,
                    reduced_area,
                )
                time.sleep(1)
                status = self.connection.DrawBeam.GetStatus()
                if status[0] == DBStatus.ProjectLoadedExpositionPaused :
                    self.connection.DrawBeam.Resume()
                logging.info("Drift correction complete.")
                time.sleep(5)
            else:
                if status[0] == DBStatus.ProjectLoadedExpositionIdle:
                    printProgressBar(100, 100, suffix="Finished")
                    self.connection.DrawBeam.Stop()
                    self.connection.DrawBeam.UnloadLayer()
                break

        print()  # new line on complete
        self.connection.Progress.Hide()

    def finish_milling(self, imaging_current: float):
        """
        Finalises the milling process by clearing the microscope of any patterns and returning the current to the imaging current.

        Args:
            imaging_current (float): The current to use for imaging in amps.
        # """
        try:
            self.connection.FIB.Preset.Activate("30 keV; UHR imaging")
            self.connection.DrawBeam.UnloadLayer()
            print("hello")
        except:
            pass

    def draw_rectangle(
        self,
        pattern_settings: FibsemPatternSettings,
    ):
        """
        Draws a rectangle pattern using the current ion beam.

        Args:
            pattern_settings (FibsemPatternSettings): the settings for the pattern to draw.

        Returns:
            Pattern: the created pattern.

        Raises:
            AutomationError: if an error occurs while creating the pattern.

        Notes:
            The rectangle pattern will be centered at the specified coordinates (centre_x, centre_y) with the specified
            width, height and depth (in nm). If the cleaning_cross_section attribute of pattern_settings is True, a
            cleaning cross section pattern will be created instead of a rectangle pattern.

            The pattern will be rotated by the angle specified in the rotation attribute of pattern_settings (in degrees)
            and scanned in the direction specified in the scan_direction attribute of pattern_settings ('horizontal' or
            'vertical').

            The created pattern can be added to the patterning queue and executed using the layer methods in Automation.
        """
        centre_x = pattern_settings.centre_x
        centre_y = pattern_settings.centre_y
        depth = pattern_settings.depth
        width = pattern_settings.width
        height = pattern_settings.height
        rotation = pattern_settings.rotation * constants.RADIANS_TO_DEGREES # CHECK UNITS (TESCAN Takes Degrees)
        paths = self.get_scan_directions()
        if pattern_settings.scan_direction in paths:
            path = pattern_settings.scan_direction
        else:
            path = "Flyback"
            logging.info(f"Scan direction {pattern_settings.scan_direction} not supported. Using Flyback instead.")
            logging.info(f"Supported scan directions are: Flyback, RLE, SpiralInsideOut, SpiralOutsideIn, ZigZag")
        self.connection.DrawBeam.ScanningPath = pattern_settings.scan_direction

        if pattern_settings.cleaning_cross_section:
            self.layer.addRectanglePolish(
                CenterX=centre_x,
                CenterY=centre_y,
                Depth=depth,
                Width=width,
                Height=height,
                Angle=rotation,
                ScanningPath=path
            )
        else:
            self.layer.addRectangleFilled(
                CenterX=centre_x,
                CenterY=centre_y,
                Depth=depth,
                Width=width,
                Height=height,
                Angle=rotation,
                ScanningPath=path
            )

        pattern = self.layer
        
        return pattern

    def draw_line(self, pattern_settings: FibsemPatternSettings):
        """
        Draws a line pattern on the current imaging view of the microscope.

        Args:
            pattern_settings (FibsemPatternSettings): A data class object specifying the pattern parameters,
                including the start and end points, and the depth of the pattern.

        Returns:
            LinePattern: A line pattern object, which can be used to configure further properties or to add the
                pattern to the milling list.
        """
        start_x = pattern_settings.start_x
        start_y = pattern_settings.start_y
        end_x = pattern_settings.end_x
        end_y = pattern_settings.end_y
        depth = pattern_settings.depth

        self.layer.addLine(
            BeginX=start_x, BeginY=start_y, EndX=end_x, EndY=end_y, Depth=depth
        )

        pattern = self.layer
        return pattern

    def draw_circle(self, pattern_settings: FibsemPatternSettings):
        """
        Draws a circle pattern on the current imaging view of the microscope.

        Args:
            pattern_settings (FibsemPatternSettings): A data class object specifying the pattern parameters,
                including the centre point, radius and depth of the pattern.

        Returns:
            CirclePattern: A circle pattern object, which can be used to configure further properties or to add the
                pattern to the milling list.

            
        """
        pattern = self.layer.addAnnulusFilled(
            CenterX=pattern_settings.centre_x,
            CenterY=pattern_settings.centre_y,
            RadiusA=pattern_settings.radius,
            RadiusB=0,
            Depth=pattern_settings.depth,
        )

        return pattern
    
    def draw_annulus(self,pattern_settings: FibsemPatternSettings):

        """Draws an annulus (donut) pattern on the current imaging view of the microscope.

        Args: 
            pattern_settings (FibsemPatternSettings): A data class object specifying the pattern parameters,
            including the centre point, outer radius and thickness of the annulus, and the depth of the pattern.

        Returns:
            annulus pattern object
        """
        outer_radius = pattern_settings.radius
        inner_radius = pattern_settings.radius - pattern_settings.thickness


        pattern = self.layer.addAnnulusFilled(
            CenterX=pattern_settings.centre_x,
            CenterY=pattern_settings.centre_y,
            RadiusA=outer_radius,
            RadiusB=inner_radius,
            Depth=pattern_settings.depth,
        )

        return pattern
    
    def draw_bitmap_pattern(
        self,
        pattern_settings: FibsemPatternSettings,
        path: str,
    ):
        return NotImplemented
    
    def get_scan_directions(self):
        
        list = ["Flyback", "RLE", "SpiralInsideOut", "SpiralOutsideIn", "ZigZag"]
        return list

    def setup_sputter(self, protocol: dict):
        """
        Set up the sputter coating process on the microscope.

        Args:
            protocol (dict): Contains all of the necessary values to setup up platinum sputtering.
                For TESCAN:
                    - hfw: Horizontal field width (m).
                    - beam_current: Ion beam current in [A].
                    - spot_size: Ion beam spot size in [m].
                    - rate: Ion/electron etching rate (deposition rate) in [m3/A/s]. E.g. for silicone 4.7e-10 m3/A/s.
                    - dwell time: Pixel dwell time in [s].

        Returns:
            None

        Raises:
            None

        Notes:
            This function sets up the sputter coating process on the microscope. 
            It sets the active view to the electron beam, clears any existing patterns, and sets the default beam type to the electron beam. 
            It then inserts the multichem and turns on the heater for the specified gas according to the given protocol. 
            This function also waits for 3 seconds to allow the heater to warm up.
        """
        _check_sputter(self.hardware_settings)
        self.connection.FIB.Beam.On()
        lines = self.connection.GIS.Enum()
        for line in lines:
            if line.name == "Platinum":
                self.line = line

                # Start GIS heating
                self.connection.GIS.PrepareTemperature(line, True)

                # Insert GIS into working position
                self.connection.GIS.MoveTo(line, Automation.GIS.Position.Working)

                # Wait for GIS heated
                self.connection.GIS.WaitForTemperatureReady(line)

        try:
            layerSettings = self.connection.DrawBeam.LayerSettings.IDeposition(
                syncWriteField=True,
                writeFieldSize=protocol["hfw"],
                beamCurrent=protocol["beam_current"],
                spotSize=protocol["spot_size"],
                rate=3e-10, # Value for platinum
                dwellTime=protocol["dwell_time"],
            )
            self.layer = self.connection.DrawBeam.Layer("Layer1", layerSettings)
            self.connection.DrawBeam.LoadLayer(self.layer)

        except:
            defaultLayerSettings = self.connection.DrawBeam.Layer.fromDbp('.\\fibsem\\config\\deposition.dbp')
            self.layer = self.connection.DrawBeam.LoadLayer(defaultLayerSettings[0])

    def draw_sputter_pattern(self, hfw, line_pattern_length, *args, **kwargs):
        """
        Draws a line pattern for sputtering with the given parameters.

        Args:
            hfw (float): The horizontal field width of the electron beam.
            line_pattern_length (float): The length of the line pattern to draw.
            *args, **kwargs: This represents the arguments used by ThermoMicroscope that are not required for the TescanMicroscope.

        Returns:
            None

        Notes:
            Sets the horizontal field width of the electron beam to the given value.
            Draws a line pattern for sputtering with the given length and milling depth.
            Sets the sputter time of the line pattern to the given value.

        """
        self.connection.FIB.Optics.SetViewfield(
            hfw * constants.METRE_TO_MILLIMETRE
        )

        start_x=-line_pattern_length/2, 
        start_y=+line_pattern_length,
        end_x=+line_pattern_length/2,
        end_y=+line_pattern_length,
        depth=2e-6
        
        pattern = self.layer.addLine(
            BeginX=start_x, BeginY=start_y, EndX=end_x, EndY=end_y, Depth=depth
        )
        
        return pattern

    def run_sputter(self, *args, **kwargs):
        """
        Runs the GIS Platinum Sputter.

        Args:
            *args, **kwargs: Used to maintain functionality and compatability between microscopes. No arguments required.
            
        Runs the GIS Platinum Sputter.

        Returns:
            None
        """
        _check_sputter(self.hardware_settings)
        # Open GIS valve to let the gas flow onto the sample
        self.connection.GIS.OpenValve(self.line)

        try:
            # Run predefined deposition process
            self.connection.DrawBeam.Start()
            self.connection.Progress.Show("DrawBeam", "Layer 1 in progress", False, False, 0, 100)
            logging.info("Sputtering with platinum started.")
            while True:
                status = self.connection.DrawBeam.GetStatus()
                running = status[0] == self.connection.DrawBeam.Status.ProjectLoadedExpositionInProgress
                if running:
                    progress = 0
                    if status[1] > 0:
                        progress = min(100, status[2] / status[1] * 100)
                    printProgressBar(progress, 100)
                    self.connection.Progress.SetPercents(progress)
                    time.sleep(1)
                else:
                    if status[0] == self.connection.DrawBeam.Status.ProjectLoadedExpositionIdle:
                        printProgressBar(100, 100, suffix='Finished')
                        print('')
                    break
        finally:
            # Close GIS Valve in both - success and failure
            self.connection.GIS.CloseValve(self.line)
        
    def finish_sputter(self, *args, **kwargs):
        """
        Finish the sputter process by retracting the GIS chamber and turning off the heating.

        Args:
            *args, **kwargs: This represents the arguments used by ThermoMicroscope that are not required for the TescanMicroscope.

        Returns:
            None

        Raises:
            None
        """
        _check_sputter(self.hardware_settings)
        # Move GIS out from chamber and turn off heating
        self.connection.GIS.MoveTo(self.line, Automation.GIS.Position.Home)
        self.connection.GIS.PrepareTemperature(self.line, False)
        self.connection.DrawBeam.UnloadLayer()
        logging.info("Platinum sputtering process completed.")

    def GIS_available_lines(self) -> list[str]:
        """
        Returns a list of available GIS lines.

        Args:
            None

        Returns:
            A dictionary of available GIS lines.
        """
        _check_sputter(self.hardware_settings)
        GIS_lines = self.connection.GIS.Enum()
        self.lines = {}
        line_names = []
        for line in GIS_lines:
            self.lines[line.name] = line
            line_names.append(line.name)
        
        return line_names
    
    def GIS_position(self,line_name:str) -> str:
        _check_sputter(self.hardware_settings)

        line = self.lines[line_name]

        position = self.connection.GIS.GetPosition(line)

        return position.name
    
    def GIS_available_positions(self) -> list[str]:

        _check_sputter(self.hardware_settings)
        self.GIS_positions = self.connection.GIS.Position

        return self.GIS_positions.__members__.keys()
    
    def GIS_move_to(self,line_name,position) -> None:
        
        _check_sputter(self.hardware_settings)

        line = self.lines[line_name]

        self.connection.GIS.MoveTo(line,self.GIS_positions[position])


    def set_microscope_state(self, microscope_state: MicroscopeState):
        """Reset the microscope state to the provided state.

        Args:
            microscope_state (MicroscopeState): A `MicroscopeState` object that contains the desired state of the microscope.

        Returns:
            None.

        Raises:
            None.

        Notes:
            This function restores the microscope state to the provided state. This function cannot be fully implemented as their are certain aspects of
            the state that cannot be set for the TESCAN microscope by the TESCAN Automation API.
        """

        logging.info(f"restoring microscope state...")

        # move to position
        _check_stage(self.hardware_settings)
        self.move_stage_absolute(position=microscope_state.absolute_position)

        # restore electron beam
        _check_beam(BeamType.ELECTRON, self.hardware_settings)
        logging.info(f"restoring electron beam settings...")
        self.connection.SEM.Optics.SetWD(
            microscope_state.eb_settings.working_distance
            * constants.METRE_TO_MILLIMETRE
        )

        self.connection.SEM.Beam.SetCurrent(
            microscope_state.eb_settings.beam_current * constants.SI_TO_PICO
        )

        self.connection.SEM.Optics.SetViewfield(
            microscope_state.eb_settings.hfw * constants.METRE_TO_MILLIMETRE
        )

        # microscope.beams.electron_beam.stigmator.value = (
        #     microscope_state.eb_settings.stigmation
        # )

        # restore ion beam
        _check_beam(BeamType.ION, self.hardware_settings)
        logging.info(f"restoring ion beam settings...")

        self.connection.FIB.Optics.SetViewfield(
            microscope_state.ib_settings.hfw * constants.METRE_TO_MILLIMETRE
        )

        # microscope.beams.ion_beam.stigmator.value = microscope_state.ib_settings.stigmation
        self.move_stage_absolute(microscope_state.absolute_position)
        logging.info(f"microscope state restored")
        return

    def get_available_values(self, key: str, beam_type: BeamType = None)-> list:
        """Get a list of available values for a given key.
        Keys: plasma_gas, current, detector_type
        """
        values = []
        if beam_type is BeamType.ION:
            if key == "plasma_gas":
                values = self.connection.GIS.Enum()

        if key == "current":
            if beam_type == BeamType.ELECTRON:
                values = [1.0e-12]
            if beam_type == BeamType.ION:
                values = [20e-12, 60e-12, 0.2e-9, 0.74e-9, 2.0e-9, 7.6e-9, 28.0e-9, 120e-9]

        if key == "detector_type" and beam_type == BeamType.ELECTRON:
            values = self.connection.SEM.Detector.Enum()
            for i in range(len(values)):
                values[i-1] = values[i-1].name 
        if key == "detector_type" and beam_type == BeamType.ION:
            values = self.connection.FIB.Detector.Enum()
            for i in range(len(values)):
                values[i-1] = values[i-1].name
        
        if key == "detector_mode": 
            values = None 

        if key == "presets":
            return self._get_presets()

        return values

    def get_beam_settings(self, beam_type: BeamType = BeamType.ELECTRON) -> BeamSettings:
        """Get the current beam settings for the microscope.

        """
        beam_settings = BeamSettings(
            beam_type=beam_type,
            beam_current=self.get("current", beam_type),
            working_distance=self.get("working_distance", beam_type),
            hfw=self.get("hfw", beam_type),
            stigmation=self.get("stigmation", beam_type),
            shift=self.get("shift", beam_type),
            resolution=self.last_image(beam_type).metadata.image_settings.resolution,
            voltage=self.get("voltage", beam_type),
            dwell_time=self.last_image(beam_type).metadata.image_settings.dwell_time
        )

        return beam_settings
    
    def get_detector_settings(self, beam_type: BeamType = BeamType.ELECTRON) -> FibsemDetectorSettings:
        """Get the current detector settings for the microscope.

        """
        detector_settings = FibsemDetectorSettings(
            type = self.get("detector_type", beam_type),
            mode = self.get("detector_mode", beam_type),
            brightness= self.get("detector_brightness", beam_type),
            contrast= self.get("detector_contrast", beam_type),
        )

        return detector_settings
    
    def get(self, key: str, beam_type: BeamType = BeamType.ELECTRON) -> Union[float, str, None]:

        beam = self.connection.SEM if beam_type == BeamType.ELECTRON else self.connection.FIB

        # beam properties 
        if key == "on": 
            _check_beam(beam_type, self.hardware_settings)
            return beam.Beam.GetStatus()
        if key == "working_distance" and beam_type == BeamType.ELECTRON:
            _check_beam(beam_type, self.hardware_settings)
            return beam.Optics.GetWD() * constants.MILLIMETRE_TO_METRE
        if key == "current":
            _check_beam(beam_type, self.hardware_settings)
            if beam_type == BeamType.ELECTRON:
                return beam.Beam.GetCurrent() * constants.PICO_TO_SI
            else:
                return beam.Beam.ReadProbeCurrent() * constants.PICO_TO_SI
        if key == "voltage":
            _check_beam(beam_type, self.hardware_settings)
            return beam.Beam.GetVoltage() 
        if key == "hfw":
            _check_beam(beam_type, self.hardware_settings)
            return beam.Optics.GetViewfield() * constants.MILLIMETRE_TO_METRE
        if key == "resolution":
            _check_beam(beam_type, self.hardware_settings)
            if beam_type == BeamType.ELECTRON and self.last_image_eb is not None:
                return self.last_image_eb.metadata.image_settings.resolution
            elif beam_type == BeamType.ION and self.last_image_ib is not None:
                return self.last_image_ib.metadata.image_settings.resolution
        if key == "dwell_time":
            _check_beam(beam_type, self.hardware_settings)
            if beam_type == BeamType.ELECTRON and self.last_image_eb is not None:
                return self.last_image_eb.metadata.image_settings.dwell_time
            elif beam_type == BeamType.ION and self.last_image_ib is not None:
                return self.last_image_ib.metadata.image_settings.dwell_time   
        if key =="scan_rotation":
            _check_beam(beam_type, self.hardware_settings)
            return beam.Optics.GetImageRotation()   
        if key == "shift":
            _check_beam(beam_type, self.hardware_settings)
            values = beam.Optics.GetImageShift()
            shift = Point(values[0]*constants.MILLIMETRE_TO_METRE, values[1]*constants.MILLIMETRE_TO_METRE)
            return shift
        
        # stage properties
        if key == "stage_position":
            _check_stage(self.hardware_settings)
            return self.get_stage_position()
        if key == "stage_calibrated":
            _check_stage(self.hardware_settings)
            return self.connection.Stage.IsCalibrated()
        
        # chamber properties
        if key == "chamber_state":
            return self.connection.Chamber.GetStatus()
        if key == "chamber_pressure":
            return self.connection.Chamber.GetPressure(0)
        
        #detector properties
        if key == "detector_type":
            detector = beam.Detector.Get(Channel = 0) 
            if detector is not None:
                return detector.name
            else: 
                return None
        if key == "detector_contrast":
            if beam_type == BeamType.ELECTRON:
                contrast, brightness = beam.Detector.GetGainBlack(Detector= self.electron_detector_active)
            elif beam_type == BeamType.ION:
                contrast, brightness = beam.Detector.GetGainBlack(Detector= self.ion_detector_active)
            return contrast/100
        if key == "detector_brightness":
            if beam_type == BeamType.ELECTRON:
                contrast, brightness = beam.Detector.GetGainBlack(Detector= self.electron_detector_active)
            elif beam_type == BeamType.ION:
                contrast, brightness = beam.Detector.GetGainBlack(Detector= self.ion_detector_active)
            return brightness/100
        
        # manipulator properties
        if key == "manipulator_position":
            _check_needle(self.hardware_settings)
            return self.connection.Nanomanipulator.GetPosition(0)
        if key == "manipulator_calibrated":
            _check_needle(self.hardware_settings)
            return self.connection.Nanomanipulator.IsCalibrated(0)

        if key == "presets":
            return self._get_presets()

        logging.warning(f"Unknown key: {key} ({beam_type})")
        return None   

    def set(self, key: str, value, beam_type: BeamType = BeamType.ELECTRON) -> None:

        beam = self.connection.SEM if beam_type == BeamType.ELECTRON else self.connection.FIB

        if key == "working_distance":
            _check_beam(beam_type, self.hardware_settings)
            if beam_type == BeamType.ELECTRON:
                beam.Optics.SetWD(value * constants.METRE_TO_MILLIMETRE)
                logging.info(f"Electron beam working distance set to {value} m.")
            else: 
                logging.info(f"Setting working distance for ion beam is not supported by Tescan API.")
            return
        if key == "current":
            _check_beam(beam_type, self.hardware_settings)
            if beam_type == BeamType.ELECTRON:
                beam.Beam.SetCurrent(value * constants.SI_TO_PICO)
                logging.info(f"Electron beam current set to {value} A.")
            else: 
                logging.info(f"Setting current for ion beam is not supported by Tescan API, please use the native microscope interface.")
            return
        if key == "voltage":
            _check_beam(beam_type, self.hardware_settings)
            if beam_type == BeamType.ELECTRON:
                beam.Beam.SetVoltage(value)
                logging.info(f"Electron beam voltage set to {value} V.")
            else:
                logging.info(f"Setting voltage for ion beam is not supported by Tescan API, please use the native microscope interface.")
            return
        if key == "hfw":
            _check_beam(beam_type, self.hardware_settings)
            beam.Optics.SetViewfield(value * constants.METRE_TO_MILLIMETRE)
            logging.info(f"{beam_type.name} HFW set to {value} m.")
            return
        if key == "scan_rotation":
            _check_beam(beam_type, self.hardware_settings)
            beam.Optics.SetImageRotation(value)
            logging.info(f"{beam_type.name} scan rotation set to {value} degrees.")
            return
        # beam control
        if key == "on":
            _check_beam(beam_type, self.hardware_settings)
            beam.Beam.On() if value else beam.Beam.Off()
            logging.info(f"{beam_type.name} beam turned {'on' if value else 'off'}.")
            return
        if key == "shift":
            _check_beam(beam_type, self.hardware_settings)
            point = Point(value.x*constants.METRE_TO_MILLIMETRE, value.y*constants.METRE_TO_MILLIMETRE)
            beam.Optics.SetImageShift(point.x, point.y)
            logging.info(f"{beam_type.name} beam shift set to {value}.")
            return
        # detector control
        if key == "detector_type":
            _check_beam(beam_type, self.hardware_settings)
            if beam_type == BeamType.ELECTRON:
                self.electron_detector_active = value
                beam.Detector.Set(Channel = 0, Detector = value)
                self.electron_detector_active = beam.Detector.Get(Channel = 0)
                logging.info(f"{beam_type} detector type set to {value}.")
                return
            elif beam_type == BeamType.ION:
                self.ion_detector_active = value
                beam.Detector.Set(Channel = 0, Detector = value)
                self.ion_detector_active = beam.Detector.Get(Channel = 0)
                logging.info(f"{beam_type} detector type set to {value}.")
                return
        if key in ["detector_brightness", "detector_contrast"]:
            _check_beam(beam_type, self.hardware_settings)
            if key == "detector_brightness":
                if 0 <= value <= 1:
                    if beam_type == BeamType.ELECTRON:
                        og_contrast, og_brightness = beam.Detector.GetGainBlack(Detector= self.electron_detector_active)
                        beam.Detector.SetGainBlack(Detector= self.electron_detector_active, Gain = og_contrast, Black = value*100)
                        logging.info(f"{beam_type} detector brightness set to {value}.")
                    elif beam_type == BeamType.ION:
                        og_contrast, og_brightness = beam.Detector.GetGainBlack(Detector= self.ion_detector_active)
                        beam.Detector.SetGainBlack(Detector= self.ion_detector_active, Gain = og_contrast, Black = value*100)
                        logging.info(f"{beam_type} detector brightness set to {value}.")
                else:
                    logging.warning(f"Invalid brightness value: {value}, must be between 0 and 1.")
                return 
            if key == "detector_contrast":
                if 0 <= value <= 1:
                    if beam_type == BeamType.ELECTRON:
                        og_contrast, og_brightness = beam.Detector.GetGainBlack(Detector= self.electron_detector_active)
                        beam.Detector.SetGainBlack(Detector= self.electron_detector_active, Gain = value*100, Black = og_brightness)
                        logging.info(f"{beam_type} detector contrast set to {value}.")
                    elif beam_type == BeamType.ION:
                        og_contrast, og_brightness = beam.Detector.GetGainBlack(Detector= self.ion_detector_active)
                        beam.Detector.SetGainBlack(Detector= self.ion_detector_active, Gain = value*100, Black = og_brightness)
                        logging.info(f"{beam_type} detector contrast set to {value}.")
                else:
                    logging.warning(f"Invalid contrast value: {value}, must be between 0 and 1.")
                return 

        if key == "preset":
            beam.Preset.Activate(value)
            logging.info(f"Preset {value} activated for {beam_type}.")

        logging.warning(f"Unknown key: {key} ({beam_type})")
        return

    def check_available_values(self, key: str, beam_type: BeamType = None) -> bool:
        return False
    
    def home(self) -> None:
        # home = FibsemStagePosition(x=0, y=0, z=0.081, r=0, t=0)
        # self.move_stage_absolute(home)
        logging.info(f"No homing available, please use native UI.")
        return

########################
class DemoMicroscope(FibsemMicroscope):

    def __init__(self):            
        self.connection = None
        self.stage_position = FibsemStagePosition(x=0, y=0, z=0, r=0, t=0)
        self.manipulator_position = FibsemManipulatorPosition()
        self.electron_beam = BeamSettings(
            beam_type=BeamType.ELECTRON,
            working_distance=4.0e-3,
            beam_current=1e-12,
            voltage=2000,
            hfw=150e-6,
            resolution=[1536, 1024],
            dwell_time=1e-6,
            stigmation=Point(0, 0),
            shift=Point(0, 0),
        )
        self.ion_beam = BeamSettings(
            beam_type=BeamType.ION,
            working_distance=16.5e-3,
            beam_current=20e-12, 
            voltage=30000,
            hfw=150e-6,
            resolution=[1536, 1024],
            dwell_time=1e-6,
            stigmation=Point(0, 0),
            shift=Point(0, 0),
        )

        self.electron_detector_settings = FibsemDetectorSettings(
            type="ETD",
            mode="SecondaryElectrons",
            brightness=0.5,
            contrast=0.5,
        )
        self.ion_detector_settings = FibsemDetectorSettings(
            type="ETD",
            mode="SecondaryElectrons",
            brightness=0.5,
            contrast=0.5,
        )
        import fibsem
        from fibsem.utils import load_protocol
        import os
        base_path = os.path.dirname(fibsem.__path__[0])
        self.hardware_settings = FibsemHardware.__from_dict__(load_protocol(os.path.join(base_path, "fibsem", "config", "model.yaml")))



    def connect_to_microscope(self):
        logging.info(f"Connected to Demo Microscope")
        return

    def disconnect(self):
        logging.info(f"Disconnected from Demo Microscope")

    def acquire_image(self, image_settings: ImageSettings) -> FibsemImage:
        _check_beam(image_settings.beam_type, self.hardware_settings)
        vfw = image_settings.hfw * image_settings.resolution[1] / image_settings.resolution[0]
        pixelsize = Point(image_settings.hfw / image_settings.resolution[0], 
                          vfw / image_settings.resolution[1])
        
        image = FibsemImage(
            data=np.random.randint(low=0, high=256, 
                size=(image_settings.resolution[1],image_settings.resolution[0]), 
                dtype=np.uint8),
            metadata=FibsemImageMetadata(image_settings=image_settings, pixel_size=pixelsize,
                                         microscope_state=MicroscopeState(),detector_settings=FibsemDetectorSettings()))

        if image_settings.beam_type is BeamType.ELECTRON:
            self._eb_image = image
        else:
            self._ib_image = image

        return image

    def last_image(self, beam_type: BeamType) -> FibsemImage:
        _check_beam(beam_type, self.hardware_settings)
        logging.info(f"Getting last image: {beam_type}")
        return self._eb_image if beam_type is BeamType.ELECTRON else self._ib_image
    
    def autocontrast(self, beam_type: BeamType) -> None:
        _check_beam(beam_type, self.hardware_settings)
        logging.info(f"Autocontrast: {beam_type}")

    def auto_focus(self, beam_type: BeamType) -> None:
        _check_beam(beam_type, self.hardware_settings)
        logging.info(f"Auto focus: {beam_type}")
        logging.info(f"I'm focusing my laser...")

    def reset_beam_shifts(self) -> None:
        logging.info(f"Resetting beam shifts")
        self.electron_beam.shift = Point(0,0)
        self.ion_beam.shift = Point(0,0)

    def beam_shift(self, dx: float, dy: float, beam_type: BeamType) -> None:
        beam_type = BeamType.ION # TODO: add beam_type to params for ABC
        _check_beam(beam_type, self.hardware_settings)
        logging.info(f"Beam shift: dx={dx:.2e}, dy={dy:.2e} ({beam_type})")
        logging.debug(f"{beam_type.name} | {dx}|{dy}") 
        if beam_type == BeamType.ELECTRON:
            self.electron_beam.shift += Point(dx, dy)
        elif beam_type == BeamType.ION:
            self.ion_beam.shift += Point(dx, dy)

    def get_stage_position(self) -> FibsemStagePosition:
        _check_stage(self.hardware_settings)
        logging.info(f"Getting stage position: {self.stage_position}")
        return self.stage_position
    
    def get_current_microscope_state(self) -> MicroscopeState:
        _check_stage(self.hardware_settings)
        logging.info(f"Getting microscope state")
        return MicroscopeState(absolute_position=self.stage_position)

    def move_stage_absolute(self, position: FibsemStagePosition) -> None:
        _check_stage(self.hardware_settings)
        logging.info(f"Moving stage: {position} (Absolute)")
        self.stage_position = position

    def move_stage_relative(self, position: FibsemStagePosition) -> None:
        _check_stage(self.hardware_settings)
        logging.info(f"Moving stage: {position} (Relative)")
        self.stage_position += position

    def stable_move(self, settings: MicroscopeSettings, dx: float, dy:float, beam_type: BeamType) -> None:
        _check_stage(self.hardware_settings)
        pre_tilt = np.deg2rad(settings.system.stage.pre_tilt)
        
        stage_position = FibsemStagePosition(
            x=float(dx),
            y=float(dy*np.cos(pre_tilt)),
            z=float(dy*np.sin(pre_tilt)),
            r=0,
            t=0,
            coordinate_system="RAW",
        )

        logging.info(f"Moving stage: {stage_position}, beam_type = {beam_type.name} (Stable)")

        self.stage_position += stage_position
        return stage_position


    def eucentric_move(self, settings:MicroscopeSettings, dy: float, static_wd: bool=True) -> None:
        _check_stage(self.hardware_settings)
        logging.info(f"Moving stage: dy={dy:.2e} (Eucentric)")
        self.stage_position.z += dy / np.cos(np.deg2rad(90-settings.system.stage.tilt_flat_to_ion))

    def move_flat_to_beam(self, settings: MicroscopeSettings, beam_type: BeamType) -> None:
        _check_stage(self.hardware_settings)
                
        if beam_type is BeamType.ELECTRON:
            r = settings.system.stage.tilt_flat_to_electron
            t = settings.system.stage.tilt_flat_to_electron
        if beam_type is BeamType.ION:
            r = settings.system.stage.tilt_flat_to_ion
            t = settings.system.stage.tilt_flat_to_ion

        # pre-tilt adjustment
        t  = t - settings.system.stage.pre_tilt
        
        logging.info(f"Moving stage: Flat to {beam_type.name} beam, r={r:.2f}, t={t:.2f})")

        self.stage_position.r = np.deg2rad(r)
        self.stage_position.t = np.deg2rad(t)
    
    def get_manipulator_position(self) -> FibsemManipulatorPosition:
        _check_needle(self.hardware_settings)
        logging.info(f"Getting manipulator position: {self.manipulator_position}")
        return self.manipulator_position

    def insert_manipulator(self, name: str = "PARK"):
        _check_needle(self.hardware_settings)
        logging.info(f"Inserting manipulator to {name}")
    
    def retract_manipulator(self):
        _check_needle(self.hardware_settings)
        logging.info(f"Retracting manipulator")
    
    def move_manipulator_relative(self, position: FibsemManipulatorPosition):
        _check_needle(self.hardware_settings)
        logging.info(f"Moving manipulator: {position} (Relative)")
        self.manipulator_position += position
    
    def move_manipulator_absolute(self, position: FibsemManipulatorPosition):
        _check_needle(self.hardware_settings)
        logging.info(f"Moving manipulator: {position} (Absolute)")
        self.manipulator_position = position
              
    def move_manipulator_corrected(self, dx: float, dy: float, beam_type: BeamType):
        _check_needle(self.hardware_settings)
        logging.info(f"Moving manipulator: dx={dx:.2e}, dy={dy:.2e}, beam_type = {beam_type.name} (Corrected)")
        self.manipulator_position.x += dx
        self.manipulator_position.y += dy
        

    def move_manipulator_to_position_offset(self, offset: FibsemManipulatorPosition, name: str = None) -> None:
        _check_needle(self.hardware_settings)
        if name is None:
            name = "EUCENTRIC"

        position = self._get_saved_manipulator_position(name)
        
        logging.info(f"Moving manipulator: {offset} to {name}")
        self.manipulator_position = position + offset

    def _get_saved_manipulator_position(self, name: str = "PARK") -> FibsemManipulatorPosition:
        _check_needle(self.hardware_settings)

        if name not in ["PARK", "EUCENTRIC"]:
            raise ValueError(f"Unknown manipulator position: {name}")
        if name == "PARK":
            return FibsemManipulatorPosition(x=0, y=0, z=0, r=0, t=0)
        if name == "EUCENTRIC":
            return FibsemManipulatorPosition(x=0, y=0, z=0, r=0, t=0)

    def setup_milling(self, mill_settings: FibsemMillingSettings):
        _check_beam(BeamType.ION, self.hardware_settings)
        logging.info(f"Setting up milling: {mill_settings.patterning_mode}, {mill_settings}")

    def run_milling(self, milling_current: float, asynch: bool = False) -> None:
        _check_beam(BeamType.ION, self.hardware_settings)
        logging.info(f"Running milling: {milling_current:.2e}, {asynch}")
        import random
        time.sleep(random.randint(1, 5))

    def finish_milling(self, imaging_current: float) -> None:
        _check_beam(BeamType.ION, self.hardware_settings)
        logging.info(f"Finishing milling: {imaging_current:.2e}")

    def draw_rectangle(self, pattern_settings: FibsemPatternSettings) -> None:
        logging.info(f"Drawing rectangle: {pattern_settings}")

    def draw_line(self, pattern_settings: FibsemPatternSettings) -> None:
        logging.info(f"Drawing line: {pattern_settings}")

    def draw_circle(self, pattern_settings: FibsemPatternSettings) -> None:
        logging.info(f"Drawing circle: {pattern_settings}")

    def get_scan_directions(self) -> list:
        """
        Returns the available scan directions of the microscope.

        Returns:
            list: The scan direction of the microscope.

        Raises:
            None
        """
        list = ["BottomToTop", 
                "LeftToRight", 	
                "RightToLeft", 	
                "TopToBottom"]
        return list 

    def draw_bitmap_pattern(self):
        return 
    def run_milling_drift_corrected(self):
        _check_beam(BeamType.ION, self.hardware_settings)
        return

    def setup_sputter(self, protocol: dict) -> None:
        _check_sputter(self.hardware_settings)
        logging.info(f"Setting up sputter: {protocol}")

    def draw_sputter_pattern(self, hfw: float, line_pattern_length: float, sputter_time: float):
        logging.info(f"Drawing sputter pattern: hfw={hfw:.2e}, line_pattern_length={line_pattern_length:.2e}, sputter_time={sputter_time:.2e}")

    def run_sputter(self, **kwargs):
        _check_sputter(self.hardware_settings)
        logging.info(f"Running sputter: {kwargs}")

    def finish_sputter(self, **kwargs):
        _check_sputter(self.hardware_settings)
        logging.info(f"Finishing sputter: {kwargs}")

    def GIS_available_lines(self) -> list[str]:

        self.gis_lines = {
            "Water": ThermoGISLine(None,"Water"),
            "Pt": ThermoGISLine(None,"Pt"),
            "Carbon": ThermoGISLine(None,"C")
        }

        return list(self.gis_lines.keys())
    
    def GIS_available_positions(self) -> list[str]:

        positions = ["Insert","Retract"]

        return positions
    
    def GIS_move_to(self,line_name: str, position_name: str) -> None:


        line = self.gis_lines[line_name]

        if position_name == "Insert":

            line.status = "Inserted"
        
        if position_name == "Retract":

            line.status = "Retracted"
    
    def GIS_position(self,line_name):

        line = self.gis_lines[line_name]

        return line.status
    

    def multichem_available_lines(self):

        self.multichem = ThermoMultiChemLine()

        self.mc_lines = ["mc_Water","mc_Pt","mc_C"]

        return self.mc_lines
    
    def multichem_available_positions(self):

        positions = self.multichem.positions

        return positions
    
    def multichem_move_to(self,position):

        if position == "Retract":
            self.multichem.retract()
        else:
            self.multichem.insert(position)

    def multichem_position(self):

        return self.multichem.current_position


    def set_microscope_state(self, state: MicroscopeState):

        _check_sputter(self.hardware_settings)
        _check_needle(self.hardware_settings)
        _check_beam(BeamType.ION, self.hardware_settings)
        _check_beam(BeamType.ELECTRON, self.hardware_settings)
        _check_stage(self.hardware_settings)
        self.move_stage_absolute(microscope_state.absolute_position)
        logging.info(f"Setting microscope state")
        

    def get_available_values(self, key: str, beam_type: BeamType = None) -> list[float]:
        
        values = []
        if key == "current":
            _check_beam(beam_type, self.hardware_settings)
            if beam_type == BeamType.ELECTRON:
                values = [1.0e-12]
            if beam_type == BeamType.ION:
                values = [20e-12, 60e-12, 0.2e-9, 0.74e-9, 2.0e-9, 7.6e-9, 28.0e-9, 120e-9]
        

        if key == "application_file":
            values = ["Si", "autolamella", "cryo_Pt_dep"]

        if key == "detector_type":
            values = ["ETD", "TLD", "EDS"]
        if key == "detector_mode":
            values = ["SecondaryElectrons", "BackscatteredElectrons", "EDS"]

        return values

    def get_beam_settings(self, beam_type: BeamType) -> BeamSettings:
        beam_settings = BeamSettings(
            beam_type=beam_type,
            voltage=self.get("voltage", beam_type),
            beam_current=self.get("current", beam_type),
            working_distance=self.get("working_distance", beam_type),
            hfw=self.get("hfw", beam_type),
            stigmation=self.get("stigmation", beam_type),
            shift=self.get("shift", beam_type),
            resolution=self.get("resolution", beam_type),
            dwell_time=self.get("dwell_time", beam_type),
        )
        return beam_settings
    
    def get_detector_settings(self, beam_type: BeamType) -> FibsemDetectorSettings:
        detector_settings = FibsemDetectorSettings(
            dtype=self.get("detector_type", beam_type),
            mode=self.get("detector_mode", beam_type),
            brightness=self.get("detector_brightness", beam_type),
            contrast=self.get("detector_contrast", beam_type),
        )
        return detector_settings

    def get(self, key, beam_type: BeamType = None) -> float:
        logging.debug(f"Getting {key} ({beam_type})")

        # get beam
        if beam_type is not None:
            beam = self.electron_beam if beam_type is BeamType.ELECTRON else self.ion_beam
            detector = self.electron_detector_settings if beam_type is BeamType.ELECTRON else self.ion_detector_settings
        # voltage
        if key == "voltage":
            _check_beam(beam_type, self.hardware_settings)
            return beam.voltage
            
        # current
        if key == "current":
            _check_beam(beam_type, self.hardware_settings)
            return beam.beam_current

        # working distance
        if key == "working_distance":
            _check_beam(beam_type, self.hardware_settings)
            return beam.working_distance
        
        if key == "stigmation":
            _check_beam(beam_type, self.hardware_settings)
            return Point(beam.stigmation.x, beam.stigmation.y)
        if key == "shift":
            _check_beam(beam_type, self.hardware_settings)
            return Point(beam.shift.x, beam.shift.y)

        if key == "detector_type":
            return detector.type
        if key == "detector_mode":
            return detector.mode
        if key == "detector_brightness":
            return detector.brightness
        if key == "detector_contrast":
            return detector.contrast

        logging.warning(f"Unknown key: {key} ({beam_type})")
        return NotImplemented

    def set(self, key: str, value, beam_type: BeamType = None) -> None:
        logging.info(f"Setting {key} to {value} ({beam_type})")
        
        # get beam
        if beam_type is not None:
            beam = self.electron_beam if beam_type is BeamType.ELECTRON else self.ion_beam
            detector = self.electron_detector_settings if beam_type is BeamType.ELECTRON else self.ion_detector_settings

        # voltage
        if key == "voltage":
            _check_beam(beam_type, self.hardware_settings)
            beam.voltage = value
            return
        # current
        if key == "current":
            _check_beam(beam_type, self.hardware_settings)
            beam.beam_current = value
            return        
        
        if key == "working_distance":
            _check_beam(beam_type, self.hardware_settings)
            beam.working_distance = value
            return
        
        if key == "stigmation":
            _check_beam(beam_type, self.hardware_settings)
            beam.stigmation = value
            return
        if key == "shift":
            _check_beam(beam_type, self.hardware_settings)
            beam.shift = value
            return

        if key == "detector_type":
            detector.type = value
            return
        if key == "detector_mode":
            detector.mode = value
            return 
        if key == "detector_contrast":
            detector.contrast = value
            return
        if key == "detector_brightness":
            detector.brightness = value
            return

        logging.warning(f"Unknown key: {key} ({beam_type})")
        return NotImplemented

    def get_beam_system_state(self, beam_type: BeamType) -> BeamSystemSettings:
        _check_beam(beam_type, self.hardware_settings)
        # get current beam settings
        voltage = 30000
        current = 20e-12 
        detector_type = "ETD"
        detector_mode = "SecondaryElectrons"
        shift = Point(0, 0)

        if beam_type is BeamType.ION:
            eucentric_height = 16.5e-3
            plasma_gas = "Argon"
        else:
            eucentric_height = 4.0e-3
            plasma_gas = None

        return BeamSystemSettings(
            beam_type=beam_type,
            voltage=voltage,
            current=current,
            detector_type=detector_type,
            detector_mode=detector_mode,
            eucentric_height=eucentric_height,
            plasma_gas=plasma_gas,
        )
    
    def check_available_values(self, key: str, value, beam_type: BeamType = None) -> bool:
        logging.info(f"Checking if {key}={value} is available ({beam_type})")
        return True
    
    def home(self):
        _check_stage(self.hardware_settings)
        logging.info("Homing Stage")
        return


######################################## Helper functions ########################################



def printProgressBar(
    value, total, prefix="", suffix="", decimals=0, length=100, fill="█"
):
    """
    terminal progress bar
    """
    percent = ("{0:." + str(decimals) + "f}").format(100 * (value / float(total)))
    filled_length = int(length * value // total)
    bar = fill * filled_length + "-" * (length - filled_length)
    print(f"\r{prefix} |{bar}| {percent}% {suffix}", end="\n")

def _check_beam(beam_type: BeamType, hardware_settings: FibsemHardware):
    """
    Checks if beam is available.
    """
    if beam_type == BeamType.ELECTRON and hardware_settings.electron_beam == False:
        raise NotImplementedError("The microscope does not have an electron beam.")
    if beam_type == BeamType.ION and hardware_settings.ion_beam == False:
        raise NotImplementedError("The microscope does not have an ion beam.")

def _check_stage(hardware_settings: FibsemHardware):
    """
    Checks if the stage is fully movable.
    """
    if hardware_settings.stage_enabled == False:
        raise NotImplementedError("The microscope does not have a moving stage.")
    if hardware_settings.stage_rotation == False:
        raise NotImplementedError("The microscope stage does not rotate.")
    if hardware_settings.stage_tilt == False:
        raise NotImplementedError("The microscope stage does not tilt.")

def _check_needle(hardware_settings: FibsemHardware):
    """
    Checks if the needle is available.
    """
    if hardware_settings.manipulator_enabled == False:
        raise NotImplementedError("The microscope does not have a needle.")
    if hardware_settings.manipulator_rotation == False:
        raise NotImplementedError("The microscope needle does not rotate.")
    if hardware_settings.manipulator_tilt == False:
        raise NotImplementedError("The microscope needle does not tilt.")

def _check_sputter(hardware_settings: FibsemHardware):
    """
    Checks if the sputter is available.
    """
    if hardware_settings.gis_enabled == False:
        raise NotImplementedError("The microscope does not have a GIS system.")
    if hardware_settings.gis_multichem == False:
        raise NotImplementedError("The microscope does not have a multichem system.")
    <|MERGE_RESOLUTION|>--- conflicted
+++ resolved
@@ -1363,10 +1363,7 @@
     ):
 
         bitmap_pattern = BitmapPatternDefinition.load(path)
-<<<<<<< HEAD
-
-=======
->>>>>>> 59ad56f1
+
         pattern = self.connection.patterning.create_bitmap(
             center_x=pattern_settings.centre_x,
             center_y=pattern_settings.centre_y,

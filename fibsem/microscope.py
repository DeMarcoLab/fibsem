import copy
import datetime
import logging
import sys
import time
import os
from abc import ABC, abstractmethod
from copy import deepcopy
from typing import Union

import numpy as np

# for easier usage
import fibsem.constants as constants

try:
    import re

    from tescanautomation import Automation
    from tescanautomation.Common import Bpp
    from tescanautomation.DrawBeam import IEtching
    from tescanautomation.DrawBeam import Status as DBStatus
    from tescanautomation.SEM import HVBeamStatus as SEMStatus

    sys.modules.pop("tescanautomation.GUI")
    sys.modules.pop("tescanautomation.pyside6gui")
    sys.modules.pop("tescanautomation.pyside6gui.imageViewer_private")
    sys.modules.pop("tescanautomation.pyside6gui.infobar_private")
    sys.modules.pop("tescanautomation.pyside6gui.infobar_utils")
    sys.modules.pop("tescanautomation.pyside6gui.rc_GUI")
    sys.modules.pop("tescanautomation.pyside6gui.workflow_private")
    sys.modules.pop("PySide6.QtCore")
except:
    logging.debug("Automation (TESCAN) not installed.")

try:
    sys.path.append('C:\Program Files\Python36\envs\AutoScript')
    sys.path.append('C:\Program Files\Python36\envs\AutoScript\Lib\site-packages')
    from autoscript_sdb_microscope_client import SdbMicroscopeClient
    from autoscript_sdb_microscope_client.structures import (
    BitmapPatternDefinition)
    from autoscript_sdb_microscope_client._dynamic_object_proxies import (
        CleaningCrossSectionPattern, RectanglePattern, LinePattern, CirclePattern )
<<<<<<< HEAD
    from autoscript_sdb_microscope_client.enumerations import (
        CoordinateSystem, ManipulatorCoordinateSystem,ManipulatorState,
        ManipulatorSavedPosition, PatterningState,MultiChemInsertPosition)
=======
    from autoscript_sdb_microscope_client.enumerations import PatterningState, CoordinateSystem 
>>>>>>> 49c998a2
    from autoscript_sdb_microscope_client.structures import (
        GrabFrameSettings, ManipulatorPosition, MoveSettings, StagePosition)

    from autoscript_sdb_microscope_client.enumerations import ManipulatorCoordinateSystem, ManipulatorSavedPosition ,MultiChemInsertPosition 
except:
    logging.debug("Autoscript (ThermoFisher) not installed.")

import sys

from fibsem.structures import (BeamSettings, BeamSystemSettings, BeamType,
                               FibsemImage, FibsemImageMetadata,
                               FibsemManipulatorPosition,
                               FibsemMillingSettings, FibsemRectangle,
                               FibsemPatternSettings, FibsemStagePosition,
                               ImageSettings, MicroscopeSettings, FibsemHardware,
                               MicroscopeState, Point, FibsemDetectorSettings,ThermoGISLine,ThermoMultiChemLine)


class FibsemMicroscope(ABC):
    """Abstract class containing all the core microscope functionalities"""

    @abstractmethod
    def connect_to_microscope(self, ip_address: str, port: int) -> None:
        pass

    @abstractmethod
    def disconnect(self):
        pass

    @abstractmethod
    def acquire_image(self, image_settings:ImageSettings) -> FibsemImage:
        pass

    @abstractmethod
    def last_image(self, beam_type: BeamType) -> FibsemImage:
        pass

    @abstractmethod
    def autocontrast(self, beam_type: BeamType) -> None:
        pass

    @abstractmethod
    def auto_focus(self, beam_type: BeamType) -> None:
        pass

    @abstractmethod
    def reset_beam_shifts(self) -> None:
        pass

    @abstractmethod
    def beam_shift(self, dx: float, dy: float, beam_type: BeamType) -> None:
        pass

    @abstractmethod
    def get_stage_position(self) -> FibsemStagePosition:
        pass

    @abstractmethod
    def get_current_microscope_state(self) -> MicroscopeState:
        pass

    @abstractmethod
    def move_stage_absolute(self, position: FibsemStagePosition) -> None:
        pass

    @abstractmethod
    def move_stage_relative(self, position: FibsemStagePosition) -> None:
        pass

    @abstractmethod
    def stable_move(self,
        settings: MicroscopeSettings,
        dx: float,
        dy: float,
        beam_type: BeamType,
    ) -> FibsemStagePosition:
        pass

    @abstractmethod
    def eucentric_move(self,
        settings: MicroscopeSettings,
        dy: float,
        static_wd: bool = True,
    ) -> None:
        pass

    @abstractmethod
    def move_flat_to_beam(self, settings: MicroscopeSettings, beam_type: BeamType) -> None:
        pass

    @abstractmethod
    def get_manipulator_position(self) -> FibsemManipulatorPosition:
        pass

    @abstractmethod
    def insert_manipulator(self, name: str) -> None:
        pass

    @abstractmethod
    def retract_manipulator(self):
        pass

    @abstractmethod
    def move_manipulator_relative(self, position: FibsemManipulatorPosition) -> None:
        pass

    @abstractmethod
    def move_manipulator_absolute(self, position: FibsemManipulatorPosition) -> None:
        pass
    
    @abstractmethod
    def move_manipulator_corrected(self, dx: float, dy: float, beam_type: BeamType) -> None:
        pass

    @abstractmethod
    def move_manipulator_to_position_offset(self, offset: FibsemManipulatorPosition, name: str) -> None:
        pass

    @abstractmethod
    def _get_saved_manipulator_position(self, name: str) -> FibsemManipulatorPosition:
        pass

    @abstractmethod
    def setup_milling(self, mill_settings: FibsemMillingSettings) -> None:
        pass

    @abstractmethod
    def run_milling(self, milling_current: float, asynch: bool) -> None:
        pass
    
    @abstractmethod
    def run_milling_drift_corrected(self, milling_current: float,  
        image_settings: ImageSettings, 
        ref_image: FibsemImage, 
        reduced_area: FibsemRectangle = None,
        asynch: bool = False
        ):
        pass

    @abstractmethod
    def finish_milling(self, imaging_current: float) -> None:
        pass

    @abstractmethod
    def draw_rectangle(self, pattern_settings: FibsemPatternSettings):
        pass

    @abstractmethod
    def draw_line(self, pattern_settings: FibsemPatternSettings):
        pass

    @abstractmethod
    def draw_circle(self, pattern_settings: FibsemPatternSettings):
        pass

    @abstractmethod
    def draw_bitmap_pattern(
        self,
        pattern_settings: FibsemPatternSettings,
        path: str,
    ):
        pass

    @abstractmethod
    def get_scan_directions(self) -> list:
        pass

    @abstractmethod
    def setup_sputter(self, *args, **kwargs):
        pass

    @abstractmethod
    def draw_sputter_pattern(self, *args, **kwargs) -> None:
        pass

    @abstractmethod
    def run_sputter(self, *args, **kwargs):
        pass

    @abstractmethod
    def finish_sputter(self):
        pass

    @abstractmethod
    def set_microscope_state(self, state: MicroscopeState) -> None:
        pass
    
    @abstractmethod
    def get_available_values(self, key:str, beam_type: BeamType = None) -> list:
        pass

    @abstractmethod
    def get(self, key:str, beam_type: BeamType = None):
        pass
    
    @abstractmethod
    def get_beam_settings(self, beam_type: BeamType = None) -> BeamSettings:
        pass

    @abstractmethod
    def get_detector_settings(self, beam_type: BeamType = None) -> FibsemDetectorSettings:
        pass

    @abstractmethod
    def set(self, key: str, value, beam_type: BeamType = None) -> None:
        pass

    @abstractmethod

    def check_available_values(self, key:str, values, beam_type: BeamType = None) -> bool:
        pass

    @abstractmethod
    def get_manipulator_state(self, settings: MicroscopeSettings) -> bool:
        pass

    @abstractmethod
    def home(self):
        pass

class ThermoMicroscope(FibsemMicroscope):
    """
    A class representing a Thermo Fisher FIB-SEM microscope.

    This class inherits from the abstract base class `FibsemMicroscope`, which defines the core functionality of a
    microscope. In addition to the methods defined in the base class, this class provides additional methods specific
    to the Thermo Fisher FIB-SEM microscope.

    Attributes:
        connection (SdbMicroscopeClient): The microscope client connection.

    Inherited Methods:
        connect_to_microscope(self, ip_address: str, port: int = 7520) -> None: 
            Connect to a Thermo Fisher microscope at the specified IP address and port.

        disconnect(self) -> None: 
            Disconnects the microscope client connection.

        acquire_image(self, image_settings: ImageSettings) -> FibsemImage: 
            Acquire a new image with the specified settings.

        last_image(self, beam_type: BeamType = BeamType.ELECTRON) -> FibsemImage: 
            Get the last previously acquired image.

        autocontrast(self, beam_type=BeamType.ELECTRON) -> None: 
            Automatically adjust the microscope image contrast for the specified beam type.

        auto_focus(self, beam_type: BeamType) -> None:
            Automatically adjust the microscope focus for the specified beam type.

        reset_beam_shifts(self) -> None:
            Set the beam shift to zero for the electron and ion beams.
        
        beam_shift(self, dx: float, dy: float,  beam_type: BeamType) -> None:
            Adjusts the beam shift of given beam based on relative values that are provided.

        get_stage_position(self) -> FibsemStagePosition:
            Get the current stage position.

        get_current_microscope_state(self) -> MicroscopeState:
            Get the current microscope state

        move_stage_absolute(self, position: FibsemStagePosition):
            Move the stage to the specified coordinates.

        move_stage_relative(self, position: FibsemStagePosition):
            Move the stage by the specified relative move.

        stable_move(self, settings: MicroscopeSettings, dx: float, dy: float, beam_type: BeamType,) -> None:
            Calculate the corrected stage movements based on the beam_type, and then move the stage relatively.

        eucentric_move(self, settings: MicroscopeSettings, dy: float, static_wd: bool = True) -> None:
            Move the stage vertically to correct eucentric point
        
        move_flat_to_beam(self, settings: MicroscopeSettings, beam_type: BeamType = BeamType.ELECTRON):
            Make the sample surface flat to the electron or ion beam.

        get_manipulator_position(self) -> FibsemManipulatorPosition:
            Get the current manipulator position.
        
        insert_manipulator(self, name: str) -> None:
            Insert the manipulator into the sample.
        
        retract_manipulator(self) -> None:
            Retract the manipulator from the sample.

        move_manipulator_relative(self, position: FibsemManipulatorPosition) -> None:
            Move the manipulator by the specified relative move.
        
        move_manipulator_absolute(self, position: FibsemManipulatorPosition) -> None:
            Move the manipulator to the specified coordinates.

        move_manipulator_corrected(self, dx: float, dy: float, beam_type: BeamType) -> None:
            Move the manipulator by the specified relative move, correcting for the beam type.      

        move_manipulator_to_position_offset(self, offset: FibsemManipulatorPosition, name: str) -> None:
            Move the manipulator to the specified position offset.

        _get_saved_manipulator_position(self, name: str) -> FibsemManipulatorPosition:
            Get the saved manipulator position with the specified name.

        setup_milling(self, mill_settings: FibsemMillingSettings):
            Configure the microscope for milling using the ion beam.

        run_milling(self, milling_current: float, asynch: bool = False):
            Run ion beam milling using the specified milling current.

        def run_milling_drift_corrected(self, milling_current: float, image_settings: ImageSettings, ref_image: FibsemImage, reduced_area: FibsemRectangle = None, asynch: bool = False):
            Run ion beam milling using the specified milling current, and correct for drift using the provided reference image.
        
        finish_milling(self, imaging_current: float):
            Finalises the milling process by clearing the microscope of any patterns and returning the current to the imaging current.

        draw_rectangle(self, pattern_settings: FibsemPatternSettings):
            Draws a rectangle pattern using the current ion beam.

        draw_line(self, pattern_settings: FibsemPatternSettings):
            Draws a line pattern on the current imaging view of the microscope.

        draw_circle(self, pattern_settings: FibsemPatternSettings):
            Draws a circular pattern on the current imaging view of the microscope.
        
        draw_bitmap_pattern(self, pattern_settings: FibsemPatternSettings, path: str):
            Draws a bitmap pattern using the provided image file. 

        get_scan_directions(self) -> list:
            Get the available scan directions for milling.

        setup_sputter(self, protocol: dict):
            Set up the sputter coating process on the microscope.

        draw_sputter_pattern(self, hfw: float, line_pattern_length: float, sputter_time: float):
            Draws a line pattern for sputtering with the given parameters.

        run_sputter(self, **kwargs):
            Runs the GIS Platinum Sputter.

        finish_sputter(self, application_file: str) -> None:
            Finish the sputter process by clearing patterns and resetting beam and imaging settings.

        set_microscope_state(self, microscope_state: MicroscopeState) -> None:
            Reset the microscope state to the provided state.
        
        get(self, key:str, beam_type: BeamType = None):
            Returns the value of the specified key.

        set(self, key: str, value, beam_type: BeamType = None) -> None:
            Sets the value of the specified key.

    New methods:
        __init__(self): 
            Initializes a new instance of the class.

        _y_corrected_stage_movement(self, settings: MicroscopeSettings, expected_y: float, beam_type: BeamType = BeamType.ELECTRON) -> FibsemStagePosition:
            Calculate the y corrected stage movement, corrected for the additional tilt of the sample holder (pre-tilt angle).
    """

    def __init__(self):
        self.connection = SdbMicroscopeClient()
        import fibsem
        from fibsem.utils import load_protocol
        base_path = os.path.dirname(fibsem.__path__[0])
        self.hardware_settings = FibsemHardware.__from_dict__(load_protocol(os.path.join(base_path, "fibsem", "config", "model.yaml")))

    def disconnect(self):
        self.connection.disconnect()
        del self.connection
        self.connection = None
        del self.connection
        self.connection = None

    # @classmethod
    def connect_to_microscope(self, ip_address: str, port: int = 7520) -> None:
        """
        Connect to a Thermo Fisher microscope at the specified IP address and port.

        Args:
            ip_address (str): The IP address of the microscope to connect to.
            port (int): The port number of the microscope (default: 7520).

        Returns:
            None: This function doesn't return anything.

        Raises:
            Exception: If there's an error while connecting to the microscope.

        Example:
            To connect to a microscope with IP address 192.168.0.10 and port 7520:

            >>> microscope = ThermoMicroscope()
            >>> microscope.connect_to_microscope("192.168.0.10", 7520)

        """
        # TODO: get the port
        logging.info(f"Microscope client connecting to [{ip_address}:{port}]")
        self.connection.connect(host=ip_address, port=port)
        logging.info(f"Microscope client connected to [{ip_address}:{port}]")
        self.serial_number = self.connection.service.system.serial_number
        self.model = self.connection.service.system.name
        self.software_version = self.connection.service.system.version
        logging.info(f"Microscope client connected to model {self.model} with serial number {self.serial_number} and software version {self.software_version}.")

    def acquire_image(self, image_settings:ImageSettings) -> FibsemImage:
        """
        Acquire a new image with the specified settings.

            Args:
            image_settings (ImageSettings): The settings for the new image.

        Returns:
            FibsemImage: A new FibsemImage object representing the acquired image.
        """
        _check_beam(beam_type = image_settings.beam_type, hardware_settings = self.hardware_settings)
        # set frame settings
        if image_settings.reduced_area is not None:
            reduced_area = image_settings.reduced_area.__to_FEI__()
        else:
            reduced_area = None
            if image_settings.beam_type == BeamType.ELECTRON:
                self.connection.beams.electron_beam.scanning.mode.set_full_frame()
            if image_settings.beam_type == BeamType.ION :
                self.connection.beams.ion_beam.scanning.mode.set_full_frame()
        
        frame_settings = GrabFrameSettings(
            resolution=f"{image_settings.resolution[0]}x{image_settings.resolution[1]}",
            dwell_time=image_settings.dwell_time,
            reduced_area=reduced_area,
        )

        if image_settings.beam_type == BeamType.ELECTRON:
            hfw_limits = (
                self.connection.beams.electron_beam.horizontal_field_width.limits
            )
            image_settings.hfw = np.clip(
                image_settings.hfw, hfw_limits.min, hfw_limits.max
            )
            self.connection.beams.electron_beam.horizontal_field_width.value = (
                image_settings.hfw
            )

        if image_settings.beam_type == BeamType.ION:
            hfw_limits = self.connection.beams.ion_beam.horizontal_field_width.limits
            image_settings.hfw = np.clip(
                image_settings.hfw, hfw_limits.min, hfw_limits.max
            )
            self.connection.beams.ion_beam.horizontal_field_width.value = (
                image_settings.hfw
            )

        logging.info(f"acquiring new {image_settings.beam_type.name} image.")
        self.connection.imaging.set_active_view(image_settings.beam_type.value)
        self.connection.imaging.set_active_device(image_settings.beam_type.value)
        image = self.connection.imaging.grab_frame(frame_settings)

        if image_settings.reduced_area is not None:
            if image_settings.beam_type == BeamType.ELECTRON:
                self.connection.beams.electron_beam.scanning.mode.set_full_frame()
            else:
                self.connection.beams.ion_beam.scanning.mode.set_full_frame()

        state = self.get_current_microscope_state()

        detector = FibsemDetectorSettings(
                type = self.get("detector_type", image_settings.beam_type),
                mode = self.get("detector_mode", image_settings.beam_type),
                contrast = self.get("detector_contrast", image_settings.beam_type),
                brightness= self.get("detector_brightness", image_settings.beam_type),

            )

        fibsem_image = FibsemImage.fromAdornedImage(
            copy.deepcopy(image), copy.deepcopy(image_settings), copy.deepcopy(state), detector = detector
        )

        return fibsem_image

    def last_image(self, beam_type: BeamType = BeamType.ELECTRON) -> FibsemImage:
        """
        Get the last previously acquired image.

        Args:
            beam_type (BeamType, optional): The imaging beam type of the last image.
                Defaults to BeamType.ELECTRON.

        Returns:
            FibsemImage: A new FibsemImage object representing the last acquired image.

        Raises:
            Exception: If there's an error while getting the last image.
        """
        _check_beam(beam_type = beam_type, hardware_settings = self.hardware_settings)        
        self.connection.imaging.set_active_view(beam_type.value)
        self.connection.imaging.set_active_device(beam_type.value)
        image = self.connection.imaging.get_image()

        state = self.get_current_microscope_state()

        image_settings = FibsemImageMetadata.image_settings_from_adorned(
            image, beam_type
        )

        detector = FibsemDetectorSettings(
                type = self.get("detector_type", beam_type),
                mode = self.get("detector_mode", beam_type),
                contrast = self.get("detector_contrast", beam_type),
                brightness= self.get("detector_brightness", beam_type),

            )

        fibsem_image = FibsemImage.fromAdornedImage(image, image_settings, state, detector = detector) 

        return fibsem_image

    def autocontrast(self, beam_type=BeamType.ELECTRON) -> None:
        """
        Automatically adjust the microscope image contrast for the specified beam type.

        Args:
            beam_type (BeamType, optional): The imaging beam type for which to adjust the contrast.
                Defaults to BeamType.ELECTRON.

        Returns:
            None

        Example:
            To automatically adjust the image contrast for an ion beam type:

            >>> microscope = ThermoMicroscope()
            >>> microscope.connect_to_microscope()
            >>> microscope.autocontrast(beam_type=BeamType.ION)

        """
        _check_beam(beam_type = beam_type, hardware_settings = self.hardware_settings)
        logging.info(f"Running autocontrast on {beam_type.name}.")
        self.connection.imaging.set_active_view(beam_type.value)
        self.connection.imaging.set_active_device(beam_type.value)
        self.connection.auto_functions.run_auto_cb()

    def auto_focus(self, beam_type: BeamType) -> None:
        """Automatically focus the specified beam type.

        Args:
            beam_type (BeamType): The imaging beam type for which to focus.
        """
        _check_beam(beam_type = beam_type, hardware_settings = self.hardware_settings)
        logging.info(f"Running auto-focus on {beam_type.name}.")
        self.connection.imaging.set_active_view(beam_type.value)  
        self.connection.imaging.set_active_device(beam_type.value)
        self.connection.auto_functions.run_auto_focus()

    def reset_beam_shifts(self) -> None:
        """
        Set the beam shift to zero for the electron and ion beams.

        Resets the beam shift for both the electron and ion beams to (0,0), effectively centering the beams on the sample.

        Args:
            self (FibsemMicroscope): instance of the FibsemMicroscope object
        """
        from autoscript_sdb_microscope_client.structures import Point
        _check_beam(beam_type = BeamType.ELECTRON, hardware_settings = self.hardware_settings)
        # reset zero beamshift
        logging.debug(
            f"reseting ebeam shift to (0, 0) from: {self.connection.beams.electron_beam.beam_shift.value}"
        )
        self.connection.beams.electron_beam.beam_shift.value = Point(0, 0)
        _check_beam(beam_type = BeamType.ION, hardware_settings = self.hardware_settings)
        logging.debug(
            f"reseting ibeam shift to (0, 0) from: {self.connection.beams.electron_beam.beam_shift.value}"
        )
        self.connection.beams.ion_beam.beam_shift.value = Point(0, 0)
        logging.debug(f"reset beam shifts to zero complete")

    def beam_shift(self, dx: float, dy: float, beam_type: BeamType = BeamType.ION) -> None:
        """
        Adjusts the beam shift based on relative values that are provided.
        
        Args:
            self (FibsemMicroscope): Fibsem microscope object
            dx (float): the relative x term
            dy (float): the relative y term
        """
        _check_beam(beam_type = beam_type, hardware_settings = self.hardware_settings)
        logging.info(f"{beam_type.name} shifting by ({dx}, {dy})")
        logging.debug(f"{beam_type.name} | {dx}|{dy}") 
        if beam_type == BeamType.ELECTRON:
            self.connection.beams.electron_beam.beam_shift.value += (-dx, dy)
        else:
            self.connection.beams.ion_beam.beam_shift.value += (-dx, dy)

    def get_stage_position(self) -> FibsemStagePosition:
        """
        Get the current stage position.

        This method retrieves the current stage position from the microscope and returns it as
        a FibsemStagePosition object.

        Returns:
            FibsemStagePosition: The current stage position.
        """
        if self.hardware_settings.stage_enabled is False:
            raise NotImplementedError("The microscope does not have a moving stage.")
        self.connection.specimen.stage.set_default_coordinate_system(
            CoordinateSystem.RAW
        )
        stage_position = self.connection.specimen.stage.current_position
        self.connection.specimen.stage.set_default_coordinate_system(
            CoordinateSystem.SPECIMEN
        )
        return FibsemStagePosition.from_autoscript_position(stage_position)

    def get_current_microscope_state(self) -> MicroscopeState:
        """
        Get the current microscope state

        This method retrieves the current microscope state from the microscope and returns it as
        a MicroscopeState object.

        Returns:
            MicroscopeState: current microscope state
        """
        resolution_eb = self.connection.beams.electron_beam.scanning.resolution.value
        width_eb = int(resolution_eb.split("x")[0])
        height_eb = int(resolution_eb.split("x")[-1])
        resolution__ib = self.connection.beams.ion_beam.scanning.resolution.value
        width_ib = int(resolution__ib.split("x")[0])
        height_ib = int(resolution__ib.split("x")[-1])


        if self.hardware_settings.electron_beam is True:
            eb_settings=BeamSettings(
                beam_type=BeamType.ELECTRON,
                working_distance=self.connection.beams.electron_beam.working_distance.value,
                beam_current=self.connection.beams.electron_beam.beam_current.value,
                hfw=self.connection.beams.electron_beam.horizontal_field_width.value,
                resolution=[width_eb, height_eb],
                dwell_time=self.connection.beams.electron_beam.scanning.dwell_time.value,
                scan_rotation=self.connection.beams.electron_beam.scanning.rotation.value,
            )
        else:
            eb_settings=None
        
        if self.hardware_settings.ion_beam is True:
            ib_settings=BeamSettings(
                beam_type=BeamType.ION,
                working_distance=self.connection.beams.ion_beam.working_distance.value,
                beam_current=self.connection.beams.ion_beam.beam_current.value,
                hfw=self.connection.beams.ion_beam.horizontal_field_width.value,
                resolution=[width_ib, height_ib],
                dwell_time=self.connection.beams.ion_beam.scanning.dwell_time.value,
                scan_rotation=self.connection.beams.ion_beam.scanning.rotation.value,
            )
        else:
            ib_settings=None

        current_microscope_state = MicroscopeState(
            timestamp=datetime.datetime.timestamp(datetime.datetime.now()),
            # get absolute stage coordinates (RAW)
            absolute_position=self.get_stage_position(),
            # electron beam settings
            eb_settings=eb_settings,
            # ion beam settings
            ib_settings=ib_settings,
        )

        return current_microscope_state

    def move_stage_absolute(self, position: FibsemStagePosition):
        """
        Move the stage to the specified coordinates.

        Args:
            x (float): The x-coordinate to move to (in meters).
            y (float): The y-coordinate to move to (in meters).
            z (float): The z-coordinate to move to (in meters).
            r (float): The rotation to apply (in radians).
            tx (float): The x-axis tilt to apply (in radians).

        Returns:
            None
        """
        if position.r is not None:
            rotation = True
        else:
            rotation = False
        if position.t is not None:
            tilt = True
        else:
            tilt = False
        _check_stage(self.hardware_settings, rotation=rotation, tilt=tilt)
        logging.info(f"Moving stage to {position}.")
        stage = self.connection.specimen.stage
        thermo_position = position.to_autoscript_position()
        thermo_position.coordinate_system = CoordinateSystem.RAW
        stage.absolute_move(thermo_position) # TODO: This needs at least an optional safe move to prevent collision?

    def move_stage_relative(self, position: FibsemStagePosition):
        """
        Move the stage by the specified relative move.

        Args:
            x (float): The x-coordinate to move to (in meters).
            y (float): The y-coordinate to move to (in meters).
            z (float): The z-coordinate to move to (in meters).
            r (float): The rotation to apply (in radians).
            tx (float): The x-axis tilt to apply (in radians).

        Returns:
            None
        """
        if position.r is not None:
            rotation = True
        else:
            rotation = False
        if position.t is not None:
            tilt = True
        else:
            tilt = False
        _check_stage(self.hardware_settings, rotation=rotation, tilt=tilt)
        logging.info(f"Moving stage by {position}.")
        stage = self.connection.specimen.stage
        thermo_position = position.to_autoscript_position()
        thermo_position.coordinate_system = CoordinateSystem.RAW
        stage.relative_move(thermo_position)

    def stable_move(
        self,
        settings: MicroscopeSettings,
        dx: float,
        dy: float,
        beam_type: BeamType,
    ) -> None:
        """
        Calculate the corrected stage movements based on the beam_type, and then move the stage relatively.

        Args:
            settings (MicroscopeSettings): microscope settings
            dx (float): distance along the x-axis (image coordinates)
            dy (float): distance along the y-axis (image coordinates)
            beam_type (BeamType): beam type to move in
        """
        _check_stage(self.hardware_settings)
        wd = self.connection.beams.electron_beam.working_distance.value

        if beam_type == BeamType.ELECTRON:
            image_rotation = self.connection.beams.electron_beam.scanning.rotation.value
        elif beam_type == BeamType.ION:
            image_rotation = self.connection.beams.ion_beam.scanning.rotation.value

        if np.isclose(image_rotation, 0.0):
            dx = dx
            dy = dy
        elif np.isclose(image_rotation, np.pi):
            dx *= -1.0
            dy *= -1.0
        
        # calculate stage movement
        x_move = FibsemStagePosition(x=dx, y=0, z=0)
        yz_move = self._y_corrected_stage_movement(
            settings=settings,
            expected_y=dy,
            beam_type=beam_type,
        )

        # move stage
        stage_position = FibsemStagePosition(
            x=x_move.x,
            y=yz_move.y,
            z=yz_move.z,
            r=0,
            t=0,
            coordinate_system="RAW",
        )
        logging.info(f"moving stage ({beam_type.name}): {stage_position}")
        self.move_stage_relative(stage_position)

        # adjust working distance to compensate for stage movement
        self.connection.beams.electron_beam.working_distance.value = wd
        self.connection.specimen.stage.link()

        return stage_position

    def eucentric_move(
        self,
        settings: MicroscopeSettings,
        dy: float,
        static_wd: bool = True,
    ) -> None:
        """
        Move the stage vertically to correct eucentric point

        Args:
            settings (MicroscopeSettings): microscope settings
            dy (float): distance in y-axis (image coordinates)
        """
        _check_stage(self.hardware_settings)
        wd = self.connection.beams.electron_beam.working_distance.value
        image_rotation = self.connection.beams.ion_beam.scanning.rotation.value
        if np.isclose(image_rotation, 0.0):
            dy = dy
        elif np.isclose(image_rotation, np.pi):
            dy = -dy
        # TODO: does this need the perspective correction too?

        z_move = dy / np.cos(np.deg2rad(90 - settings.system.stage.tilt_flat_to_ion))  # TODO: MAGIC NUMBER, 90 - fib tilt

        move_settings = MoveSettings(link_z_y=True)
        z_move = FibsemStagePosition(
            z=z_move, coordinate_system="Specimen"
        ).to_autoscript_position()
        self.connection.specimen.stage.relative_move(z_move, move_settings)
        logging.info(f"eucentric movement: {z_move}")

        if static_wd:
            self.connection.beams.electron_beam.working_distance.value = (
                settings.system.electron.eucentric_height
            )
            self.connection.beams.ion_beam.working_distance.value = (
                settings.system.ion.eucentric_height
            )
        else:
            self.connection.beams.electron_beam.working_distance.value = wd
        self.connection.specimen.stage.link()

    def _y_corrected_stage_movement(
        self,
        settings: MicroscopeSettings,
        expected_y: float,
        beam_type: BeamType = BeamType.ELECTRON,
    ) -> FibsemStagePosition:
        """
        Calculate the y corrected stage movement, corrected for the additional tilt of the sample holder (pre-tilt angle).

        Args:
            settings (MicroscopeSettings): microscope settings
            expected_y (float, optional): distance along y-axis.
            beam_type (BeamType, optional): beam_type to move in. Defaults to BeamType.ELECTRON.

        Returns:
            StagePosition: y corrected stage movement (relative position)
        """

        # TODO: replace with camera matrix * inverse kinematics
        # TODO: replace stage_tilt_flat_to_electron with pre-tilt

        # all angles in radians
        stage_tilt_flat_to_electron = np.deg2rad(
            settings.system.stage.tilt_flat_to_electron
        )
        stage_tilt_flat_to_ion = np.deg2rad(settings.system.stage.tilt_flat_to_ion)

        stage_pretilt = np.deg2rad(settings.system.stage.pre_tilt)

        stage_rotation_flat_to_eb = np.deg2rad(
            settings.system.stage.rotation_flat_to_electron
        ) % (2 * np.pi)
        stage_rotation_flat_to_ion = np.deg2rad(
            settings.system.stage.rotation_flat_to_ion
        ) % (2 * np.pi)

        # current stage position
        current_stage_position = self.get_stage_position()
        stage_rotation = current_stage_position.r % (2 * np.pi)
        stage_tilt = current_stage_position.t

        PRETILT_SIGN = 1.0
        # pretilt angle depends on rotation
        from fibsem import movement
        if movement.rotation_angle_is_smaller(stage_rotation, stage_rotation_flat_to_eb, atol=5):
            PRETILT_SIGN = 1.0
        if movement.rotation_angle_is_smaller(
            stage_rotation, stage_rotation_flat_to_ion, atol=5
        ):
            PRETILT_SIGN = -1.0

        # corrected_pretilt_angle = PRETILT_SIGN * stage_tilt_flat_to_electron
        corrected_pretilt_angle = PRETILT_SIGN * (stage_pretilt + stage_tilt_flat_to_electron) # electron angle = 0, ion = 52

        # perspective tilt adjustment (difference between perspective view and sample coordinate system)
        if beam_type == BeamType.ELECTRON:
            perspective_tilt_adjustment = -corrected_pretilt_angle
            SCALE_FACTOR = 1.0  # 0.78342  # patented technology
        elif beam_type == BeamType.ION:
            perspective_tilt_adjustment = (
                -corrected_pretilt_angle - stage_tilt_flat_to_ion
            )
            SCALE_FACTOR = 1.0

        # the amount the sample has to move in the y-axis
        y_sample_move = (expected_y * SCALE_FACTOR) / np.cos(
            stage_tilt + perspective_tilt_adjustment
        )

        # angle for adjustement 
        # angle = corrected_pretilt_angle + stage_tilt + perspective_tilt_adjustment
        # y_sample_move = (expected_y * SCALE_FACTOR) / np.cos(angle)

        # the amount the stage has to move in each axis
        
        y_move = y_sample_move * np.cos(corrected_pretilt_angle)
        z_move = -y_sample_move * np.sin(corrected_pretilt_angle) #TODO: investigate this

        return FibsemStagePosition(x=0, y=y_move, z=z_move)

    def move_flat_to_beam(
        self, settings: MicroscopeSettings, beam_type: BeamType = BeamType.ELECTRON
    ) -> None:
        """
        Moves the microscope stage to the tilt angle corresponding to the given beam type,
        so that the stage is flat with respect to the beam.

        Args:
            settings (MicroscopeSettings): The current microscope settings.
            beam_type (BeamType): The type of beam to which the stage should be made flat.
                Must be one of BeamType.ELECTRON or BeamType.ION.

        Returns:
            None.
        """
        _check_stage(self.hardware_settings, tilt=True)
        stage_settings = settings.system.stage

        if beam_type is BeamType.ELECTRON:
            rotation = np.deg2rad(stage_settings.rotation_flat_to_electron)
            tilt = np.deg2rad(stage_settings.pre_tilt)

        if beam_type is BeamType.ION:
            rotation = np.deg2rad(stage_settings.rotation_flat_to_ion)
            tilt = np.deg2rad(
                stage_settings.tilt_flat_to_ion - stage_settings.pre_tilt
            )

        position = self.get_stage_position()

        # updated safe rotation move
        logging.info(f"moving flat to {beam_type.name}")
        stage_position = FibsemStagePosition(x = position.x, y = position.y, z=position.z, r=rotation, t=tilt)
        self.move_stage_absolute(stage_position)

    def get_manipulator_state(self,settings:MicroscopeSettings=None):

        state = self.connection.specimen.manipulator.state

        return True if state == ManipulatorState.INSERTED else False

    def get_manipulator_position(self) -> FibsemManipulatorPosition:
        if self.hardware_settings.manipulator_enabled is False:
            raise NotImplementedError("Manipulator not enabled.")
        position = self.connection.specimen.manipulator.current_position
        return FibsemManipulatorPosition.from_autoscript_position(position)
    
    def insert_manipulator(self, name: str = "PARK"):
        if self.hardware_settings.manipulator_enabled is False:
            raise NotImplementedError("Manipulator not enabled.")
         
        if name not in ["PARK", "EUCENTRIC"]:
            raise ValueError(f"insert position {name} not supported.")

        insert_position = ManipulatorSavedPosition.PARK if name == "PARK" else ManipulatorSavedPosition.EUCENTRIC
        needle = self.connection.specimen.manipulator
        insert_position = needle.get_saved_position(
            insert_position, ManipulatorCoordinateSystem.RAW
        )
        needle.insert(insert_position)
        logging.info(f"inserted needle to {insert_position}.")

    
    def retract_manipulator(self):
        
        # retract multichem
        # retract_multichem(microscope) # TODO:?
        if self.hardware_settings.manipulator_enabled is False:
            raise NotImplementedError("Manipulator not enabled.")
        # Retract the needle, preserving the correct parking postiion
        needle = self.connection.specimen.manipulator
        park_position = needle.get_saved_position(
            ManipulatorSavedPosition.PARK, ManipulatorCoordinateSystem.RAW
        )

        logging.info(f"retracting needle to {park_position}")
        needle.absolute_move(park_position)
        time.sleep(1)  # AutoScript sometimes throws errors if you retract too quick?
        logging.info(f"retracting needle...")
        needle.retract()
        logging.info(f"retract needle complete")
    
    def move_manipulator_relative(self, position: FibsemManipulatorPosition):
        if not np.isclose(position.r, 0.0):
            rotation = True
        else:
            rotation = False
        if not np.isclose(position.t, 0.0):
            tilt = True
        else:
            tilt = False
        _check_needle(self.hardware_settings, rotation, tilt)
        needle = self.connection.specimen.manipulator
        position = position.to_autoscript_position()
        logging.info(f"moving manipulator by {position}")
        needle.relative_move(position)
    
    def move_manipulator_absolute(self, position: FibsemManipulatorPosition):
        if not np.isclose(position.r, 0.0):
            rotation = True
        else:
            rotation = False
        if not np.isclose(position.t, 0.0):
            tilt = True
        else:
            tilt = False
        _check_needle(self.hardware_settings, rotation, tilt)
        needle = self.connection.specimen.manipulator
        position = position.to_autoscript_position()
        logging.info(f"moving manipulator to {position}")
        needle.absolute_move(position)
        

    def _x_corrected_needle_movement(self, expected_x: float) -> FibsemManipulatorPosition:
        """Calculate the corrected needle movement to move in the x-axis.

        Args:
            expected_x (float): distance along the x-axis (image coordinates)
        Returns:
            FibsemManipulatorPosition: x-corrected needle movement (relative position)
        """
        return FibsemManipulatorPosition(x=expected_x, y=0, z=0)  # no adjustment needed


    def _y_corrected_needle_movement(self, 
        expected_y: float, stage_tilt: float
    ) -> FibsemManipulatorPosition:
        """Calculate the corrected needle movement to move in the y-axis.

        Args:
            expected_y (float): distance along the y-axis (image coordinates)
            stage_tilt (float, optional): stage tilt.

        Returns:
            FibsemManipulatorPosition: y-corrected needle movement (relative position)
        """
        y_move = +np.cos(stage_tilt) * expected_y
        z_move = +np.sin(stage_tilt) * expected_y
        return FibsemManipulatorPosition(x=0, y=y_move, z=z_move)


    def _z_corrected_needle_movement(self, 
        expected_z: float, stage_tilt: float
    ) -> FibsemManipulatorPosition:
        """Calculate the corrected needle movement to move in the z-axis.

        Args:
            expected_z (float): distance along the z-axis (image coordinates)
            stage_tilt (float, optional): stage tilt.

        Returns:
            FibsemManipulatorPosition: z-corrected needle movement (relative position)
        """
        y_move = -np.sin(stage_tilt) * expected_z
        z_move = +np.cos(stage_tilt) * expected_z
        return FibsemManipulatorPosition(x=0, y=y_move, z=z_move)

    def move_manipulator_corrected(self, 
        dx: float = 0,
        dy: float = 0,
        beam_type: BeamType = BeamType.ELECTRON,
    ) -> None:
        """Calculate the required corrected needle movements based on the BeamType to move in the desired image coordinates.
        Then move the needle relatively.

        BeamType.ELECTRON:  move in x, y (raw coordinates)
        BeamType.ION:       move in x, z (raw coordinates)

        Args:
            microscope (SdbMicroscopeClient): autoScript microscope instance
            dx (float): distance along the x-axis (image coordinates)
            dy (float): distance along the y-axis (image corodinates)
            beam_type (BeamType, optional): the beam type to move in. Defaults to BeamType.ELECTRON.
        """
        _check_needle(self.hardware_settings)
        needle = self.connection.specimen.manipulator
        stage_tilt = self.connection.specimen.stage.current_position.t

        # xy
        if beam_type is BeamType.ELECTRON:
            x_move = self._x_corrected_needle_movement(expected_x=dx)
            yz_move = self._y_corrected_needle_movement(dy, stage_tilt=stage_tilt)

        # xz,
        if beam_type is BeamType.ION:

            x_move = self._x_corrected_needle_movement(expected_x=dx)
            yz_move = self._z_corrected_needle_movement(expected_z=dy, stage_tilt=stage_tilt)

        # move needle (relative)
        needle_position = ManipulatorPosition(x=x_move.x, y=yz_move.y, z=yz_move.z, r = None ,coordinate_system=ManipulatorCoordinateSystem.RAW)
        logging.info(f"Moving manipulator: {needle_position}.")
        needle.relative_move(needle_position)

        return
    
    def move_manipulator_to_position_offset(self, offset: FibsemManipulatorPosition, name: str = None) -> None:

        # TODO: resolve Fibsem Positions and Thermo Positions
        if not np.isclose(offset.r, 0.0):
            rotation = True
        else:
            rotation = False
        if not np.isclose(offset.t, 0.0):
            tilt = True
        else:
            tilt = False
        _check_needle(self.hardware_settings, rotation, tilt)
        position = self._get_saved_manipulator_position(name)

        # move to relative to the eucentric point
        yz_move = self._z_corrected_needle_movement(
            offset.z, self.connection.specimen.stage.current_position.t
        )
        position.x += offset.x
        position.y += yz_move.y + offset.y
        position.z += yz_move.z  # RAW, up = negative, STAGE: down = negative
        position.r = None  # rotation is not supported
        thermo_position = position.to_autoscript_position()
        self.connection.specimen.manipulator.absolute_move(thermo_position)

    def _get_saved_manipulator_position(self, name: str = "PARK"):
        
        if name not in ["PARK", "EUCENTRIC"]:
            raise ValueError(f"insert position {name} not supported.")
        
        named_position = ManipulatorSavedPosition.PARK if name == "PARK" else ManipulatorSavedPosition.EUCENTRIC
        position = self.connection.specimen.manipulator.get_saved_position(
                named_position, ManipulatorCoordinateSystem.STAGE
            )
                
        return FibsemManipulatorPosition.from_autoscript_position(position)

    def setup_milling(
        self,
        mill_settings: FibsemMillingSettings,
    ):
        """
        Configure the microscope for milling using the ion beam.

        Args:
            application_file (str): Path to the milling application file.
            patterning_mode (str): Patterning mode to use.
            hfw (float): Desired horizontal field width in meters.
            mill_settings (FibsemMillingSettings): Milling settings.

        Returns:
            None.

        Raises:
            NotImplementedError: If the specified patterning mode is not supported.

        Note:
            This method sets up the microscope imaging and patterning for milling using the ion beam.
            It sets the active view and device to the ion beam, the default beam type to the ion beam,
            the specified application file, and the specified patterning mode.
            It also clears any existing patterns and sets the horizontal field width to the desired value.
            The method does not start the milling process.
        """
        _check_beam(BeamType.ION, self.hardware_settings)
        self.connection.imaging.set_active_view(BeamType.ION.value)  # the ion beam view
        self.connection.imaging.set_active_device(BeamType.ION.value)
        self.connection.patterning.set_default_beam_type(
            BeamType.ION.value
        )  # ion beam default
        self.connection.patterning.set_default_application_file(mill_settings.application_file)
        self.connection.patterning.mode = mill_settings.patterning_mode
        self.connection.patterning.clear_patterns()  # clear any existing patterns
        self.connection.beams.ion_beam.horizontal_field_width.value = mill_settings.hfw

    def run_milling(self, milling_current: float, asynch: bool = False):
        """
        Run ion beam milling using the specified milling current.

        Args:
            milling_current (float): The current to use for milling in amps.
            asynch (bool, optional): If True, the milling will be run asynchronously. 
                                     Defaults to False, in which case it will run synchronously.

        Returns:
            None

        Raises:
            None
        """
        _check_beam(BeamType.ION, self.hardware_settings)
        # change to milling current
        self.connection.imaging.set_active_view(BeamType.ION.value)  # the ion beam view
        if self.connection.beams.ion_beam.beam_current.value != milling_current:
            logging.info(f"changing to milling current: {milling_current:.2e}")
            self.connection.beams.ion_beam.beam_current.value = milling_current

        # run milling (asynchronously)
        logging.info(f"running ion beam milling now... asynchronous={asynch}")
        if asynch:
            self.connection.patterning.start()
        else:
            self.connection.patterning.run()
            self.connection.patterning.clear_patterns()
        # NOTE: Make tescan logs the same??

    def run_milling_drift_corrected(self, milling_current: float,  
        image_settings: ImageSettings, 
        ref_image: FibsemImage, 
        reduced_area: FibsemRectangle = None,
        ):
        """
        Run ion beam milling using the specified milling current.

        Args:
            milling_current (float): The current to use for milling in amps.
            asynch (bool, optional): If True, the milling will be run asynchronously. 
                                     Defaults to False, in which case it will run synchronously.

        Returns:
            None

        Raises:
            None
        """
        _check_beam(BeamType.ION, self.hardware_settings)
        # change to milling current
        self.connection.imaging.set_active_view(BeamType.ION.value)  # the ion beam view
        if self.connection.beams.ion_beam.beam_current.value != milling_current:
            logging.info(f"changing to milling current: {milling_current:.2e}")
            self.connection.beams.ion_beam.beam_current.value = milling_current

        # run milling (asynchronously)
        logging.info(f"running ion beam milling now.")

        self.connection.patterning.start()
        # NOTE: Make tescan logs the same??
        from fibsem import alignment
        while self.connection.patterning.state == PatterningState.IDLE: # giving time to start 
            time.sleep(0.5)
        while self.connection.patterning.state == PatterningState.RUNNING:

            self.connection.patterning.pause()
            logging.info("Drift correction")
            if reduced_area is not None:
                reduced_area = reduced_area.__to_FEI__()
            image_settings.beam_type = BeamType.ION
            alignment.beam_shift_alignment(microscope = self, image_settings= image_settings, ref_image=ref_image, reduced_area=reduced_area)
            time.sleep(1) # need delay to switch back to patterning mode 
            self.connection.imaging.set_active_view(BeamType.ION.value)
            if self.connection.patterning.state == PatterningState.PAUSED: # check if finished 
                self.connection.patterning.resume()
                time.sleep(5)
            print(self.connection.patterning.state)


    def finish_milling(self, imaging_current: float):
        """
        Finalises the milling process by clearing the microscope of any patterns and returning the current to the imaging current.

        Args:
            imaging_current (float): The current to use for imaging in amps.
        """
        _check_beam(BeamType.ION, self.hardware_settings)
        self.connection.patterning.clear_patterns()
        self.connection.beams.ion_beam.beam_current.value = imaging_current
        self.connection.patterning.mode = "Serial"

    def draw_rectangle(
        self,
        pattern_settings: FibsemPatternSettings,
    ):
        """
        Draws a rectangle pattern using the current ion beam.

        Args:
            pattern_settings (FibsemPatternSettings): the settings for the pattern to draw.

        Returns:
            Pattern: the created pattern.

        Raises:
            AutoscriptError: if an error occurs while creating the pattern.

        Notes:
            The rectangle pattern will be centered at the specified coordinates (centre_x, centre_y) with the specified
            width, height and depth (in nm). If the cleaning_cross_section attribute of pattern_settings is True, a
            cleaning cross section pattern will be created instead of a rectangle pattern.

            The pattern will be rotated by the angle specified in the rotation attribute of pattern_settings (in degrees)
            and scanned in the direction specified in the scan_direction attribute of pattern_settings ('horizontal' or
            'vertical').

            The created pattern can be added to the patterning queue and executed using the methods in the PatterningQueue
            class of the autoscript_sdb_microscope_client package.
        """
        if pattern_settings.cleaning_cross_section:
            pattern = self.connection.patterning.create_cleaning_cross_section(
                center_x=pattern_settings.centre_x,
                center_y=pattern_settings.centre_y,
                width=pattern_settings.width,
                height=pattern_settings.height,
                depth=pattern_settings.depth,
            )
        else:
            pattern = self.connection.patterning.create_rectangle(
                center_x=pattern_settings.centre_x,
                center_y=pattern_settings.centre_y,
                width=pattern_settings.width,
                height=pattern_settings.height,
                depth=pattern_settings.depth,
            )

        pattern.rotation = pattern_settings.rotation
        paths = self.get_scan_directions()
        if pattern_settings.scan_direction in paths:
            pattern.scan_direction = pattern_settings.scan_direction
        else:
            pattern.scan_direction = "TopToBottom"
            logging.info(f"Scan direction {pattern_settings.scan_direction} not supported. Using TopToBottom instead.")
            logging.info(f"Supported scan directions are: BottomToTop, DynamicAllDirections, DynamicInnerToOuter, DynamicLeftToRight, DynamicTopToBottom, InnerToOuter, LeftToRight, OuterToInner, RightToLeft, TopToBottom")        

        return pattern

    def draw_line(self, pattern_settings: FibsemPatternSettings):
        """
        Draws a line pattern on the current imaging view of the microscope.

        Args:
            pattern_settings (FibsemPatternSettings): A data class object specifying the pattern parameters,
                including the start and end points, and the depth of the pattern.

        Returns:
            LinePattern: A line pattern object, which can be used to configure further properties or to add the
                pattern to the milling list.

        Raises:
            autoscript.exceptions.InvalidArgumentException: if any of the pattern parameters are invalid.
        """
        pattern = self.connection.patterning.create_line(
            start_x=pattern_settings.start_x,
            start_y=pattern_settings.start_y,
            end_x=pattern_settings.end_x,
            end_y=pattern_settings.end_y,
            depth=pattern_settings.depth,
        )

        return pattern
    
    def draw_circle(self, pattern_settings: FibsemPatternSettings):
        """
        Draws a circle pattern on the current imaging view of the microscope.

        Args:
            pattern_settings (FibsemPatternSettings): A data class object specifying the pattern parameters,
                including the centre point, radius and depth of the pattern.

        Returns:
            CirclePattern: A circle pattern object, which can be used to configure further properties or to add the
                pattern to the milling list.

        Raises:
            autoscript.exceptions.InvalidArgumentException: if any of the pattern parameters are invalid.
        """
        pattern = self.connection.patterning.create_circle(
            center_x=pattern_settings.centre_x,
            center_y=pattern_settings.centre_y,
            outer_diameter=2*pattern_settings.radius,
            inner_diameter = 0,
            depth=pattern_settings.depth,
        )

        return pattern

    def draw_annulus(self, pattern_settings: FibsemPatternSettings):

        outer_diameter = 2*pattern_settings.radius
        inner_diameter = outer_diameter - 2*pattern_settings.thickness

        pattern = self.connection.patterning.create_circle(
            center_x=pattern_settings.centre_x,
            center_y=pattern_settings.centre_y,
            outer_diameter=outer_diameter,
            inner_diameter = inner_diameter,
            depth=pattern_settings.depth,
        )

        return pattern
    
    
    def draw_bitmap_pattern(
        self,
        pattern_settings: FibsemPatternSettings,
        path: str,
    ):

        bitmap_pattern = BitmapPatternDefinition.load(path)

        pattern = self.connection.patterning.create_bitmap(
            center_x=pattern_settings.centre_x,
            center_y=pattern_settings.centre_y,
            width=pattern_settings.width,
            height=pattern_settings.height,
            depth=pattern_settings.depth,
            bitmap_pattern_definition=bitmap_pattern,
        )

        return pattern

    def get_scan_directions(self) -> list:
        """
        Returns the available scan directions of the microscope.

        Returns:
            list: The scan direction of the microscope.

        Raises:
            None
        """
        list = ["BottomToTop", 
                "DynamicAllDirections", 
                "DynamicInnerToOuter", 
                "DynamicLeftToRight", 
                "DynamicTopToBottom", 
                "InnerToOuter", 	
                "LeftToRight", 	
                "OuterToInner", 
                "RightToLeft", 	
                "TopToBottom"]
        return list 


    def setup_sputter(self, protocol: dict):
        """
        Set up the sputter coating process on the microscope.

        Args:
            protocol (dict): Dictionary containing the protocol details for sputter coating.

        Returns:
            None

        Raises:
            None

        Notes:
            This function sets up the sputter coating process on the microscope. 
            It sets the active view to the electron beam, clears any existing patterns, and sets the default beam type to the electron beam. 
            It then inserts the multichem and turns on the heater for the specified gas according to the given protocol. 
            This function also waits for 3 seconds to allow the heater to warm up.
        """
        _check_sputter(self.hardware_settings)
        self.original_active_view = self.connection.imaging.get_active_view()
        self.connection.imaging.set_active_view(BeamType.ELECTRON.value)
        self.connection.patterning.clear_patterns()
        self.connection.patterning.set_default_application_file(protocol["application_file"])
        self.connection.patterning.set_default_beam_type(BeamType.ELECTRON.value)
        self.multichem = self.connection.gas.get_multichem()
        self.multichem.insert(protocol["position"])
        self.multichem.turn_heater_on(protocol["gas"])  # "Pt cryo")
        time.sleep(3)

    def draw_sputter_pattern(self, hfw: float, line_pattern_length: float, sputter_time: float):
        """
        Draws a line pattern for sputtering with the given parameters.

        Args:
            hfw (float): The horizontal field width of the electron beam.
            line_pattern_length (float): The length of the line pattern to draw.
            sputter_time (float): The time to sputter the line pattern.

        Returns:
            None

        Notes:
            Sets the horizontal field width of the electron beam to the given value.
            Draws a line pattern for sputtering with the given length and milling depth.
            Sets the sputter time of the line pattern to the given value.

        """
        self.connection.beams.electron_beam.horizontal_field_width.value = hfw
        pattern = self.connection.patterning.create_line(
            -line_pattern_length / 2,  # x_start
            +line_pattern_length,  # y_start
            +line_pattern_length / 2,  # x_end
            +line_pattern_length,  # y_end
            2e-6,
        )  # milling depth
        pattern.time = sputter_time + 0.1

    def run_sputter(self, **kwargs):
        """
        Runs the GIS Platinum Sputter.

        Args:
            **kwargs: Optional keyword arguments for the sputter function. The required argument for
        the Thermo version is "sputter_time" (int), which specifies the time to sputter in seconds. 

        Returns:
            None

        Notes:
        - Blanks the electron beam.
        - Starts sputtering with platinum for the specified sputter time, and waits until the sputtering
        is complete before continuing.
        - If the patterning state is not ready, raises a RuntimeError.
        - If the patterning state is running, stops the patterning.
        - If the patterning state is idle, logs a warning message suggesting to adjust the patterning
        line depth.
        """
        _check_sputter(self.hardware_settings)
        sputter_time = kwargs["sputter_time"]

        self.connection.beams.electron_beam.blank()
        if self.connection.patterning.state == "Idle":
            logging.info("Sputtering with platinum for {} seconds...".format(sputter_time))
            self.connection.patterning.start()  # asynchronous patterning
            time.sleep(sputter_time + 5)
        else:
            raise RuntimeError("Can't sputter platinum, patterning state is not ready.")
        if self.connection.patterning.state == "Running":
            self.connection.patterning.stop()
        else:
            logging.warning("Patterning state is {}".format(self.connection.patterning.state))
            logging.warning("Consider adjusting the patterning line depth.")

    def finish_sputter(self, application_file: str) -> None:
        """
        Finish the sputter process by clearing patterns and resetting beam and imaging settings.

        Args:
            application_file (str): The path to the default application file to use.

        Returns:
            None

        Raises:
            None

        Notes:
            This function finishes the sputter process by clearing any remaining patterns and restoring the beam and imaging settings to their
            original state. It sets the beam current back to imaging current and sets the default beam type to ion beam.
            It also retracts the multichem and logs that the sputtering process has finished.
        """
        _check_sputter(self.hardware_settings)
        # Clear any remaining patterns
        self.connection.patterning.clear_patterns()

        # Restore beam and imaging settings to their original state
        self.connection.beams.electron_beam.unblank()
        self.connection.patterning.set_default_application_file(application_file)
        self.connection.imaging.set_active_view(self.original_active_view)
        self.connection.patterning.set_default_beam_type(BeamType.ION.value)  # set ion beam
        self.multichem.retract()

        # Log that the sputtering process has finished
        logging.info("Platinum sputtering process completed.")

    def setup_GIS(self,protocol):

        beamtype_value = BeamType.ELECTRON.value if protocol["beam_type"] == "electron" else BeamType.ION.value

        _check_sputter(self.hardware_settings)
        self.original_active_view = self.connection.imaging.get_active_view()
        self.connection.imaging.set_active_view(beamtype_value)
        self.connection.patterning.clear_patterns()
        self.connection.patterning.set_default_application_file(protocol["application_file"])
        self.connection.patterning.set_default_beam_type(beamtype_value)

        gis_line = protocol["gas"]
        port = self.gis_lines[gis_line]
        if self.GIS_position(gis_line) == "Retracted":
            port.insert()

        if self.GIS_temp_ready(gis_line) == False:
            self.GIS_heat_up(gis_line)


    def setup_GIS_pattern(self,protocol):

        hfw = protocol["hfw"]
        line_pattern_length = protocol["length"]
        sputter_time = protocol["sputter_time"]

        self.connection.beams.electron_beam.horizontal_field_width.value = hfw
        pattern = self.connection.patterning.create_line(
            -line_pattern_length / 2,  # x_start
            +line_pattern_length,  # y_start
            +line_pattern_length / 2,  # x_end
            +line_pattern_length,  # y_end
            2e-6,
        )  # milling depth
        pattern.time = sputter_time 

    def run_GIS(self,protocol):

        gis_line = protocol["gas"]
        sputter_time = protocol["sputter_time"]


        self.connection.beams.electron_beam.blank()
        if self.connection.patterning.state == "Idle":
            logging.info(f"Sputtering with {gis_line} for {sputter_time} seconds...")
            self.connection.patterning.start()  # asynchronous patterning
            time.sleep(sputter_time + 5)
        else:
            raise RuntimeError("Can't sputter, patterning state is not ready.")
        if self.connection.patterning.state == "Running":
            self.connection.patterning.stop()
            logging.info(f"Finished sputtering with {gis_line}")
        else:
            logging.warning(f"Patterning state is {self.connection.patterning.state}")
            logging.warning("Consider adjusting the patterning line depth.")


    def run_Multichem(self,protocol):

        _check_sputter(self.hardware_settings)
        self.original_active_view = self.connection.imaging.get_active_view()
        self.connection.imaging.set_active_view(BeamType.ELECTRON.value)
        self.connection.patterning.clear_patterns()
        self.connection.patterning.set_default_application_file(protocol["application_file"])
        self.connection.patterning.set_default_beam_type(BeamType.ELECTRON.value)

        mc_line = protocol["gas"]
        port = self.multichem
        if self.multichem_position() == "Retracted":
            port.insert()

        if self.multichem_temp_ready(mc_line) == False:
            self.multichem_heat_up(mc_line)

        hfw = protocol["hfw"]
        line_pattern_length = protocol["length"]
        sputter_time = protocol["sputter_time"]

        self.connection.beams.electron_beam.horizontal_field_width.value = hfw
        pattern = self.connection.patterning.create_line(
            -line_pattern_length / 2,  # x_start
            +line_pattern_length,  # y_start
            +line_pattern_length / 2,  # x_end
            +line_pattern_length,  # y_end
            2e-6,
        )  # milling depth
        # pattern.time = sputter_time + 0.1
        pattern.time = sputter_time

        self.connection.beams.electron_beam.blank()
        # port.line.open()
        if self.connection.patterning.state == "Idle":
            logging.info(f"Sputtering with {mc_line} for {sputter_time} seconds...")
            self.connection.patterning.start()  # asynchronous patterning
            time.sleep(sputter_time + 5)
        else:
            raise RuntimeError("Can't sputter platinum, patterning state is not ready.")
        if self.connection.patterning.state == "Running":
            self.connection.patterning.stop()
        else:
            logging.warning(f"Patterning state is {self.connection.patterning.state}")
            logging.warning("Consider adjusting the patterning line depth.")
        # port.line.close()

        self.multichem.line.turn_heater_off(mc_line)





    def GIS_available_lines(self) -> list[str]:
        """
        Returns a list of available GIS lines.
        Args:
            None
        Returns:
            Dictionary of available GIS lines.
        Notes:
            None
        """
        _check_sputter(self.hardware_settings)

        gis_list = self.connection.gas.list_all_gis_ports()

        self.gis_lines = {}


        for line in gis_list:

            gis_port = ThermoGISLine(self.connection.gas.get_gis_port(line),name=line,status="Retracted")

            self.gis_lines[line] = gis_port



        return gis_list

    def GIS_available_positions(self) -> list[str]:
        """Returns a list of available positions the GIS can move to.
        Returns:
            list[str]: positions
        """

        _check_sputter(self.hardware_settings)

        positions = ["Insert", "Retract"]

        return positions

    def GIS_move_to(self,line_name:str,position:str) -> None:

        """Moves the GIS to a specified position.
        Need to specify the line name and position to move to. Each GIS line is a seperate python object
        """

        _check_sputter(self.hardware_settings)

        port = self.gis_lines[line_name]

        if position == "Insert":
            port.insert()
        elif position == "Retract":
            port.retract()

    def GIS_position(self,line) -> str:
        """
        Returns the current position of the GIS line.
        """

        _check_sputter(self.hardware_settings)

        port = self.gis_lines[line]

        return port.status

    def GIS_heat_up(self,line):

        """Heats up the specified GIS line
        Does this by turning the heater on for 3 seconds and then off.
        If this procedure has been done once, it is considered temp_ready
        """

        _check_sputter(self.hardware_settings)

        port = self.gis_lines[line]

        port.line.turn_heater_on()

        time.sleep(3)

        port.line.turn_heater_off()

        port.temp_ready = True

    def GIS_temp_ready(self,line) -> bool:

        """Returns if the heat up procedure has been done. Internal function, not polled information
            from the hardware
        Returns:
            True if the heat up procedure has been done, False if not
        """

        _check_sputter(self.hardware_settings)

        port = self.gis_lines[line]

        return port.temp_ready


    def multichem_available_lines(self)-> list[str]:

        """
        Returns a list of available multichem lines.
        List is a str of names of the lines"""

        _check_sputter(self.hardware_settings)

        self.multichem = ThermoMultiChemLine(self.connection.gas.get_multichem())

        self.mc_lines = self.multichem.line.list_all_gases()

        self.mc_lines_temp ={}

        for line in self.mc_lines:

            self.mc_lines_temp[line] = False

        return self.mc_lines

    def multichem_available_positions(self) -> list[str]:

        """Available positions the multichem object can move to
        Returns:
            _type_: list of str of position names
        """

        _check_sputter(self.hardware_settings)

        positions_enum = self.multichem.positions

        return positions_enum

    def multichem_move_to(self,position:str):

        """
        Moves the multichem object to a specified position.
        """

        _check_sputter(self.hardware_settings)

        if position == "Retract":
            self.multichem.retract()
        else:
            self.multichem.insert(position=position)


    def multichem_position(self) -> str:

        """Current position of the multichem object
        Returns:
            _type_: str name of the current position
        """

        _check_sputter(self.hardware_settings)

        return self.multichem.current_position

    def multichem_heat_up(self,line:str):

        """Heat up procedure of the multichem object, if this procedure has been done once,
        it is considered temp_ready. Procedure is turning the heater on for 3 seconds and then off
        Must specify the line to heat up
        """

        _check_sputter(self.hardware_settings)

        assert line in self.mc_lines, "Line not available"

        self.multichem.line.turn_heater_on(line)

        time.sleep(3)

        # self.multichem.line.turn_heater_off(line)

        self.mc_lines_temp[line] = True

    def multichem_temp_ready(self,line:str) -> bool:

        """Checks if the heat up procedure for a line in the multichem object has been done,
        
        Returns:
            _type_: Returns true if done, false if not
        """

        _check_sputter(self.hardware_settings)

        assert line in self.mc_lines, "Line not available"

        return self.mc_lines_temp[line]

    def set_microscope_state(self, microscope_state: MicroscopeState) -> None:
        """Reset the microscope state to the provided state.

        Args:
            microscope_state (MicroscopeState): A `MicroscopeState` object that contains the desired state of the microscope.

        Returns:
            None.

        Raises:
            None.

        Notes:
            This function restores the microscope state to the provided state. It moves the stage to the absolute position specified
            in the `MicroscopeState` object, and then restores the electron and ion beam settings to their values in the `MicroscopeState`
            object. It also logs messages indicating the progress of the operation.
        """
        resolution = f"{microscope_state.eb_settings.resolution[0]}x{microscope_state.eb_settings.resolution[1]}"
        # Restore electron beam settings
        if self.hardware_settings.electron_beam is False:
            logging.warning("Electron beam is not available.")
        else:
            logging.info(f"Restoring electron beam settings...")
            self.connection.beams.electron_beam.working_distance.value = (
                microscope_state.eb_settings.working_distance
            )
            self.connection.beams.electron_beam.beam_current.value = (
                microscope_state.eb_settings.beam_current
            )
            self.connection.beams.electron_beam.horizontal_field_width.value = (
                microscope_state.eb_settings.hfw
            )
            self.connection.beams.electron_beam.scanning.resolution.value = (
                resolution
            )
            self.connection.beams.electron_beam.scanning.dwell_time.value = (
                microscope_state.eb_settings.dwell_time
            )

        # Restore ion beam settings
        resolution = f"{microscope_state.ib_settings.resolution[0]}x{microscope_state.ib_settings.resolution[1]}"
        if self.hardware_settings.ion_beam is False:
            logging.warning("Ion beam is not available.")
        else:
            logging.info(f"Restoring ion beam settings...")
            self.connection.beams.ion_beam.working_distance.value = (
                microscope_state.ib_settings.working_distance
            )
            self.connection.beams.ion_beam.beam_current.value = (
                microscope_state.ib_settings.beam_current
            )
            self.connection.beams.ion_beam.horizontal_field_width.value = (
                microscope_state.ib_settings.hfw
            )
            self.connection.beams.ion_beam.scanning.resolution.value = (
                resolution
            )
            self.connection.beams.ion_beam.scanning.dwell_time.value = (
                microscope_state.ib_settings.dwell_time
            )

        # Link the specimen stage
        if self.hardware_settings.stage_enabled is False:
            logging.warning("Specimen stage is not available.")
        else:
            self.connection.specimen.stage.link()

        self.move_stage_absolute(microscope_state.absolute_position)

        # Log the completion of the operation
        logging.info(f"Microscope state restored.")
    
    def get_available_values(self, key: str, beam_type: BeamType = None)-> list:
        """Get a list of available values for a given key.
        Keys: application_file, plasma_gas, current, detector_type, detector_mode
        """

        values = []
        if key == "application_file":
            values = self.connection.patterning.list_all_application_files()

        if beam_type is BeamType.ION and self.hardware_settings.ion_beam is True:
            if key == "plasma_gas":
                values = self.connection.beams.ion_beam.source.plasma_gas.available_values

        if key == "current":
            if beam_type is BeamType.ION and self.hardware_settings.ion_beam is True:
                values = self.connection.beams.ion_beam.beam_current.available_values
            elif beam_type is BeamType.ELECTRON and self.hardware_settings.electron_beam is True:
                values = self.connection.beams.electron_beam.beam_current.limits

        if key == "detector_type":
            values = self.connection.detector.type.available_values
        
        if key == "detector_mode":
            values = self.connection.detector.mode.available_values

        return values

    def get_beam_settings(self, beam_type: BeamType = BeamType.ELECTRON) -> BeamSettings:
        """Get the current beam settings for the specified beam type.

        Args:
            beam_type (BeamType, optional): The beam type to get the settings for. Defaults to BeamType.ELECTRON.

        Returns:
            BeamSettings: A `BeamSettings` object containing the current beam settings.

        Raises:
            None.
        """
        logging.info(f"Getting {beam_type.value} beam settings...")
        beam_settings = BeamSettings(
            beam_type=beam_type,
            working_distance=self.get("working_distance", beam_type),
            beam_current=self.get("current", beam_type),
            voltage=self.get("voltage", beam_type),
            hfw=self.get("hfw", beam_type),
            resolution=self.connection.beams.electron_beam.scanning.resolution.value if beam_type == BeamType.ELECTRON else self.connection.beams.ion_beam.scanning.resolution.value,
            dwell_time=self.connection.beams.electron_beam.scanning.dwell_time.value if beam_type == BeamType.ELECTRON else self.connection.beams.ion_beam.scanning.dwell_time.value,
            stigmation=self.get("stigmation", beam_type),
            beam_shift=self.get("shift", beam_type),
            scan_rotation=self.get("scan_rotation", beam_type),
        )

        return beam_settings
    
    def get_detector_settings(self, beam_type: BeamType = BeamType.ELECTRON) -> FibsemDetectorSettings:
        """Get the current detector settings for the specified beam type.

        Args:
            beam_type (BeamType, optional): The beam type to get the settings for. Defaults to BeamType.ELECTRON.

        Returns:
            FibsemDetectorSettings: A `FibsemDetectorSettings` object containing the current detector settings.

        Raises:
            None.
        """
        logging.info(f"Getting {beam_type.value} detector settings...")
        detector_settings = FibsemDetectorSettings(
            type=self.get("detector_type", beam_type),
            mode=self.get("detector_mode", beam_type),
            brightness=self.get("detector_brightness", beam_type),
            contrast=self.get("detector_contrast", beam_type),
        )

        return detector_settings

    def get(self, key: str, beam_type: BeamType = BeamType.ELECTRON) -> Union[float, str, None]:
        
        # TODO: make the list of get and set keys available to the user

        beam = self.connection.beams.electron_beam if beam_type == BeamType.ELECTRON else self.connection.beams.ion_beam
       
        # beam properties
        if key == "on": 
            _check_beam(beam_type, self.hardware_settings)
            return beam.is_on
        if key == "blanked":
            _check_beam(beam_type, self.hardware_settings)
            return beam.is_blanked
        if key == "working_distance":
            _check_beam(beam_type, self.hardware_settings)
            return beam.working_distance.value
        if key == "current":
            _check_beam(beam_type, self.hardware_settings)
            return beam.beam_current.value
        if key == "voltage":
            _check_beam(beam_type, self.hardware_settings)
            return beam.high_voltage.value
        if key == "hfw":
            _check_beam(beam_type, self.hardware_settings)
            return beam.horizontal_field_width.value
        if key == "resolution":
            _check_beam(beam_type, self.hardware_settings)
            return beam.scanning.resolution.value
        if key == "dwell_time":
            _check_beam(beam_type, self.hardware_settings)
            return beam.scanning.dwell_time.value
        if key == "scan_rotation":
            _check_beam(beam_type, self.hardware_settings)
            return beam.scanning.rotation.value
        if key == "voltage_limits":
            _check_beam(beam_type, self.hardware_settings)
            return beam.high_voltage.limits
        if key == "voltage_controllable":
            _check_beam(beam_type, self.hardware_settings)
            return beam.high_voltage.is_controllable
        if key == "shift":
            _check_beam(beam_type, self.hardware_settings)
            return Point(beam.beam_shift.value.x, beam.beam_shift.value.y)
        if key == "stigmation": 
            _check_beam(beam_type, self.hardware_settings)
            return Point(beam.stigmator.value.x, beam.stigmator.value.y)


        # ion beam properties
        if beam_type is BeamType.ELECTRON:
            if key == "angular_correction_angle":
                _check_beam(beam_type, self.hardware_settings)
                return beam.angular_correction.angle.value

        if beam_type is BeamType.ION:
            if key == "plasma_gas":
                _check_beam(beam_type, self.hardware_settings)
                return beam.source.plasma_gas.value # might need to check if this is available?

        # stage properties
        if key == "stage_position":
            _check_stage(self.hardware_settings)
            return self.connection.specimen.stage.current_position
        if key == "stage_homed":
            _check_stage(self.hardware_settings)
            return self.connection.specimen.stage.is_homed
        if key == "stage_linked":
            _check_stage(self.hardware_settings)
            return self.connection.specimen.stage.is_linked

        # chamber properties
        if key == "chamber_state":
            return self.connection.vacuum.chamber_state
        
        if key == "chamber_pressure":
            return self.connection.vacuum.chamber_pressure.value

        # detector mode and type
        if key in ["detector_mode", "detector_type", "detector_brightness", "detector_contrast"]:
            
            # set beam active view and device
            self.connection.imaging.set_active_view(beam_type.value)
            self.connection.imaging.set_active_device(beam_type.value)

            if key == "detector_type":
                return self.connection.detector.type.value
            if key == "detector_mode":
                return self.connection.detector.mode.value
            if key == "detector_brightness":
                return self.connection.detector.brightness.value
            if key == "detector_contrast":
                return self.connection.detector.contrast.value

        # manipulator properties
        if key == "manipulator_position":
            _check_needle(self.hardware_settings)
            return self.connection.specimen.manipulator.current_position
        if key == "manipulator_state":
            _check_needle(self.hardware_settings)
            return self.connection.specimen.manipulator.state
        
        logging.warning(f"Unknown key: {key} ({beam_type})")
        return None    

    def set(self, key: str, value, beam_type: BeamType = BeamType.ELECTRON) -> None:

        # get beam
        beam = self.connection.beams.electron_beam if beam_type == BeamType.ELECTRON else self.connection.beams.ion_beam

        # beam properties
        if key == "working_distance":
            _check_beam(beam_type, self.hardware_settings)
            beam.working_distance.value = value
            self.connection.specimen.stage.link() # Link the specimen stage
            logging.info(f"{beam_type.name} working distance set to {value} m.")
            return 
        if key == "current":
            _check_beam(beam_type, self.hardware_settings)
            beam.beam_current.value = value
            logging.info(f"{beam_type.name} current set to {value} A.")
            return
        if key == "voltage":
            _check_beam(beam_type, self.hardware_settings)
            beam.high_voltage.value = value
            logging.info(f"{beam_type.name} voltage set to {value} V.")
            return
        if key == "hfw":
            _check_beam(beam_type, self.hardware_settings)
            beam.horizontal_field_width.value = value
            logging.info(f"{beam_type.name} HFW set to {value} m.")
            return
        if key == "resolution":
            _check_beam(beam_type, self.hardware_settings)
            beam.scanning.resolution.value = value
            logging.info(f"{beam_type.name} resolution set to {value} m.")
            return
        if key == "dwell_time":
            _check_beam(beam_type, self.hardware_settings)
            beam.scanning.dwell_time.value = value
            logging.info(f"{beam_type.name} dwell time set to {value} s.")
            return
        if key == "scan_rotation":
            _check_beam(beam_type, self.hardware_settings)
            beam.scanning.rotation.value = value
            logging.info(f"{beam_type.name} scan rotation set to {value} degrees.")
            return
        if key == "shift":
            _check_beam(beam_type, self.hardware_settings)
            beam.beam_shift.value.x = value.x
            beam.beam_shift.value.x = value.y
            logging.info(f"{beam_type.name} shift set to {value}.")
            return
        if key == "stigmation":
            _check_beam(beam_type, self.hardware_settings)
            beam.stigmator.value.x = value.x
            beam.stigmator.value.y = value.y
            logging.info(f"{beam_type.name} stigmation set to {value}.")
            return

        # beam control
        if key == "on":
            _check_beam(beam_type, self.hardware_settings)
            beam.turn_on() if value else beam.turn_off()
            logging.info(f"{beam_type.name} beam turned {'on' if value else 'off'}.")
            return
        if key == "blanked":
            _check_beam(beam_type, self.hardware_settings)
            beam.blank() if value else beam.unblank()
            logging.info(f"{beam_type.name} beam {'blanked' if value else 'unblanked'}.")
            return

        # detector properties
        if key in ["detector_mode", "detector_type", "detector_brightness", "detector_contrast"]:
            # set beam active view and device
            self.connection.imaging.set_active_view(beam_type.value)
            self.connection.imaging.set_active_device(beam_type.value)

            if key == "detector_mode":
                if value in self.connection.detector.mode.available_values:
                    self.connection.detector.mode.value = value
                    logging.info(f"Detector mode set to {value}.")
                else:
                    logging.warning(f"Detector mode {value} not available.")
                return
            if key == "detector_type":
                if value in self.connection.detector.type.available_values:
                    self.connection.detector.type.value = value
                    logging.info(f"Detector type set to {value}.")
                else:
                    logging.warning(f"Detector type {value} not available.")
                return
            if key == "detector_brightness":
                if 0 <= value <= 1 :
                    self.connection.detector.brightness.value = value
                    logging.info(f"Detector brightness set to {value}.")
                else:
                    logging.warning(f"Detector brightness {value} not available, must be between 0 and 1.")
                return
            if key == "detector_contrast":
                if 0 <= value <= 1 :
                    self.connection.detector.contrast.value = value
                    logging.info(f"Detector contrast set to {value}.")
                else:
                    logging.warning(f"Detector contrast {value} not available, mut be between 0 and 1.")
                return

        # only supported for Electron
        if beam_type is BeamType.ELECTRON:
            if key == "angular_correction_angle":
                _check_beam(beam_type, self.hardware_settings)
                beam.angular_correction.angle.value = value
                logging.info(f"Angular correction angle set to {value} radians.")
                return

            if key == "angular_correction_tilt_correction":
                _check_beam(beam_type, self.hardware_settings)
                beam.angular_correction.tilt_correction.turn_on() if value else beam.angular_correction.tilt_correction.turn_off()
                return
        if beam_type is BeamType.ION:
            if key == "plasma_gas":
                _check_beam(beam_type, self.hardware_settings)
                _check_sputter(self.hardware_settings)
                beam.source.plasma_gas.value = value
                logging.info(f"Plasma gas set to {value}.")
            return
        # chamber control (NOTE: dont implment until able to test on hardware)
        if key == "pump":
            logging.info(f"Not Implemented Yet")
            self.connection.vacuum.pump()
            # logging.info(f"Vacuum pump on.")
            return
        if key == "vent":
            logging.info(f"Not Implemented Yet")
            # self.connection.vacuum.vent()
            logging.info(f"Vacuum vent on.")
            return


        # stage properties
        if key == "stage_home":
            _check_stage(self.hardware_settings)
            self.connection.specimen.stage.home()
            logging.info(f"Stage homed.")
            return
        if key == "stage_link":
            _check_stage(self.hardware_settings)
            self.connection.specimen.stage.link() if value else self.connection.specimen.stage.unlink()
            logging.info(f"Stage {'linked' if value else 'unlinked'}.")    
            return

        
        logging.warning(f"Unknown key: {key} ({beam_type})")
        return
    
    def check_available_values(self, key:str, values: list, beam_type: BeamType = None) -> bool:

        available_values = self.get_available_values(key, beam_type)

        if available_values is None:
            return False
        
        for value in values:
            if value not in available_values:
                return False

            if isinstance(value, float):
                if value < min(available_values) or value > max(available_values):
                    return False
        return True
    
    def home(self) -> None:
        if self.hardware_settings.stage_enabled is False:
            raise NotImplementedError("Stage not enabled.")
        logging.info(f"Homing stage.")
        self.connection.specimen.stage.home()
        logging.info(f"Stage homed.")


class TescanMicroscope(FibsemMicroscope):
    """
    A class representing a TESCAN FIB-SEM microscope.

    This class inherits from the abstract base class `FibsemMicroscope`, which defines the core functionality of a
    microscope. In addition to the methods defined in the base class, this class provides additional methods specific
    to the TESCAN FIB-SEM microscope.

    Attributes:
        connection (Automation): The microscope client connection.
        ion_detector_active (Automation.FIB.Detector): The active ion beam detector.
        last_image_eb (FibsemImage): A saved copy of the most recent electron beam image.
        last_image_ib (FibsemImage): A saved copy of the most recent ion beam image.

    Inherited Methods:
        connect_to_microscope(self, ip_address: str, port: int = 7520) -> None: 
            Connect to a Thermo Fisher microscope at the specified IP address and port.

        disconnect(self) -> None: 
            Disconnects the microscope client connection.

        acquire_image(self, image_settings: ImageSettings) -> FibsemImage: 
            Acquire a new image with the specified settings.

        last_image(self, beam_type: BeamType = BeamType.ELECTRON) -> FibsemImage: 
            Get the last previously acquired image.

        autocontrast(self, beam_type=BeamType.ELECTRON) -> None: 
            Automatically adjust the microscope image contrast for the specified beam type.

        auto_focus(self, beam_type: BeamType) -> None:
            Automatically adjust the microscope focus for the specified beam type.

        reset_beam_shifts(self) -> None:
            Set the beam shift to zero for the electron and ion beams.
        
        beam_shift(self, dx: float, dy: float,  beam_type: BeamType) -> None:
            Adjusts the beam shift of given beam based on relative values that are provided.

        get_stage_position(self) -> FibsemStagePosition:
            Get the current stage position.

        get_current_microscope_state(self) -> MicroscopeState:
            Get the current microscope state

        move_stage_absolute(self, position: FibsemStagePosition):
            Move the stage to the specified coordinates.

        move_stage_relative(self, position: FibsemStagePosition):
            Move the stage by the specified relative move.

        stable_move(self, settings: MicroscopeSettings, dx: float, dy: float, beam_type: BeamType,) -> None:
            Calculate the corrected stage movements based on the beam_type, and then move the stage relatively.

        eucentric_move(self, settings: MicroscopeSettings, dy: float, static_wd: bool = True) -> None:
            Move the stage vertically to correct eucentric point
        
        move_flat_to_beam(self, settings: MicroscopeSettings, beam_type: BeamType = BeamType.ELECTRON):
            Make the sample surface flat to the electron or ion beam.
        get_manipulator_position(self) -> FibsemManipulatorPosition:
            Get the current manipulator position.
        
        insert_manipulator(self, name: str) -> None:
            Insert the manipulator into the sample.
        
        retract_manipulator(self) -> None:
            Retract the manipulator from the sample.

        move_manipulator_relative(self, position: FibsemManipulatorPosition) -> None:
            Move the manipulator by the specified relative move.
        
        move_manipulator_absolute(self, position: FibsemManipulatorPosition) -> None:
            Move the manipulator to the specified coordinates.

        move_manipulator_corrected(self, dx: float, dy: float, beam_type: BeamType) -> None:
            Move the manipulator by the specified relative move, correcting for the beam type.      

        move_manipulator_to_position_offset(self, offset: FibsemManipulatorPosition, name: str) -> None:
            Move the manipulator to the specified position offset.

        _get_saved_manipulator_position(self, name: str) -> FibsemManipulatorPosition:
            Get the saved manipulator position with the specified name.
        setup_milling(self, mill_settings: FibsemMillingSettings):
            Configure the microscope for milling using the ion beam.

        run_milling(self, milling_current: float, asynch: bool = False):
            Run ion beam milling using the specified milling current.

        def run_milling_drift_corrected(self, milling_current: float, image_settings: ImageSettings, ref_image: FibsemImage, reduced_area: FibsemRectangle = None, asynch: bool = False):
        Run ion beam milling using the specified milling current, and correct for drift using the provided reference image.

        finish_milling(self, imaging_current: float):
            Finalises the milling process by clearing the microscope of any patterns and returning the current to the imaging current.

        draw_rectangle(self, pattern_settings: FibsemPatternSettings):
            Draws a rectangle pattern using the current ion beam.

        draw_line(self, pattern_settings: FibsemPatternSettings):
            Draws a line pattern on the current imaging view of the microscope.
        
        draw_circle(self, pattern_settings: FibsemPatternSettings):
            Draws a circular pattern on the current imaging view of the microscope.

        get_scan_directions(self) -> list:
            Get the available scan directions for milling.    

        setup_sputter(self, protocol: dict):
            Set up the sputter coating process on the microscope.

        draw_sputter_pattern(self, hfw: float, line_pattern_length: float, sputter_time: float):
            Draws a line pattern for sputtering with the given parameters.

        run_sputter(self, **kwargs):
            Runs the GIS Platinum Sputter.

        finish_sputter(self, application_file: str) -> None:
            Finish the sputter process by clearing patterns and resetting beam and imaging settings.

        set_microscope_state(self, microscope_state: MicroscopeState) -> None:
            Reset the microscope state to the provided state.
        
        get(self, key:str, beam_type: BeamType = None):
            Returns the value of the specified key.

        set(self, key: str, value, beam_type: BeamType = None) -> None:
            Sets the value of the specified key.

    New methods:
        __init__(self): 
            Initializes a new instance of the class.

        _get_eb_image(self, image_settings=ImageSettings) -> FibsemImage:
            Acquires an electron beam (EB) image with the given settings and returns a FibsemImage object.

        _get_ib_image(self, image_settings=ImageSettings):
            Acquires an ion beam (IB) image with the given settings and returns a FibsemImage object.

        _y_corrected_stage_movement(self, settings: MicroscopeSettings, expected_y: float, beam_type: BeamType = BeamType.ELECTRON) -> FibsemStagePosition:
            Calculate the y corrected stage movement, corrected for the additional tilt of the sample holder (pre-tilt angle).
    """

    def __init__(self, ip_address: str = "localhost"):
        self.connection = Automation(ip_address)
        detectors = self.connection.FIB.Detector.Enum()
        self.ion_detector_active = detectors[0]
        self.connection.FIB.Detector.Set(Channel = 0, Detector= self.ion_detector_active)
        self.electron_detector_active = self.connection.SEM.Detector.SESuitable()
        self.connection.SEM.Detector.Set(Channel = 0, Detector = self.electron_detector_active)

        self.last_image_eb = None
        self.last_image_ib = None

        import fibsem
        from fibsem.utils import load_protocol
        base_path = os.path.dirname(fibsem.__path__[0])
        self.hardware_settings = FibsemHardware.__from_dict__(load_protocol(os.path.join(base_path,"fibsem", "config", "model.yaml")))

    def disconnect(self):
        self.connection.Disconnect()
        del self.connection
        self.connection = None

    # @classmethod
    def connect_to_microscope(self, ip_address: str, port: int = 8300) -> None:
        """
            Connects to a microscope with the specified IP address and port.

            Args:
                ip_address: A string that represents the IP address of the microscope.
                port: An integer that represents the port number to use (default 8300).

            Returns:
                None.
        """
        logging.info(f"Microscope client connecting to [{ip_address}:{port}]")
        self.connection = Automation(ip_address, port)
        logging.info(f"Microscope client connected to [{ip_address}:{port}]")
        self.connection.SEM.Detector.Set(0, self.electron_detector_active, Bpp.Grayscale_8_bit)
        image = self.connection.SEM.Scan.AcquireImageFromChannel(0, 1, 1, 100)
        self.serial_number = image.Header["MAIN"]["SerialNumber"]
        self.model = image.Header["MAIN"]["DeviceModel"]
        self.software_version = image.Header["MAIN"]["SoftwareVersion"]
        logging.info(f"Microscope client connected to model {self.model} with serial number {self.serial_number} and software version {self.software_version}.")

    def acquire_image(self, image_settings=ImageSettings) -> FibsemImage:
        """
            Acquires an image using the specified image settings.

            Args:
                image_settings: An instance of the `ImageSettings` class that represents the image settings to use (default `ImageSettings`).

            Returns:
                A `FibsemImage` object that represents the acquired image.
        """
        logging.info(f"acquiring new {image_settings.beam_type.name} image.")
        if image_settings.beam_type.name == "ELECTRON":
            _check_beam(BeamType.ELECTRON, self.hardware_settings)
            image = self._get_eb_image(image_settings)
            self.last_image_eb = image
        if image_settings.beam_type.name == "ION":
            _check_beam(BeamType.ION, self.hardware_settings)
            image = self._get_ib_image(image_settings)
            self.last_image_ib = image

        return image

    def _get_eb_image(self, image_settings: ImageSettings) -> FibsemImage:
        """
        Acquires an electron beam (EB) image with the given settings and returns a FibsemImage object.

        Args:
            image_settings (ImageSettings): An object containing the settings for the acquired image. 

        Returns:
            FibsemImage: The acquired image as a FibsemImage object.

        Notes:
            This function acquires an electron beam (EB) image with the given settings and returns it as a FibsemImage object. 
            The function sets up the microscope parameters, including the electron beam dwell time, image resolution, and 
            region of interest (ROI), if specified. It then acquires the image and creates a FibsemImage object from it, 
            including metadata on the microscope state and the beam and ion settings.

            Before acquiring the image, the function ensures that the electron beam is turned on and that the SEM scan is stopped. 
            It selects the most suitable detector for the image, assigns it to a channel, and enables the channel for acquisition. 
            The function then acquires the image from the channel using the specified dwell time and resolution.

            The function also records the microscope state at the time of image acquisition, including the stage position, beam 
            settings, and ion beam settings. The acquired image is returned as a FibsemImage object, which includes the image 
            data and metadata on the microscope state and the image settings.
        """
        # At first make sure the beam is ON
        status = self.connection.SEM.Beam.GetStatus()
        if status != Automation.SEM.Beam.Status.BeamOn:
            self.connection.SEM.Beam.On()
        # important: stop the scanning before we start scanning or before automatic procedures,
        # even before we configure the detectors
        self.connection.SEM.Scan.Stop()
        # Select the detector for image i.e.:
        # 1. assign the detector to a channel
        # 2. enable the channel for acquisition
        
        self.connection.SEM.Detector.Set(0, self.electron_detector_active, Bpp.Grayscale_8_bit)

        dwell_time = image_settings.dwell_time * constants.SI_TO_NANO
        # resolution
        imageWidth = image_settings.resolution[0]
        imageHeight = image_settings.resolution[1]

        self.connection.SEM.Optics.SetViewfield(
            image_settings.hfw * constants.METRE_TO_MILLIMETRE
        )
        if image_settings.reduced_area is not None:
            left =  int(image_settings.reduced_area.left * imageWidth)
            top = int(image_settings.reduced_area.top * imageHeight) 
            width = int(image_settings.reduced_area.width * imageWidth)
            height = int(image_settings.reduced_area.height * imageHeight)
            image = self.connection.SEM.Scan.AcquireROIFromChannel(
                Channel= 0,
                Width= imageWidth,
                Height= imageHeight,
                Left= left,
                Top= top,
                Right= left + width -1 ,
                Bottom= top + height - 1,
                DwellTime= dwell_time
            )
        else:
            image = self.connection.SEM.Scan.AcquireImageFromChannel(
                0, imageWidth, imageHeight, dwell_time
            )

        microscope_state = MicroscopeState(
            timestamp=datetime.datetime.timestamp(datetime.datetime.now()),
            absolute_position=FibsemStagePosition(
                x=float(image.Header["SEM"]["StageX"]),
                y=float(image.Header["SEM"]["StageY"]),
                z=float(image.Header["SEM"]["StageZ"]),
                r=float(image.Header["SEM"]["StageRotation"]),
                t=float(image.Header["SEM"]["StageTilt"]),
                coordinate_system="RAW",
            ),
            eb_settings=BeamSettings(
                beam_type=BeamType.ELECTRON,
                working_distance=float(image.Header["SEM"]["WD"]),
                beam_current=float(image.Header["SEM"]["PredictedBeamCurrent"]),
                resolution=[imageWidth, imageHeight], #"{}x{}".format(imageWidth, imageHeight),
                dwell_time=float(image.Header["SEM"]["DwellTime"]),
                stigmation=Point(
                    float(image.Header["SEM"]["StigmatorX"]),
                    float(image.Header["SEM"]["StigmatorY"]),
                ),
                shift=Point(
                    float(image.Header["SEM"]["ImageShiftX"]),
                    float(image.Header["SEM"]["ImageShiftY"]),
                ),
                scan_rotation=self.connection.SEM.Optics.GetImageRotation(),
            ),
            ib_settings=BeamSettings(beam_type=BeamType.ION),
        )

        detector = FibsemDetectorSettings(
                type = self.get("detector_type", image_settings.beam_type),
                mode = "N/A",
                contrast = self.get("detector_contrast", image_settings.beam_type),
                brightness= self.get("detector_brightness", image_settings.beam_type),

            )

        image_settings.resolution = [imageWidth, imageHeight]
        fibsem_image = FibsemImage.fromTescanImage(
            image, deepcopy(image_settings), deepcopy(microscope_state), detector= detector
        )

        #fibsem_image.metadata.image_settings.resolution = [imageWidth, imageHeight]

        return fibsem_image

    def _get_ib_image(self, image_settings: ImageSettings):
        """
        Acquires an ion beam (IB) image with the given settings and returns a FibsemImage object.

        Args:
            image_settings (ImageSettings): The settings for the acquired image.

        Returns:
            FibsemImage: The acquired image as a FibsemImage object.

        Notes:
            - The function acquires an IB image with the given settings by configuring the detectors, scanning, and selecting the dwell time, resolution, and viewfield.
            - If the image settings include a reduced area, the function will acquire an image within the reduced area.
            - The function also captures the microscope state at the time of acquisition and includes this information in the metadata of the acquired image.
        """
        # At first make sure the beam is ON
        status = self.connection.FIB.Beam.GetStatus()
        if status != Automation.FIB.Beam.Status.BeamOn:
            self.connection.FIB.Beam.On()
        # important: stop the scanning before we start scanning or before automatic procedures,
        # even before we configure the detectors
        self.connection.FIB.Scan.Stop()
        # Select the detector for image i.e.:
        # 1. assign the detector to a channel
        # 2. enable the channel for acquisition
        self.connection.FIB.Detector.Set(
            0, self.ion_detector_active, Bpp.Grayscale_8_bit
        )

        dwell_time = image_settings.dwell_time * constants.SI_TO_NANO

        # resolution
        imageWidth = image_settings.resolution[0]
        imageHeight = image_settings.resolution[1]

        self.connection.FIB.Optics.SetViewfield(
            image_settings.hfw * constants.METRE_TO_MILLIMETRE
        )
        
        
        if image_settings.reduced_area is not None:
            left =  int(image_settings.reduced_area.left * imageWidth)
            top = int(image_settings.reduced_area.top * imageHeight) 
            width = int(image_settings.reduced_area.width * imageWidth)
            height = int(image_settings.reduced_area.height * imageHeight)
            image = self.connection.FIB.Scan.AcquireROIFromChannel(
                Channel= 0,
                Width= imageWidth,
                Height= imageHeight,
                Left= left,
                Top= top,
                Right= left + width -1 ,
                Bottom= top + height - 1,
                DwellTime= dwell_time
            )
        else:
            image = self.connection.FIB.Scan.AcquireImageFromChannel(
                0, imageWidth, imageHeight, dwell_time
            )

        microscope_state = MicroscopeState(
            timestamp=datetime.datetime.timestamp(datetime.datetime.now()),
            absolute_position=FibsemStagePosition(
                x=float(image.Header["FIB"]["StageX"]),
                y=float(image.Header["FIB"]["StageY"]),
                z=float(image.Header["FIB"]["StageZ"]),
                r=float(image.Header["FIB"]["StageRotation"]),
                t=float(image.Header["FIB"]["StageTilt"]),
                coordinate_system="RAW",
            ),
            eb_settings=BeamSettings(beam_type=BeamType.ELECTRON),
            ib_settings=BeamSettings(
                beam_type=BeamType.ION,
                working_distance=float(image.Header["FIB"]["WD"]),
                beam_current=float(self.connection.FIB.Beam.ReadProbeCurrent()),
                resolution=[imageWidth, imageHeight], #"{}x{}".format(imageWidth, imageHeight),
                dwell_time=float(image.Header["FIB"]["DwellTime"]),
                stigmation=Point(
                    float(image.Header["FIB"]["StigmatorX"]),
                    float(image.Header["FIB"]["StigmatorY"]),
                ),
                shift=Point(
                    float(image.Header["FIB"]["ImageShiftX"]),
                    float(image.Header["FIB"]["ImageShiftY"]),
                ),
                scan_rotation=self.connection.FIB.Optics.GetImageRotation(),
            ),
        )

        detector = FibsemDetectorSettings(
                type = self.get("detector_type", image_settings.beam_type),
                mode = "N/A",
                contrast = self.get("detector_contrast", image_settings.beam_type),
                brightness= self.get("detector_brightness", image_settings.beam_type),

            )
        image_settings.resolution = [imageWidth, imageHeight]
        fibsem_image = FibsemImage.fromTescanImage(
            image, deepcopy(image_settings), deepcopy(microscope_state), detector= detector
        )

        # fibsem_image.metadata.image_settings.resolution = [imageWidth, imageHeight]

        return fibsem_image

    def last_image(self, beam_type: BeamType.ELECTRON) -> FibsemImage:
        """    
        Returns the last acquired image for the specified beam type.

        Args:
            beam_type (BeamType.ELECTRON or BeamType.ION): The type of beam used to acquire the image.

        Returns:
            FibsemImage: The last acquired image of the specified beam type.

        """
        if beam_type == BeamType.ELECTRON:
            _check_beam(BeamType.ELECTRON, self.hardware_settings)
            image = self.last_image_eb
        elif beam_type == BeamType.ION:
            _check_beam(BeamType.ION, self.hardware_settings)
            image = self.last_image_ib
        else:
            raise Exception("Beam type error")
        return image

    def _get_presets(self):
        presets = self.connection.FIB.Preset.Enum()	
        return presets

    def autocontrast(self, beam_type: BeamType) -> None:
        """Automatically adjust the microscope image contrast for the specified beam type.

        Args:
            beam_type (BeamType, optional): The imaging beam type for which to adjust the contrast.
                Defaults to BeamType.ELECTRON.

        Returns:
            None

        Example:
            To automatically adjust the image contrast for an ion beam type:

            >>> microscope = TescanMicroscope()
            >>> microscope.connect_to_microscope()
        #     >>> microscope.autocontrast(beam_type=BeamType.ION)


        # """
        _check_beam(beam_type, self.hardware_settings)
        logging.info(f"Running autocontrast on {beam_type.name}.")
        if beam_type == BeamType.ELECTRON:
            self.connection.SEM.Detector.AutoSignal(Detector=self.electron_detector_active)
        if beam_type == BeamType.ION:
            self.connection.FIB.Detector.AutoSignal(Detector=self.ion_detector_active)

    
    def auto_focus(self, beam_type: BeamType) -> None:
        _check_beam(beam_type, self.hardware_settings)
        if beam_type == BeamType.ELECTRON:
            logging.info("Running autofocus on electron beam.")
            self.connection.SEM.AutoWDFine(self.electron_detector_active)
        else:
            logging.info("Auto focus is not supported for ion beam type.")
        return 

    def reset_beam_shifts(self):
        """
        Set the beam shift to zero for the electron and ion beams.

        Resets the beam shift for both the electron and ion beams to (0,0), effectively centering the beams on the sample.

        Args:
            self (FibsemMicroscope): instance of the FibsemMicroscope object
        """
        _check_beam(BeamType.ELECTRON, self.hardware_settings)
        logging.debug(
            f"reseting ebeam shift to (0, 0) from: {self.connection.FIB.Optics.GetImageShift()} (mm)"
        )
        self.connection.FIB.Optics.SetImageShift(0, 0)
        _check_beam(BeamType.ION, self.hardware_settings)
        logging.debug(
            f"reseting ebeam shift to (0, 0) from: {self.connection.SEM.Optics.GetImageShift()} (mm)"
        )
        self.connection.SEM.Optics.SetImageShift(0, 0)


    def beam_shift(self, dx: float, dy: float, beam_type: BeamType = BeamType.ION):
        """Adjusts the beam shift based on relative values that are provided.
        
        Args:
            self (FibsemMicroscope): Fibsem microscope object
            dx (float): the relative x term
            dy (float): the relative y term
        """
        _check_beam(beam_type, self.hardware_settings)
        if beam_type == BeamType.ION:
            beam = self.connection.FIB.Optics
        elif beam_type == BeamType.ELECTRON:
            beam = self.connection.SEM.Optics
        logging.info(f"{beam_type.name} shifting by ({dx}, {dy})")
        logging.debug(f"{beam_type.name} | {dx}|{dy}") 
        x, y = beam.GetImageShift()
        dx *=  constants.METRE_TO_MILLIMETRE # Convert to mm from m.
        dy *=  constants.METRE_TO_MILLIMETRE
        x += dx 
        y += dy
        beam.SetImageShift(x,y) 
        
    def get_stage_position(self):
        """
        Get the current stage position.

        This method retrieves the current stage position from the microscope and returns it as
        a FibsemStagePosition object.

        Returns:
            FibsemStagePosition: The current stage position.
        """
        if self.hardware_settings.stage_enabled is False:
            raise NotImplementedError("Stage is not enabled.")
        x, y, z, r, t = self.connection.Stage.GetPosition()
        stage_position = FibsemStagePosition(
            x = x * constants.MILLIMETRE_TO_METRE,
            y = y * constants.MILLIMETRE_TO_METRE,
            z = z * constants.MILLIMETRE_TO_METRE,
            r = r * constants.DEGREES_TO_RADIANS,
            t = t * constants.DEGREES_TO_RADIANS,
            coordinate_system= "RAW",
        )
        return stage_position

    def get_current_microscope_state(self) -> MicroscopeState:
        """
        Get the current microscope state

        This method retrieves the current microscope state from the microscope and returns it as
        a MicroscopeState object.

        Returns:
            MicroscopeState: current microscope state
        """

        if self.hardware_settings.electron_beam is True:
            image_eb = self.last_image(BeamType.ELECTRON)
            if image_eb is not None:
                eb_settings = BeamSettings(
                beam_type=BeamType.ELECTRON,
                working_distance=self.connection.SEM.Optics.GetWD() * constants.MILLIMETRE_TO_METRE,
                beam_current=self.connection.SEM.Beam.GetCurrent() * constants.PICO_TO_SI,
                hfw=self.connection.SEM.Optics.GetViewfield() * constants.MILLIMETRE_TO_METRE,
                resolution=image_eb.metadata.image_settings.resolution,  # TODO fix these empty parameters
                dwell_time=image_eb.metadata.image_settings.dwell_time,
                stigmation=image_eb.metadata.microscope_state.eb_settings.stigmation,
                shift=image_eb.metadata.microscope_state.eb_settings.shift,
                scan_rotation=self.connection.SEM.Optics.GetImageRotation()
            )
            else:
                eb_settings = BeamSettings(BeamType.ELECTRON)
        else:
            eb_settings = BeamSettings(BeamType.ELECTRON)
        
        if self.hardware_settings.ion_beam is True:
            image_ib = self.last_image(BeamType.ION)
            if image_ib is not None:
                ib_settings = BeamSettings(
                        beam_type=BeamType.ION,
                        working_distance=image_ib.metadata.microscope_state.ib_settings.working_distance,
                        beam_current=self.connection.FIB.Beam.ReadProbeCurrent() * constants.PICO_TO_SI,
                        hfw=self.connection.FIB.Optics.GetViewfield() * constants.MILLIMETRE_TO_METRE,
                        resolution=image_ib.metadata.image_settings.resolution,
                        dwell_time=image_ib.metadata.image_settings.dwell_time,
                        stigmation=image_ib.metadata.microscope_state.ib_settings.stigmation,
                        shift=image_ib.metadata.microscope_state.ib_settings.shift,
                        scan_rotation=self.connection.FIB.Optics.GetImageRotation()
                    )
                
            else:
                ib_settings = BeamSettings(BeamType.ION)
        else:
            ib_settings = BeamSettings(BeamType.ION)
        current_microscope_state = MicroscopeState(
            timestamp=datetime.datetime.timestamp(datetime.datetime.now()),
            # get absolute stage coordinates (RAW)
            absolute_position=self.get_stage_position(),
            # electron beam settings
            eb_settings=eb_settings,
            # ion beam settings
            ib_settings=ib_settings,
        )

        return current_microscope_state

    def move_stage_absolute(self, position: FibsemStagePosition):
        """
        Move the stage to the specified coordinates.

        Args:
            x (float): The x-coordinate to move to (in meters).
            y (float): The y-coordinate to move to (in meters).
            z (float): The z-coordinate to move to (in meters).
            r (float): The rotation to apply (in radians).
            tx (float): The x-axis tilt to apply (in radians).

        Returns:
            None
        """
        if position.r is not None:
            rotation = True
        else:
            rotation = False
        if position.t is not None:
            tilt = True
        else:
            tilt = False
        _check_stage(self.hardware_settings, rotation=rotation, tilt=tilt)
        logging.info(f"Moving stage to {position}.")
        self.connection.Stage.MoveTo(
            position.x * constants.METRE_TO_MILLIMETRE if position.x is not None else None,
            position.y * constants.METRE_TO_MILLIMETRE if position.y is not None else None,
            position.z * constants.METRE_TO_MILLIMETRE if position.z is not None else None,
            position.r * constants.RADIANS_TO_DEGREES if position.r is not None else None,
            position.t * constants.RADIANS_TO_DEGREES if position.t is not None else None,
        )

    def move_stage_relative(
        self,
        position: FibsemStagePosition,
    ):
        """
        Move the stage by the specified relative move.

        Args:
            x (float): The x-coordinate to move to (in meters).
            y (float): The y-coordinate to move to (in meters).
            z (float): The z-coordinate to move to (in meters).
            r (float): The rotation to apply (in degrees).
            tx (float): The x-axis tilt to apply (in degrees).

        Returns:
            None
        """
        if position.r is not None:
            rotation = True
        else:
            rotation = False
        if position.t is not None:
            tilt = True
        else:
            tilt = False
        _check_stage(self.hardware_settings, rotation=rotation, tilt=tilt)
        logging.info(f"Moving stage by {position}.")
        # current_position = self.get_stage_position()
        # x2,y2,z2 = self.connection.Stage.KVF.Compute(
        #     wd= self.get("working_distance", beam_type=BeamType.ELECTRON),
        #     x1= current_position.x * constants.METRE_TO_MILLIMETRE,
        #     y1= current_position.y * constants.METRE_TO_MILLIMETRE,
        #     z1= current_position.z * constants.METRE_TO_MILLIMETRE,
        #     r1= current_position.r * constants.RADIANS_TO_DEGREES,
        #     tx1= current_position.t * constants.RADIANS_TO_DEGREES,
        #     ty1 = 0,
        #     r2 = position.r * constants.RADIANS_TO_DEGREES + current_position.r * constants.RADIANS_TO_DEGREES,
        #     tx2 = position.t * constants.RADIANS_TO_DEGREES + current_position.t * constants.RADIANS_TO_DEGREES,
        #     ty2 = 0,
        # )
        # self.move_stage_absolute(FibsemStagePosition(x2,y2,z2))
        current_position = self.get_stage_position()
        x_m = current_position.x
        y_m = current_position.y
        z_m = current_position.z
        new_position = FibsemStagePosition(
            x = (x_m + position.x) if position.x is not None else x_m,
            y = (y_m + position.y )if position.y is not None else y_m,
            z = (z_m + position.z )if position.z is not None else z_m,
            r = (current_position.r + position.r) if position.r is not None else current_position.r,
            t = (current_position.t + position.t) if position.t is not None else current_position.t,
            coordinate_system =  "RAW",
        )
        self.move_stage_absolute(new_position)

    def stable_move(
        self,
        settings: MicroscopeSettings,
        dx: float,
        dy: float,
        beam_type: BeamType,
    ) -> None:
        """
        Calculate the corrected stage movements based on the beam_type, and then move the stage relatively.

        Args:
            settings (MicroscopeSettings): microscope settings
            dx (float): distance along the x-axis (image coordinates)
            dy (float): distance along the y-axis (image coordinates)
        """
        _check_stage(self.hardware_settings)
        wd = self.connection.SEM.Optics.GetWD()

        if beam_type == BeamType.ELECTRON:
            image_rotation = self.connection.SEM.Optics.GetImageRotation()
        else:
            image_rotation = self.connection.FIB.Optics.GetImageRotation()

        # if image_rotation == 0:
        #     dx_move = -dx
        #     dy_move = dy
        # elif image_rotation == 180:
        #     dx_move = dx
        #     dy_move = -dy
        image_rotation = self.connection.SEM.Optics.GetImageRotation()

        dx_move =  -(dx*np.cos(image_rotation*np.pi/180) + dy*np.sin(image_rotation*np.pi/180))
        dy_move = -(dy*np.cos(image_rotation*np.pi/180) - dx*np.sin(image_rotation*np.pi/180))

        # calculate stage movement
        x_move = FibsemStagePosition(x=dx_move, y=0, z=0) 
        yz_move = self._y_corrected_stage_movement(
            settings=settings,
            expected_y=dy_move,
            beam_type=beam_type,
        )

        # move stage
        stage_position = FibsemStagePosition(
            x=x_move.x, y=yz_move.y, z=yz_move.z, r=0, t=0
        )
        logging.info(f"moving stage ({beam_type.name}): {stage_position}")
        self.move_stage_relative(stage_position)

        # adjust working distance to compensate for stage movement
        self.connection.SEM.Optics.SetWD(wd)
        # self.connection.specimen.stage.link() # TODO how to link for TESCAN?

        return

    def eucentric_move(
        self,
        settings: MicroscopeSettings,
        dy: float,
        static_wd: bool = True,
    ) -> None:
        """
        Move the stage vertically to correct eucentric point

        Args:
            settings (MicroscopeSettings): microscope settings
            dy (float): distance in y-axis (image coordinates)
        """
        _check_stage(self.hardware_settings)
        wd = self.connection.SEM.Optics.GetWD()
        image_rotation = self.connection.FIB.Optics.GetImageRotation()
            
        if np.isclose(image_rotation, 0.0):
            dy_move = -dy
        elif np.isclose(image_rotation, 180):
            dy_move = dy
            
        PRETILT_SIGN = 1.0
        from fibsem import movement
        # current stage position
        current_stage_position = self.get_stage_position()
        stage_rotation = current_stage_position.r % (2 * np.pi)
        stage_tilt = current_stage_position.t
        stage_tilt_flat_to_electron = np.deg2rad(
            settings.system.stage.tilt_flat_to_electron
        )
        stage_tilt_flat_to_ion = np.deg2rad(settings.system.stage.tilt_flat_to_ion)

        stage_rotation_flat_to_ion = np.deg2rad(
            settings.system.stage.rotation_flat_to_ion
        ) % (2 * np.pi)

        if movement.rotation_angle_is_smaller(
            stage_rotation, stage_rotation_flat_to_ion, atol=5
        ):
            PRETILT_SIGN = -1.0

        # TODO: check this pre-tilt angle calculation
        corrected_pretilt_angle = PRETILT_SIGN * (stage_tilt_flat_to_electron - settings.system.stage.pre_tilt*constants.DEGREES_TO_RADIANS)
        perspective_tilt = (- corrected_pretilt_angle - stage_tilt_flat_to_ion)
        z_perspective = - dy_move/np.cos((stage_tilt + corrected_pretilt_angle + perspective_tilt))
        z_move = z_perspective*np.sin(90*constants.DEGREES_TO_RADIANS - stage_tilt_flat_to_ion) 
        # z_move = dy / np.cos(
        #     np.deg2rad(90 - settings.system.stage.tilt_flat_to_ion + settings.system.stage.pre_tilt)
        # )  # TODO: MAGIC NUMBER, 90 - fib tilt
        logging.info(f"eucentric movement: {z_move}")
        z_move = FibsemStagePosition(x=0, y=0, z=z_move, r=0, t=0)
        self.move_stage_relative(z_move)

        self.connection.SEM.Optics.SetWD(wd)

    def _y_corrected_stage_movement(
        self,
        settings: MicroscopeSettings,
        expected_y: float,
        beam_type: BeamType = BeamType.ELECTRON,
    ) -> FibsemStagePosition:
        """
        Calculate the y corrected stage movement, corrected for the additional tilt of the sample holder (pre-tilt angle).

        Args:
            settings (MicroscopeSettings): microscope settings
            expected_y (float, optional): distance along y-axis.
            beam_type (BeamType, optional): beam_type to move in. Defaults to BeamType.ELECTRON.

        Returns:
            StagePosition: y corrected stage movement (relative position)
        """

        # TODO: replace with camera matrix * inverse kinematics
        # TODO: replace stage_tilt_flat_to_electron with pre-tilt

        # all angles in radians
        stage_tilt_flat_to_electron = np.deg2rad(
            settings.system.stage.tilt_flat_to_electron
        )
        stage_tilt_flat_to_ion = np.deg2rad(settings.system.stage.tilt_flat_to_ion)

        # stage_rotation_flat_to_eb = np.deg2rad(
        #     settings.system.stage.rotation_flat_to_electron
        # ) % (2 * np.pi)
        stage_rotation_flat_to_ion = np.deg2rad(
            settings.system.stage.rotation_flat_to_ion
        ) % (2 * np.pi)

        # current stage position
        current_stage_position = self.get_stage_position()
        stage_rotation = current_stage_position.r % (2 * np.pi)
        stage_tilt = current_stage_position.t

        PRETILT_SIGN = 1.0
        from fibsem import movement
        # pretilt angle depends on rotation
        # if rotation_angle_is_smaller(stage_rotation, stage_rotation_flat_to_eb, atol=5):
        #     PRETILT_SIGN = 1.0
        if movement.rotation_angle_is_smaller(
            stage_rotation, stage_rotation_flat_to_ion, atol=5
        ):
            PRETILT_SIGN = -1.0

        corrected_pretilt_angle = PRETILT_SIGN * (stage_tilt_flat_to_electron - settings.system.stage.pre_tilt*constants.DEGREES_TO_RADIANS)
        
        perspective_tilt = - corrected_pretilt_angle if beam_type is BeamType.ELECTRON else (- corrected_pretilt_angle - stage_tilt_flat_to_ion)

        y_move = expected_y/np.cos((stage_tilt + corrected_pretilt_angle + perspective_tilt))
         
        z_move = y_move*np.sin((corrected_pretilt_angle)) 
        print(f'Stage tilt: {stage_tilt}, corrected pretilt: {corrected_pretilt_angle}, y_move: {y_move} z_move: {z_move}')

        return FibsemStagePosition(x=0, y=y_move, z=z_move)

    def move_flat_to_beam(
        self, settings=MicroscopeSettings, beam_type: BeamType = BeamType.ELECTRON
    ):
        """
        Moves the microscope stage to the tilt angle corresponding to the given beam type,
        so that the stage is flat with respect to the beam.

        Args:
            settings (MicroscopeSettings): The current microscope settings.
            beam_type (BeamType): The type of beam to which the stage should be made flat.
                Must be one of BeamType.ELECTRON or BeamType.ION.

        Returns:
            None.
        """
        _check_beam(beam_type, self.hardware_settings)
        # BUG if I set or pass BeamType.ION it still sees beam_type as BeamType.ELECTRON
        stage_settings = settings.system.stage

        if beam_type is BeamType.ION:
            tilt = stage_settings.tilt_flat_to_ion
        elif beam_type is BeamType.ELECTRON:
            tilt = stage_settings.tilt_flat_to_electron

        logging.info(f"Moving Stage Flat to {beam_type.name} Beam")
        self.connection.Stage.MoveTo(tiltx=tilt)


    def get_manipulator_state(self,settings=MicroscopeSettings) -> bool:

        """returns true if nanomanipulator is inserted. Manipulator positions must be calibrated and stored in model.yaml file if not done so

        Raises:
            ValueError: _description_

        Returns:
            _type_: True if Inserted, False if retracted
        """

        manipulator_positions = settings.hardware.manipulator_positions

        if not manipulator_positions["calibrated"]:
            logging.warning("Manipulator positions not calibrated, cannot get state")
            return False

        retracted_position_x = manipulator_positions["parking"]["x"]*constants.METRE_TO_MILLIMETRE
        retracted_position_y = manipulator_positions["parking"]["y"]*constants.METRE_TO_MILLIMETRE
        retracted_position_z = manipulator_positions["parking"]["z"]*constants.METRE_TO_MILLIMETRE

        current_position = self.get_manipulator_position()

        current_position_array = [current_position.x*constants.METRE_TO_MILLIMETRE, current_position.y*constants.METRE_TO_MILLIMETRE, current_position.z*constants.METRE_TO_MILLIMETRE]

        check_compare = np.isclose(current_position_array, [retracted_position_x, retracted_position_y, retracted_position_z], atol=0.1)

        return True if False in check_compare else False
            

    def get_manipulator_position(self) -> FibsemManipulatorPosition:
        # pass
        _check_needle(self.hardware_settings)
        index = 0
        output_position = self.connection.Nanomanipulator.GetPosition(Index=index)

        # GetPosition returns tuple in the form (x, y, z, r)
        # x,y,z in mm and r in degrees, no tilt information

        x = output_position[0]*constants.MILLIMETRE_TO_METRE
        y = output_position[1]*constants.MILLIMETRE_TO_METRE
        z = output_position[2]*constants.MILLIMETRE_TO_METRE
        r = output_position[3]*constants.DEGREES_TO_RADIANS

        return FibsemManipulatorPosition(x=x, y=y, z=z, r=r)



    def insert_manipulator(self, name: str = "Standby"):
        _check_needle(self.hardware_settings)
        preset_positions = ["Parking","Standby","Working",]

        if name == "PARK":
            name = "Parking"

        for position in preset_positions:
            if name.lower() == position.lower():
                name = position
    

        if name not in preset_positions:
            raise ValueError(f"Position {name} is not a valid preset position. Valid positions are {preset_positions}.")


        insert_position = getattr(self.connection.Nanomanipulator.Position,name)

        index = 0
        logging.info(f"Inserting Nanomanipulator to {name} position")
        self.connection.Nanomanipulator.MoveToPosition(Index=index,Position=insert_position)

    def _check_manipulator_limits(self,x,y,z,r):

        limits = self.connection.Nanomanipulator.GetLimits(Index=0,Type=0)

        xmin = limits[0]
        xmax = limits[1]
        ymin = limits[2]
        ymax = limits[3]
        zmin = limits[4]
        zmax = limits[5]
        rmin = limits[6]
        rmax = limits[7]

        assert x >= xmin and x <= xmax, f"X position {x} is outside of manipulator limits {xmin} to {xmax}"
        assert y >= ymin and y <= ymax, f"Y position {y} is outside of manipulator limits {ymin} to {ymax}"
        assert z >= zmin and z <= zmax, f"Z position {z} is outside of manipulator limits {zmin} to {zmax}"
        assert r >= rmin and r <= rmax, f"R position {r} is outside of manipulator limits {rmin} to {rmax}"
    
    def retract_manipulator(self):
        retract_position = getattr(self.connection.Nanomanipulator.Position,"Parking")
        index = 0
        self.connection.Nanomanipulator.MoveToPosition(Index=index,Position=retract_position)
        

    
    def move_manipulator_relative(self,position: FibsemManipulatorPosition, name: str = None):
        if not np.isclose(position.r, 0.0):
            rotation = True
        else:
            rotation = False
        if not np.isclose(position.t, 0.0):
            tilt = True
        else:
            tilt = False
        _check_needle(self.hardware_settings, rotation, tilt)
        if self.connection.Nanomanipulator.IsCalibrated(0) == False:
            logging.info("Calibrating manipulator")
            self.connection.Nanomanipulator.Calibrate(0)

        current_position = self.get_manipulator_position()
        
        x = (current_position.x + position.x)*constants.METRE_TO_MILLIMETRE
        y = (current_position.y + position.y)*constants.METRE_TO_MILLIMETRE
        z = (current_position.z + position.z)*constants.METRE_TO_MILLIMETRE
        r = (current_position.r + position.r)*constants.RADIANS_TO_DEGREES
        index = 0

        # self._check_manipulator_limits(x,y,z,r)

        logging.info(f"moving manipulator by {position}")
        try:
            self.connection.Nanomanipulator.MoveTo(Index=index,X=x, Y=y, Z=z, Rot=r)
        except Exception as e:
            logging.error(e)
            return e

    
    def move_manipulator_absolute(self, position: FibsemManipulatorPosition, name: str = None):
        if not np.isclose(position.r, 0.0):
            rotation = True
        else:
            rotation = False
        if not np.isclose(position.t, 0.0):
            tilt = True
        else:
            tilt = False
        _check_needle(self.hardware_settings, rotation, tilt)
        if self.connection.Nanomanipulator.IsCalibrated(0) == False:
            logging.info("Calibrating manipulator")
            self.connection.Nanomanipulator.Calibrate(0)
        
        x = position.x*constants.METRE_TO_MILLIMETRE
        y = position.y*constants.METRE_TO_MILLIMETRE
        z = position.z*constants.METRE_TO_MILLIMETRE
        r = position.r*constants.RADIANS_TO_DEGREES
        index = 0

        # self._check_manipulator_limits(x,y,z,r)

        logging.info(f"moving manipulator to {position}")

        self.connection.Nanomanipulator.MoveTo(Index=index, X=x, Y=y, Z=z, Rot=r)

    def calibrate_manipulator(self):
        _check_needle(self.hardware_settings)
        logging.info("Calibrating manipulator")
        self.connection.Nanomanipulator.Calibrate(0)

    def _x_corrected_needle_movement(self, expected_x: float) -> FibsemManipulatorPosition:
        """Calculate the corrected needle movement to move in the x-axis.

        Args:
            expected_x (float): distance along the x-axis (image coordinates)
        Returns:
            FibsemManipulatorPosition: x-corrected needle movement (relative position)
        """
        return FibsemManipulatorPosition(x=expected_x, y=0, z=0)  # no adjustment needed


    def _y_corrected_needle_movement(self, 
        expected_y: float, stage_tilt: float
    ) -> FibsemManipulatorPosition:
        """Calculate the corrected needle movement to move in the y-axis.

        Args:
            expected_y (float): distance along the y-axis (image coordinates)
            stage_tilt (float, optional): stage tilt.

        Returns:
            FibsemManipulatorPosition: y-corrected needle movement (relative position)
        """
        y_move = +np.cos(stage_tilt) * expected_y
        z_move = +np.sin(stage_tilt) * expected_y
        return FibsemManipulatorPosition(x=0, y=y_move, z=z_move)


    def _z_corrected_needle_movement(self, 
        expected_z: float, stage_tilt: float
    ) -> FibsemManipulatorPosition:
        """Calculate the corrected needle movement to move in the z-axis.

        Args:
            expected_z (float): distance along the z-axis (image coordinates)
            stage_tilt (float, optional): stage tilt.

        Returns:
            FibsemManipulatorPosition: z-corrected needle movement (relative position)
        """
        y_move = -np.sin(stage_tilt) * expected_z
        z_move = +np.cos(stage_tilt) * expected_z
        return FibsemManipulatorPosition(x=0, y=y_move, z=z_move)

    def move_manipulator_corrected(self, 
        dx: float = 0,
        dy: float = 0,
        beam_type: BeamType = BeamType.ELECTRON,
    ) -> None:
        """Calculate the required corrected needle movements based on the BeamType to move in the desired image coordinates.
        Then move the needle relatively.

        BeamType.ELECTRON:  move in x, y (raw coordinates)
        BeamType.ION:       move in x, z (raw coordinates)

        Args:
            microscope (SdbMicroscopeClient): autoScript microscope instance
            dx (float): distance along the x-axis (image coordinates)
            dy (float): distance along the y-axis (image corodinates)
            beam_type (BeamType, optional): the beam type to move in. Defaults to BeamType.ELECTRON.
        """
        _check_needle(self.hardware_settings)

        if self.connection.Nanomanipulator.IsCalibrated(0) == False:
            logging.info("Calibrating manipulator")
            self.connection.Nanomanipulator.Calibrate(0)
        stage_tilt = self.get_stage_position().t


        # # xy
        # if beam_type is BeamType.ELECTRON:
        #     x_move = self._x_corrected_needle_movement(expected_x=dx)
        #     yz_move = self._y_corrected_needle_movement(dy, stage_tilt=stage_tilt)

        # # xz,
        # if beam_type is BeamType.ION:

        #     x_move = self._x_corrected_needle_movement(expected_x=dx)
        #     yz_move = self._z_corrected_needle_movement(expected_z=dy, stage_tilt=stage_tilt)

        # move needle (relative)
        #self.connection.Nanomanipulator.MoveTo(Index=0, X=x_move.x, Y=yz_move.y, Z=yz_move.z)
        self.move_manipulator_relative(FibsemManipulatorPosition(x=dx, y=dy, z=0))

        return

    def move_manipulator_to_position_offset(self, offset: FibsemManipulatorPosition, name: str = None) -> None:
        if not np.isclose(offset.r, 0.0):
            rotation = True
        else:
            rotation = False
        if not np.isclose(offset.t, 0.0):
            tilt = True
        else:
            tilt = False
        _check_needle(self.hardware_settings, rotation, tilt)
        logging.warning("Not supported by TESCAN API")
        # raise NotImplementedError("Not supported by TESCAN API")
        pass

    def _get_saved_manipulator_position(self):
        _check_needle(self.hardware_settings)
        pass

    def setup_milling(
        self,
        mill_settings: FibsemMillingSettings,
    ):
        """
        Configure the microscope for milling using the ion beam.

        Args:
            application_file (str): Path to the milling application file.
            patterning_mode (str): Patterning mode to use.
            hfw (float): Desired horizontal field width in meters.
            mill_settings (FibsemMillingSettings): Milling settings.

        Returns:
            None.

        Raises:
            NotImplementedError: If the specified patterning mode is not supported.

        Note:
            This method sets up the microscope imaging and patterning for milling using the ion beam.
            It sets the active view and device to the ion beam, the default beam type to the ion beam,
            the specified application file, and the specified patterning mode.
            It also clears any existing patterns and sets the horizontal field width to the desired value.
            The method does not start the milling process.
        """
        _check_beam(BeamType.ION, self.hardware_settings)

        spot_size = mill_settings.spot_size  # application_file
        rate = mill_settings.rate  ## in application file called Volume per Dose (m3/C)
        dwell_time = mill_settings.dwell_time  # in seconds ## in application file

        if mill_settings.patterning_mode == "Serial":
            parallel_mode = False
        else:
            parallel_mode = True

        print(f"spacing: {mill_settings.spacing}")

        self.set("preset", mill_settings.preset, BeamType.ION)
        beam_current = self.connection.FIB.Beam.ReadProbeCurrent()
        print(f"beam_current: {beam_current}")
        layer_settings = IEtching(
            syncWriteField=False,
            writeFieldSize=mill_settings.hfw,
            beamCurrent=beam_current,
            spotSize=spot_size,
            rate=rate,
            dwellTime=dwell_time,
            parallel=parallel_mode,
            preset = mill_settings.preset,
            spacing = mill_settings.spacing,
        )

        self.layer = self.connection.DrawBeam.Layer("Layer1", layer_settings)
        

    def run_milling(self, milling_current: float, asynch: bool = False):
        """
        Runs the ion beam milling process using the specified milling current.

        Args:
            milling_current (float): The milling current to use, in amps.
            asynch (bool, optional): Whether to run the milling asynchronously. Defaults to False.

        Returns:
            None
        """
        _check_beam(BeamType.ION, self.hardware_settings)
        status = self.connection.FIB.Beam.GetStatus()
        if status != Automation.FIB.Beam.Status.BeamOn:
            self.connection.FIB.Beam.On()
        self.connection.DrawBeam.LoadLayer(self.layer)
        logging.info(f"running ion beam milling now...")
        self.connection.DrawBeam.Start()
        self.connection.Progress.Show(
            "DrawBeam", "Layer 1 in progress", False, False, 0, 100
        )
        while True:
            status = self.connection.DrawBeam.GetStatus()
            running = status[0] == DBStatus.ProjectLoadedExpositionInProgress
            if running:
                progress = 0
                if status[1] > 0:
                    progress = min(100, status[2] / status[1] * 100)
                printProgressBar(progress, 100)
                self.connection.Progress.SetPercents(progress)
                time.sleep(1)
            else:
                if status[0] == DBStatus.ProjectLoadedExpositionIdle:
                    printProgressBar(100, 100, suffix="Finished")
                break

        print()  # new line on complete
        self.connection.Progress.Hide()

    def run_milling_drift_corrected(self, milling_current: float,  
        image_settings: ImageSettings, 
        ref_image: FibsemImage, 
        reduced_area: FibsemRectangle = None,
        asynch: bool = False
        ):
        """
        Run ion beam milling using the specified milling current.

        Args:
            milling_current (float): The current to use for milling in amps.
            asynch (bool, optional): If True, the milling will be run asynchronously. 
                                     Defaults to False, in which case it will run synchronously.

        Returns:
            None

        Raises:
            None
        """
        _check_beam(BeamType.ION, self.hardware_settings)
        status = self.connection.FIB.Beam.GetStatus()
        if status != Automation.FIB.Beam.Status.BeamOn:
            self.connection.FIB.Beam.On()
        self.connection.DrawBeam.LoadLayer(self.layer)
        logging.info(f"running ion beam milling now...")
        self.connection.DrawBeam.Start()
        self.connection.Progress.Show(
            "DrawBeam", "Layer 1 in progress", False, False, 0, 100
        )
        from fibsem import alignment
        while True:
            status = self.connection.DrawBeam.GetStatus()
            running = status[0] == DBStatus.ProjectLoadedExpositionInProgress
            if running:
                progress = 0
                if status[1] > 0:
                    progress = min(100, status[2] / status[1] * 100)
                printProgressBar(progress, 100)
                self.connection.Progress.SetPercents(progress)
                status = self.connection.DrawBeam.GetStatus()
                if status[0] == DBStatus.ProjectLoadedExpositionInProgress:
                    self.connection.DrawBeam.Pause()
                elif status[0] == DBStatus.ProjectLoadedExpositionIdle:
                    printProgressBar(100, 100, suffix="Finished")
                    self.connection.DrawBeam.Stop()
                    self.connection.DrawBeam.UnloadLayer()
                    break
                logging.info("Drift correction in progress...")
                image_settings.beam_type = BeamType.ION
                alignment.beam_shift_alignment(
                    self,
                    image_settings,
                    ref_image,
                    reduced_area,
                )
                time.sleep(1)
                status = self.connection.DrawBeam.GetStatus()
                if status[0] == DBStatus.ProjectLoadedExpositionPaused :
                    self.connection.DrawBeam.Resume()
                logging.info("Drift correction complete.")
                time.sleep(5)
            else:
                if status[0] == DBStatus.ProjectLoadedExpositionIdle:
                    printProgressBar(100, 100, suffix="Finished")
                    self.connection.DrawBeam.Stop()
                    self.connection.DrawBeam.UnloadLayer()
                break

        print()  # new line on complete
        self.connection.Progress.Hide()

    def finish_milling(self, imaging_current: float):
        """
        Finalises the milling process by clearing the microscope of any patterns and returning the current to the imaging current.

        Args:
            imaging_current (float): The current to use for imaging in amps.
        # """
        try:
            self.connection.FIB.Preset.Activate("30 keV; UHR imaging")
            self.connection.DrawBeam.UnloadLayer()
            print("hello")
        except:
            pass

    def draw_rectangle(
        self,
        pattern_settings: FibsemPatternSettings,
    ):
        """
        Draws a rectangle pattern using the current ion beam.

        Args:
            pattern_settings (FibsemPatternSettings): the settings for the pattern to draw.

        Returns:
            Pattern: the created pattern.

        Raises:
            AutomationError: if an error occurs while creating the pattern.

        Notes:
            The rectangle pattern will be centered at the specified coordinates (centre_x, centre_y) with the specified
            width, height and depth (in nm). If the cleaning_cross_section attribute of pattern_settings is True, a
            cleaning cross section pattern will be created instead of a rectangle pattern.

            The pattern will be rotated by the angle specified in the rotation attribute of pattern_settings (in degrees)
            and scanned in the direction specified in the scan_direction attribute of pattern_settings ('horizontal' or
            'vertical').

            The created pattern can be added to the patterning queue and executed using the layer methods in Automation.
        """
        centre_x = pattern_settings.centre_x
        centre_y = pattern_settings.centre_y
        depth = pattern_settings.depth
        width = pattern_settings.width
        height = pattern_settings.height
        rotation = pattern_settings.rotation * constants.RADIANS_TO_DEGREES # CHECK UNITS (TESCAN Takes Degrees)
        paths = self.get_scan_directions()
        if pattern_settings.scan_direction in paths:
            path = pattern_settings.scan_direction
        else:
            path = "Flyback"
            logging.info(f"Scan direction {pattern_settings.scan_direction} not supported. Using Flyback instead.")
            logging.info(f"Supported scan directions are: Flyback, RLE, SpiralInsideOut, SpiralOutsideIn, ZigZag")
        self.connection.DrawBeam.ScanningPath = pattern_settings.scan_direction

        if pattern_settings.cleaning_cross_section:
            self.layer.addRectanglePolish(
                CenterX=centre_x,
                CenterY=centre_y,
                Depth=depth,
                DepthUnit='m',
                Width=width,
                Height=height,
                Angle=rotation,
                ScanningPath=path
            )
        else:
            self.layer.addRectangleFilled(
                CenterX=centre_x,
                CenterY=centre_y,
                Depth=depth,
                DepthUnit='m',
                Width=width,
                Height=height,
                Angle=rotation,
                ScanningPath=path
            )

        pattern = self.layer
        
        return pattern

    def draw_line(self, pattern_settings: FibsemPatternSettings):
        """
        Draws a line pattern on the current imaging view of the microscope.

        Args:
            pattern_settings (FibsemPatternSettings): A data class object specifying the pattern parameters,
                including the start and end points, and the depth of the pattern.

        Returns:
            LinePattern: A line pattern object, which can be used to configure further properties or to add the
                pattern to the milling list.
        """
        start_x = pattern_settings.start_x
        start_y = pattern_settings.start_y
        end_x = pattern_settings.end_x
        end_y = pattern_settings.end_y
        depth = pattern_settings.depth

        self.layer.addLine(
            BeginX=start_x, BeginY=start_y, EndX=end_x, EndY=end_y, Depth=depth, DepthUnit='m',
        )

        pattern = self.layer
        return pattern

    def draw_circle(self, pattern_settings: FibsemPatternSettings):
        """
        Draws a circle pattern on the current imaging view of the microscope.

        Args:
            pattern_settings (FibsemPatternSettings): A data class object specifying the pattern parameters,
                including the centre point, radius and depth of the pattern.

        Returns:
            CirclePattern: A circle pattern object, which can be used to configure further properties or to add the
                pattern to the milling list.

            
        """
        pattern = self.layer.addAnnulusFilled(
            CenterX=pattern_settings.centre_x,
            CenterY=pattern_settings.centre_y,
            RadiusA=pattern_settings.radius,
            RadiusB=0,
            Depth=pattern_settings.depth,
            DepthUnit='m',
        )

        return pattern
    
    def draw_annulus(self,pattern_settings: FibsemPatternSettings):

        """Draws an annulus (donut) pattern on the current imaging view of the microscope.

        Args: 
            pattern_settings (FibsemPatternSettings): A data class object specifying the pattern parameters,
            including the centre point, outer radius and thickness of the annulus, and the depth of the pattern.

        Returns:
            annulus pattern object
        """
        outer_radius = pattern_settings.radius
        inner_radius = pattern_settings.radius - pattern_settings.thickness


        pattern = self.layer.addAnnulusFilled(
            CenterX=pattern_settings.centre_x,
            CenterY=pattern_settings.centre_y,
            RadiusA=outer_radius,
            RadiusB=inner_radius,
            Depth=pattern_settings.depth,
            DepthUnit='m',
        )

        return pattern
    
    def draw_bitmap_pattern(
        self,
        pattern_settings: FibsemPatternSettings,
        path: str,
    ):
        return NotImplemented
    
    def get_scan_directions(self):
        
        list = ["Flyback", "RLE", "SpiralInsideOut", "SpiralOutsideIn", "ZigZag"]
        return list

    def setup_sputter(self, protocol: dict):
        """
        Set up the sputter coating process on the microscope.

        Args:
            protocol (dict): Contains all of the necessary values to setup up platinum sputtering.
                For TESCAN:
                    - hfw: Horizontal field width (m).
                    - beam_current: Ion beam current in [A].
                    - spot_size: Ion beam spot size in [m].
                    - rate: Ion/electron etching rate (deposition rate) in [m3/A/s]. E.g. for silicone 4.7e-10 m3/A/s.
                    - dwell time: Pixel dwell time in [s].

        Returns:
            None

        Raises:
            None

        Notes:
            This function sets up the sputter coating process on the microscope. 
            It sets the active view to the electron beam, clears any existing patterns, and sets the default beam type to the electron beam. 
            It then inserts the multichem and turns on the heater for the specified gas according to the given protocol. 
            This function also waits for 3 seconds to allow the heater to warm up.
        """
        _check_sputter(self.hardware_settings)
        self.connection.FIB.Beam.On()
        lines = self.connection.GIS.Enum()
        for line in lines:
            if line.name == "Platinum":
                self.line = line

                # Start GIS heating
                self.connection.GIS.PrepareTemperature(line, True)

                # Insert GIS into working position
                self.connection.GIS.MoveTo(line, Automation.GIS.Position.Working)

                # Wait for GIS heated
                self.connection.GIS.WaitForTemperatureReady(line)

        try:
            layerSettings = self.connection.DrawBeam.LayerSettings.IDeposition(
                syncWriteField=True,
                writeFieldSize=protocol["hfw"],
                beamCurrent=protocol["beam_current"],
                spotSize=protocol["spot_size"],
                rate=3e-10, # Value for platinum
                dwellTime=protocol["dwell_time"],
            )
            self.layer = self.connection.DrawBeam.Layer("Layer1", layerSettings)
            self.connection.DrawBeam.LoadLayer(self.layer)

        except:
            import fibsem
            base_path = os.path.dirname(fibsem.__path__[0])
            layer_path = os.path.join(base_path,"fibsem", "config", "deposition.dbp")
            self.layer = self.connection.DrawBeam.Layer.fromDbp(layer_path)[0]
            # self.layer = self.connection.DrawBeam.LoadLayer(defaultLayerSettings[0])

    def draw_sputter_pattern(self, hfw, line_pattern_length, *args, **kwargs):
        """
        Draws a line pattern for sputtering with the given parameters.

        Args:
            hfw (float): The horizontal field width of the electron beam.
            line_pattern_length (float): The length of the line pattern to draw.
            *args, **kwargs: This represents the arguments used by ThermoMicroscope that are not required for the TescanMicroscope.

        Returns:
            None

        Notes:
            Sets the horizontal field width of the electron beam to the given value.
            Draws a line pattern for sputtering with the given length and milling depth.
            Sets the sputter time of the line pattern to the given value.

        """
        self.connection.FIB.Optics.SetViewfield(
            hfw * constants.METRE_TO_MILLIMETRE
        )

        start_x=-line_pattern_length/2, 
        start_y=+line_pattern_length,
        end_x=+line_pattern_length/2,
        end_y=+line_pattern_length,
        depth=2e-6
        
        pattern = self.layer.addLine(
            BeginX=start_x, BeginY=start_y, EndX=end_x, EndY=end_y, Depth=depth
        )
        
        return pattern

    def run_sputter(self, *args, **kwargs):
        """
        Runs the GIS Platinum Sputter.

        Args:
            *args, **kwargs: Used to maintain functionality and compatability between microscopes. No arguments required.
            
        Runs the GIS Platinum Sputter.

        Returns:
            None
        """
        _check_sputter(self.hardware_settings)
        # Open GIS valve to let the gas flow onto the sample
        self.connection.GIS.OpenValve(self.line)

        try:
            # Run predefined deposition process
            self.connection.DrawBeam.Start()
            self.connection.Progress.Show("DrawBeam", "Layer 1 in progress", False, False, 0, 100)
            logging.info("Sputtering with platinum started.")
            while True:
                status = self.connection.DrawBeam.GetStatus()
                running = status[0] == self.connection.DrawBeam.Status.ProjectLoadedExpositionInProgress
                if running:
                    progress = 0
                    if status[1] > 0:
                        progress = min(100, status[2] / status[1] * 100)
                    printProgressBar(progress, 100)
                    self.connection.Progress.SetPercents(progress)
                    time.sleep(1)
                else:
                    if status[0] == self.connection.DrawBeam.Status.ProjectLoadedExpositionIdle:
                        printProgressBar(100, 100, suffix='Finished')
                        print('')
                    break
        finally:
            # Close GIS Valve in both - success and failure
            self.connection.GIS.CloseValve(self.line)
        
    def finish_sputter(self, *args, **kwargs):
        """
        Finish the sputter process by retracting the GIS chamber and turning off the heating.

        Args:
            *args, **kwargs: This represents the arguments used by ThermoMicroscope that are not required for the TescanMicroscope.

        Returns:
            None

        Raises:
            None
        """
        _check_sputter(self.hardware_settings)
        # Move GIS out from chamber and turn off heating
        self.connection.GIS.MoveTo(self.line, Automation.GIS.Position.Home)
        self.connection.GIS.PrepareTemperature(self.line, False)
        self.connection.DrawBeam.UnloadLayer()
        logging.info("Platinum sputtering process completed.")

    def setup_GIS(self,protocol) -> None:

        beam_type = protocol["beam_type"]

        if beam_type == "ION":


            layerSettings = self.connection.DrawBeam.LayerSettings.IDeposition(
                syncWriteField=True,
                writeFieldSize=protocol.get("hfw",0.0005),
                beamCurrent=protocol.get("beam_current",5e-10),
                spotSize=protocol.get("spot_size",5.0e-8),
                spacing=1.0,
                rate=3e-10, # Value for platinum
                dwellTime=protocol.get("dwell_time",1.0e-6),
                preset=None,
                parallel=False,
                material='Default Material',
                gisPrecursor=None,

            )

        else:


            layerSettings = self.connection.DrawBeam.LayerSettings.EDeposition(
                syncWriteField=True,
                writeFieldSize=protocol.get("hfw",0.0005),
                beamCurrent=protocol.get("beam_current",5e-10),
                spotSize=protocol.get("spot_size",5.0e-8),
                rate=3e-10, # Value for platinum
                spacing=1.0,
                dwellTime=protocol.get("dwell_time",1.0e-6),
                preset=None,
                parallel=False,
                material='Default Material',
                gisPrecursor=None,
            )
        self.gis_layer = self.connection.DrawBeam.Layer("Layer_GIS", layerSettings)


        logging.info(f"GIS Setup Complete, {beam_type} layer settings loaded")

    def setup_GIS_pattern(self,protocol):

        hfw = protocol["hfw"]
        line_pattern_length = protocol["length"]


        start_x=-line_pattern_length/2 
        start_y=+line_pattern_length
        end_x=+line_pattern_length/2
        end_y=+line_pattern_length
        depth=2e-6

        self.gis_layer.addLine(
            BeginX=start_x,
            BeginY=start_y,
            EndX=end_x,
            EndY=end_y,
            Depth=3e-06,

        )

        self.connection.DrawBeam.LoadLayer(self.gis_layer)
        logging.info(f"GIS Pattern Setup Complete")

    def run_GIS(self,protocol) -> None:


        gas_line = self.lines[protocol['gas']]

        try:

            self.connection.GIS.OpenValve(gas_line)

        except Exception as e:
            if e.args[0] == 'Error.OutgasRequired':
                logging.info("Outgassing required.")
                logging.info(f"Outgassing {protocol['gas']} Line")
                self.connection.GIS.Outgas(gas_line)
                self.connection.GIS.OpenValve(gas_line)

        valve_open = self.connection.GIS.GetValveStatus(gas_line)

        try:
            # Run predefined deposition process
            self.connection.DrawBeam.Start()
            self.connection.Progress.Show("DrawBeam", "Layer 1 in progress", False, False, 0, 100)
            logging.info("Sputtering started.")
            while True:
                status = self.connection.DrawBeam.GetStatus()
                running = status[0] == self.connection.DrawBeam.Status.ProjectLoadedExpositionInProgress
                if running:
                    progress = 0
                    if status[1] > 0:
                        progress = min(100, status[2] / status[1] * 100)
                    printProgressBar(progress, 100)
                    self.connection.Progress.SetPercents(progress)
                    time.sleep(1)
                else:
                    if status[0] == self.connection.DrawBeam.Status.ProjectLoadedExpositionIdle:
                        printProgressBar(100, 100, suffix='Finished')
                        print('')
                    break
        finally:
            # Close GIS Valve in both - success and failure
            if valve_open:
                self.connection.GIS.CloseValve(gas_line)

        self.connection.GIS.MoveTo(gas_line, Automation.GIS.Position.Home)
        # self.connection.GIS.PrepareTemperature(gas_line, False)
        self.connection.DrawBeam.UnloadLayer()
        logging.info("process completed.")


    def GIS_available_lines(self) -> list[str]:
        """
        Returns a list of available GIS lines.
        Args:
            None
        Returns:
            A dictionary of available GIS lines.
        """
        _check_sputter(self.hardware_settings)
        GIS_lines = self.connection.GIS.Enum()
        self.lines = {}
        line_names = []
        for line in GIS_lines:
            self.lines[line.name] = line
            line_names.append(line.name)

        return line_names

    def GIS_position(self,line_name:str) -> str:
        _check_sputter(self.hardware_settings)

        line = self.lines[line_name]

        position = self.connection.GIS.GetPosition(line)

        return position.name

    def GIS_available_positions(self) -> list[str]:

        _check_sputter(self.hardware_settings)
        self.GIS_positions = self.connection.GIS.Position

        return self.GIS_positions.__members__.keys()

    def GIS_move_to(self,line_name,position) -> None:

        _check_sputter(self.hardware_settings)

        line = self.lines[line_name]

        self.connection.GIS.MoveTo(line,self.GIS_positions[position])

    def GIS_heat_up(self,line_name):

        _check_sputter(self.hardware_settings)

        line = self.lines[line_name]

        self.connection.GIS.PrepareTemperature(line,True)

        self.connection.GIS.WaitForTemperatureReady(line)

        time.sleep(5)

    def GIS_temp_ready(self,line_name):

        _check_sputter(self.hardware_settings)

        line = self.lines[line_name]

        return self.connection.GIS.GetTemperatureReady(line)

    def set_microscope_state(self, microscope_state: MicroscopeState):
        """Reset the microscope state to the provided state.

        Args:
            microscope_state (MicroscopeState): A `MicroscopeState` object that contains the desired state of the microscope.

        Returns:
            None.

        Raises:
            None.

        Notes:
            This function restores the microscope state to the provided state. This function cannot be fully implemented as their are certain aspects of
            the state that cannot be set for the TESCAN microscope by the TESCAN Automation API.
        """

        logging.info(f"restoring microscope state...")

        # move to position
        _check_stage(self.hardware_settings)
        self.move_stage_absolute(position=microscope_state.absolute_position)

        # restore electron beam
        _check_beam(BeamType.ELECTRON, self.hardware_settings)
        logging.info(f"restoring electron beam settings...")
        self.connection.SEM.Optics.SetWD(
            microscope_state.eb_settings.working_distance
            * constants.METRE_TO_MILLIMETRE
        )

        self.connection.SEM.Beam.SetCurrent(
            microscope_state.eb_settings.beam_current * constants.SI_TO_PICO
        )

        self.connection.SEM.Optics.SetViewfield(
            microscope_state.eb_settings.hfw * constants.METRE_TO_MILLIMETRE
        )

        # microscope.beams.electron_beam.stigmator.value = (
        #     microscope_state.eb_settings.stigmation
        # )

        # restore ion beam
        _check_beam(BeamType.ION, self.hardware_settings)
        logging.info(f"restoring ion beam settings...")

        self.connection.FIB.Optics.SetViewfield(
            microscope_state.ib_settings.hfw * constants.METRE_TO_MILLIMETRE
        )

        # microscope.beams.ion_beam.stigmator.value = microscope_state.ib_settings.stigmation
        self.move_stage_absolute(microscope_state.absolute_position)
        logging.info(f"microscope state restored")
        return

    def get_available_values(self, key: str, beam_type: BeamType = None)-> list:
        """Get a list of available values for a given key.
        Keys: plasma_gas, current, detector_type
        """
        values = []
        if beam_type is BeamType.ION:
            if key == "plasma_gas":
                values = self.connection.GIS.Enum()

        if key == "current":
            if beam_type == BeamType.ELECTRON:
                values = [1.0e-12]
            if beam_type == BeamType.ION:
                values = [20e-12, 60e-12, 0.2e-9, 0.74e-9, 2.0e-9, 7.6e-9, 28.0e-9, 120e-9]

        if key == "detector_type" and beam_type == BeamType.ELECTRON:
            values = self.connection.SEM.Detector.Enum()
            for i in range(len(values)):
                values[i-1] = values[i-1].name 
        if key == "detector_type" and beam_type == BeamType.ION:
            values = self.connection.FIB.Detector.Enum()
            for i in range(len(values)):
                values[i-1] = values[i-1].name
        
        if key == "detector_mode": 
            values = None 

        if key == "presets":
            return self._get_presets()

        return values

    def get_beam_settings(self, beam_type: BeamType = BeamType.ELECTRON) -> BeamSettings:
        """Get the current beam settings for the microscope.

        """
        beam_settings = BeamSettings(
            beam_type=beam_type,
            beam_current=self.get("current", beam_type),
            working_distance=self.get("working_distance", beam_type),
            hfw=self.get("hfw", beam_type),
            stigmation=self.get("stigmation", beam_type),
            shift=self.get("shift", beam_type),
            resolution=self.last_image(beam_type).metadata.image_settings.resolution,
            voltage=self.get("voltage", beam_type),
            dwell_time=self.last_image(beam_type).metadata.image_settings.dwell_time,
            scan_rotation=self.get("scan_rotation", beam_type), 
        )

        return beam_settings
    
    def get_detector_settings(self, beam_type: BeamType = BeamType.ELECTRON) -> FibsemDetectorSettings:
        """Get the current detector settings for the microscope.

        """
        detector_settings = FibsemDetectorSettings(
            type = self.get("detector_type", beam_type),
            mode = self.get("detector_mode", beam_type),
            brightness= self.get("detector_brightness", beam_type),
            contrast= self.get("detector_contrast", beam_type),
        )

        return detector_settings
    
    def get(self, key: str, beam_type: BeamType = BeamType.ELECTRON) -> Union[float, str, None]:

        beam = self.connection.SEM if beam_type == BeamType.ELECTRON else self.connection.FIB

        # beam properties 
        if key == "on": 
            _check_beam(beam_type, self.hardware_settings)
            return beam.Beam.GetStatus()
        if key == "working_distance" and beam_type == BeamType.ELECTRON:
            _check_beam(beam_type, self.hardware_settings)
            return beam.Optics.GetWD() * constants.MILLIMETRE_TO_METRE
        if key == "current":
            _check_beam(beam_type, self.hardware_settings)
            if beam_type == BeamType.ELECTRON:
                return beam.Beam.GetCurrent() * constants.PICO_TO_SI
            else:
                return beam.Beam.ReadProbeCurrent() * constants.PICO_TO_SI
        if key == "voltage":
            _check_beam(beam_type, self.hardware_settings)
            return beam.Beam.GetVoltage() 
        if key == "hfw":
            _check_beam(beam_type, self.hardware_settings)
            return beam.Optics.GetViewfield() * constants.MILLIMETRE_TO_METRE
        if key == "resolution":
            _check_beam(beam_type, self.hardware_settings)
            if beam_type == BeamType.ELECTRON and self.last_image_eb is not None:
                return self.last_image_eb.metadata.image_settings.resolution
            elif beam_type == BeamType.ION and self.last_image_ib is not None:
                return self.last_image_ib.metadata.image_settings.resolution
        if key == "dwell_time":
            _check_beam(beam_type, self.hardware_settings)
            if beam_type == BeamType.ELECTRON and self.last_image_eb is not None:
                return self.last_image_eb.metadata.image_settings.dwell_time
            elif beam_type == BeamType.ION and self.last_image_ib is not None:
                return self.last_image_ib.metadata.image_settings.dwell_time   
        if key =="scan_rotation":
            _check_beam(beam_type, self.hardware_settings)
            return beam.Optics.GetImageRotation()   
        if key == "shift":
            _check_beam(beam_type, self.hardware_settings)
            values = beam.Optics.GetImageShift()
            shift = Point(values[0]*constants.MILLIMETRE_TO_METRE, values[1]*constants.MILLIMETRE_TO_METRE)
            return shift
        
        # stage properties
        if key == "stage_position":
            _check_stage(self.hardware_settings)
            return self.get_stage_position()
        if key == "stage_calibrated":
            _check_stage(self.hardware_settings)
            return self.connection.Stage.IsCalibrated()
        
        # chamber properties
        if key == "chamber_state":
            return self.connection.Chamber.GetStatus()
        if key == "chamber_pressure":
            return self.connection.Chamber.GetPressure(0)
        
        #detector properties
        if key == "detector_type":
            detector = beam.Detector.Get(Channel = 0) 
            if detector is not None:
                return detector.name
            else: 
                return None
        if key == "detector_contrast":
            if beam_type == BeamType.ELECTRON:
                contrast, brightness = beam.Detector.GetGainBlack(Detector= self.electron_detector_active)
            elif beam_type == BeamType.ION:
                contrast, brightness = beam.Detector.GetGainBlack(Detector= self.ion_detector_active)
            return contrast/100
        if key == "detector_brightness":
            if beam_type == BeamType.ELECTRON:
                contrast, brightness = beam.Detector.GetGainBlack(Detector= self.electron_detector_active)
            elif beam_type == BeamType.ION:
                contrast, brightness = beam.Detector.GetGainBlack(Detector= self.ion_detector_active)
            return brightness/100
        
        # manipulator properties
        if key == "manipulator_position":
            _check_needle(self.hardware_settings)
            return self.connection.Nanomanipulator.GetPosition(0)
        if key == "manipulator_calibrated":
            _check_needle(self.hardware_settings)
            return self.connection.Nanomanipulator.IsCalibrated(0)

        if key == "presets":
            return self._get_presets()

        logging.warning(f"Unknown key: {key} ({beam_type})")
        return None   

    def set(self, key: str, value, beam_type: BeamType = BeamType.ELECTRON) -> None:

        beam = self.connection.SEM if beam_type == BeamType.ELECTRON else self.connection.FIB

        if key == "working_distance":
            _check_beam(beam_type, self.hardware_settings)
            if beam_type == BeamType.ELECTRON:
                beam.Optics.SetWD(value * constants.METRE_TO_MILLIMETRE)
                logging.info(f"Electron beam working distance set to {value} m.")
            else: 
                logging.info(f"Setting working distance for ion beam is not supported by Tescan API.")
            return
        if key == "current":
            _check_beam(beam_type, self.hardware_settings)
            if beam_type == BeamType.ELECTRON:
                beam.Beam.SetCurrent(value * constants.SI_TO_PICO)
                logging.info(f"Electron beam current set to {value} A.")
            else: 
                logging.info(f"Setting current for ion beam is not supported by Tescan API, please use the native microscope interface.")
            return
        if key == "voltage":
            _check_beam(beam_type, self.hardware_settings)
            if beam_type == BeamType.ELECTRON:
                beam.Beam.SetVoltage(value)
                logging.info(f"Electron beam voltage set to {value} V.")
            else:
                logging.info(f"Setting voltage for ion beam is not supported by Tescan API, please use the native microscope interface.")
            return
        if key == "hfw":
            _check_beam(beam_type, self.hardware_settings)
            beam.Optics.SetViewfield(value * constants.METRE_TO_MILLIMETRE)
            logging.info(f"{beam_type.name} HFW set to {value} m.")
            return
        if key == "scan_rotation":
            _check_beam(beam_type, self.hardware_settings)
            beam.Optics.SetImageRotation(value)
            logging.info(f"{beam_type.name} scan rotation set to {value} degrees.")
            return
        # beam control
        if key == "on":
            _check_beam(beam_type, self.hardware_settings)
            beam.Beam.On() if value else beam.Beam.Off()
            logging.info(f"{beam_type.name} beam turned {'on' if value else 'off'}.")
            return
        if key == "shift":
            _check_beam(beam_type, self.hardware_settings)
            point = Point(value.x*constants.METRE_TO_MILLIMETRE, value.y*constants.METRE_TO_MILLIMETRE)
            beam.Optics.SetImageShift(point.x, point.y)
            logging.info(f"{beam_type.name} beam shift set to {value}.")
            return
        # detector control
        if key == "detector_type":
            _check_beam(beam_type, self.hardware_settings)
            if beam_type == BeamType.ELECTRON:
                self.electron_detector_active = value
                beam.Detector.Set(Channel = 0, Detector = value)
                self.electron_detector_active = beam.Detector.Get(Channel = 0)
                logging.info(f"{beam_type} detector type set to {value}.")
                return
            elif beam_type == BeamType.ION:
                self.ion_detector_active = value
                beam.Detector.Set(Channel = 0, Detector = value)
                self.ion_detector_active = beam.Detector.Get(Channel = 0)
                logging.info(f"{beam_type} detector type set to {value}.")
                return
        if key in ["detector_brightness", "detector_contrast"]:
            _check_beam(beam_type, self.hardware_settings)
            if key == "detector_brightness":
                if 0 <= value <= 1:
                    if beam_type == BeamType.ELECTRON:
                        og_contrast, og_brightness = beam.Detector.GetGainBlack(Detector= self.electron_detector_active)
                        beam.Detector.SetGainBlack(Detector= self.electron_detector_active, Gain = og_contrast, Black = value*100)
                        logging.info(f"{beam_type} detector brightness set to {value}.")
                    elif beam_type == BeamType.ION:
                        og_contrast, og_brightness = beam.Detector.GetGainBlack(Detector= self.ion_detector_active)
                        beam.Detector.SetGainBlack(Detector= self.ion_detector_active, Gain = og_contrast, Black = value*100)
                        logging.info(f"{beam_type} detector brightness set to {value}.")
                else:
                    logging.warning(f"Invalid brightness value: {value}, must be between 0 and 1.")
                return 
            if key == "detector_contrast":
                if 0 <= value <= 1:
                    if beam_type == BeamType.ELECTRON:
                        og_contrast, og_brightness = beam.Detector.GetGainBlack(Detector= self.electron_detector_active)
                        beam.Detector.SetGainBlack(Detector= self.electron_detector_active, Gain = value*100, Black = og_brightness)
                        logging.info(f"{beam_type} detector contrast set to {value}.")
                    elif beam_type == BeamType.ION:
                        og_contrast, og_brightness = beam.Detector.GetGainBlack(Detector= self.ion_detector_active)
                        beam.Detector.SetGainBlack(Detector= self.ion_detector_active, Gain = value*100, Black = og_brightness)
                        logging.info(f"{beam_type} detector contrast set to {value}.")
                else:
                    logging.warning(f"Invalid contrast value: {value}, must be between 0 and 1.")
                return 

        if key == "preset":
            beam.Preset.Activate(value)
            logging.info(f"Preset {value} activated for {beam_type}.")
            return

        logging.warning(f"Unknown key: {key} ({beam_type})")
        return

    def check_available_values(self, key: str, beam_type: BeamType = None) -> bool:
        return False
    
    def home(self) -> None:
        # home = FibsemStagePosition(x=0, y=0, z=0.081, r=0, t=0)
        # self.move_stage_absolute(home)
        logging.info(f"No homing available, please use native UI.")
        return

########################
class DemoMicroscope(FibsemMicroscope):

    def __init__(self):            
        self.connection = None
        self.stage_position = FibsemStagePosition(x=0, y=0, z=0, r=0, t=0)
        self.manipulator_position = FibsemManipulatorPosition()
        self.electron_beam = BeamSettings(
            beam_type=BeamType.ELECTRON,
            working_distance=4.0e-3,
            beam_current=1e-12,
            voltage=2000,
            hfw=150e-6,
            resolution=[1536, 1024],
            dwell_time=1e-6,
            stigmation=Point(0, 0),
            shift=Point(0, 0),
            scan_rotation=0,
        )
        self.ion_beam = BeamSettings(
            beam_type=BeamType.ION,
            working_distance=16.5e-3,
            beam_current=20e-12, 
            voltage=30000,
            hfw=150e-6,
            resolution=[1536, 1024],
            dwell_time=1e-6,
            stigmation=Point(0, 0),
            shift=Point(0, 0),
            scan_rotation=0,
        )

        self.electron_detector_settings = FibsemDetectorSettings(
            type="ETD",
            mode="SecondaryElectrons",
            brightness=0.5,
            contrast=0.5,
        )
        self.ion_detector_settings = FibsemDetectorSettings(
            type="ETD",
            mode="SecondaryElectrons",
            brightness=0.5,
            contrast=0.5,
        )
        import fibsem
        from fibsem.utils import load_protocol
        import os
        base_path = os.path.dirname(fibsem.__path__[0])
        self.hardware_settings = FibsemHardware.__from_dict__(load_protocol(os.path.join(base_path, "fibsem", "config", "model.yaml")))



    def connect_to_microscope(self):
        logging.info(f"Connected to Demo Microscope")
        logging.info(f"Microscope client connected to model Demo with serial number 123456 and software version 0.1")
        return

    def disconnect(self):
        logging.info(f"Disconnected from Demo Microscope")

    def acquire_image(self, image_settings: ImageSettings) -> FibsemImage:
        _check_beam(image_settings.beam_type, self.hardware_settings)
        vfw = image_settings.hfw * image_settings.resolution[1] / image_settings.resolution[0]
        pixelsize = Point(image_settings.hfw / image_settings.resolution[0], 
                          vfw / image_settings.resolution[1])
        
        logging.info(f"Acquiring image: {image_settings.beam_type}")
        image = FibsemImage(
            data=np.random.randint(low=0, high=256, 
                size=(image_settings.resolution[1],image_settings.resolution[0]), 
                dtype=np.uint8),
            metadata=FibsemImageMetadata(image_settings=image_settings, pixel_size=pixelsize,
                                         microscope_state=MicroscopeState(),detector_settings=FibsemDetectorSettings()))

        if image_settings.beam_type is BeamType.ELECTRON:
            self._eb_image = image
        else:
            self._ib_image = image

        return image

    def last_image(self, beam_type: BeamType) -> FibsemImage:
        _check_beam(beam_type, self.hardware_settings)
        logging.info(f"Getting last image: {beam_type}")
        return self._eb_image if beam_type is BeamType.ELECTRON else self._ib_image
    
    def autocontrast(self, beam_type: BeamType) -> None:
        _check_beam(beam_type, self.hardware_settings)
        logging.info(f"Autocontrast: {beam_type}")

    def auto_focus(self, beam_type: BeamType) -> None:
        _check_beam(beam_type, self.hardware_settings)
        logging.info(f"Auto focus: {beam_type}")
        logging.info(f"I'm focusing my laser...")

    def reset_beam_shifts(self) -> None:
        logging.info(f"Resetting beam shifts")
        self.electron_beam.shift = Point(0,0)
        self.ion_beam.shift = Point(0,0)

    def beam_shift(self, dx: float, dy: float, beam_type: BeamType) -> None:
        beam_type = BeamType.ION # TODO: add beam_type to params for ABC
        _check_beam(beam_type, self.hardware_settings)
        logging.info(f"Beam shift: dx={dx:.2e}, dy={dy:.2e} ({beam_type})")
        logging.debug(f"{beam_type.name} | {dx}|{dy}") 
        if beam_type == BeamType.ELECTRON:
            self.electron_beam.shift += Point(dx, dy)
        elif beam_type == BeamType.ION:
            self.ion_beam.shift += Point(dx, dy)

    def get_stage_position(self) -> FibsemStagePosition:
        _check_stage(self.hardware_settings)
        logging.info(f"Getting stage position: {self.stage_position}")
        return self.stage_position
    
    def get_current_microscope_state(self) -> MicroscopeState:
        _check_stage(self.hardware_settings)
        logging.info(f"Getting microscope state")
        return MicroscopeState(absolute_position=self.stage_position)

    def move_stage_absolute(self, position: FibsemStagePosition) -> None:
        if position.r is None:
            rotation = True
        else:
            rotation = False
        if position.t is None:
            tilt = True
        else:
            tilt = False
        _check_stage(self.hardware_settings, rotation=rotation, tilt=tilt)
        logging.info(f"Moving stage: {position} (Absolute)")
        self.stage_position = position

    def move_stage_relative(self, position: FibsemStagePosition) -> None:
        if position.r is not None:
            rotation = True
        else:
            rotation = False
        if position.t is not None:
            tilt = True
        else:
            tilt = False
        _check_stage(self.hardware_settings, rotation=rotation, tilt=tilt)
        logging.info(f"Moving stage: {position} (Relative)")
        self.stage_position += position

    def stable_move(self, settings: MicroscopeSettings, dx: float, dy:float, beam_type: BeamType) -> None:
        _check_stage(self.hardware_settings)
        pre_tilt = np.deg2rad(settings.system.stage.pre_tilt)
        
        stage_position = FibsemStagePosition(
            x=float(dx),
            y=float(dy*np.cos(pre_tilt)),
            z=float(dy*np.sin(pre_tilt)),
            r=0,
            t=0,
            coordinate_system="RAW",
        )

        logging.info(f"Moving stage: {stage_position}, beam_type = {beam_type.name} (Stable)")

        self.stage_position += stage_position
        return stage_position


    def eucentric_move(self, settings:MicroscopeSettings, dy: float, static_wd: bool=True) -> None:
        _check_stage(self.hardware_settings)
        logging.info(f"Moving stage: dy={dy:.2e} (Eucentric)")
        self.stage_position.z += dy / np.cos(np.deg2rad(90-settings.system.stage.tilt_flat_to_ion))

    def move_flat_to_beam(self, settings: MicroscopeSettings, beam_type: BeamType) -> None:
        _check_stage(self.hardware_settings, tilt = True)
                
        if beam_type is BeamType.ELECTRON:
            r = settings.system.stage.tilt_flat_to_electron
            t = settings.system.stage.tilt_flat_to_electron
        if beam_type is BeamType.ION:
            r = settings.system.stage.tilt_flat_to_ion
            t = settings.system.stage.tilt_flat_to_ion

        # pre-tilt adjustment
        t  = t - settings.system.stage.pre_tilt
        
        logging.info(f"Moving stage: Flat to {beam_type.name} beam, r={r:.2f}, t={t:.2f})")

        self.stage_position.r = np.deg2rad(r)
        self.stage_position.t = np.deg2rad(t)
    
    def get_manipulator_position(self) -> FibsemManipulatorPosition:
        _check_needle(self.hardware_settings)
        logging.info(f"Getting manipulator position: {self.manipulator_position}")
        return self.manipulator_position

    def get_manipulator_state(self,settings:MicroscopeSettings=None) -> bool:
        _check_needle(self.hardware_settings)
        if self.manipulator_position.x == 0 and self.manipulator_position.y == 0 and self.manipulator_position.z == 0:
            self.manipulator_state = False
        else:
            self.manipulator_state = True
        
        logging.info(f"Getting manipulator state: {self.manipulator_state}")
        return self.manipulator_state

    def insert_manipulator(self, name: str = "PARK"):
        _check_needle(self.hardware_settings)
        logging.info(f"Inserting manipulator to {name}")
    
    def retract_manipulator(self):
        _check_needle(self.hardware_settings)
        logging.info(f"Retracting manipulator")
    
    def move_manipulator_relative(self, position: FibsemManipulatorPosition):
        if not np.isclose(position.r, 0.0):
            rotation = True
        else:
            rotation = False
        if not np.isclose(position.t, 0.0):
            tilt = True
        else:
            tilt = False
        _check_needle(self.hardware_settings, rotation, tilt)
        logging.info(f"Moving manipulator: {position} (Relative)")
        self.manipulator_position += position
    
    def move_manipulator_absolute(self, position: FibsemManipulatorPosition):
        _check_needle(self.hardware_settings)
        logging.info(f"Moving manipulator: {position} (Absolute)")
        self.manipulator_position = position
              
    def move_manipulator_corrected(self, dx: float, dy: float, beam_type: BeamType):
        _check_needle(self.hardware_settings)
        logging.info(f"Moving manipulator: dx={dx:.2e}, dy={dy:.2e}, beam_type = {beam_type.name} (Corrected)")
        self.manipulator_position.x += dx
        self.manipulator_position.y += dy
        

    def move_manipulator_to_position_offset(self, offset: FibsemManipulatorPosition, name: str = None) -> None:
        _check_needle(self.hardware_settings)
        if name is None:
            name = "EUCENTRIC"

        position = self._get_saved_manipulator_position(name)
        
        logging.info(f"Moving manipulator: {offset} to {name}")
        self.manipulator_position = position + offset

    def _get_saved_manipulator_position(self, name: str = "PARK") -> FibsemManipulatorPosition:
        _check_needle(self.hardware_settings)

        if name not in ["PARK", "EUCENTRIC"]:
            raise ValueError(f"Unknown manipulator position: {name}")
        if name == "PARK":
            return FibsemManipulatorPosition(x=0, y=0, z=0, r=0, t=0)
        if name == "EUCENTRIC":
            return FibsemManipulatorPosition(x=0, y=0, z=0, r=0, t=0)

    def setup_milling(self, mill_settings: FibsemMillingSettings):
        _check_beam(BeamType.ION, self.hardware_settings)
        logging.info(f"Setting up milling: {mill_settings.patterning_mode}, {mill_settings}")

    def run_milling(self, milling_current: float, asynch: bool = False) -> None:
        _check_beam(BeamType.ION, self.hardware_settings)
        logging.info(f"Running milling: {milling_current:.2e}, {asynch}")
        import random
        time.sleep(random.randint(1, 5))

    def finish_milling(self, imaging_current: float) -> None:
        _check_beam(BeamType.ION, self.hardware_settings)
        logging.info(f"Finishing milling: {imaging_current:.2e}")

    def draw_rectangle(self, pattern_settings: FibsemPatternSettings) -> None:
        logging.info(f"Drawing rectangle: {pattern_settings}")

    def draw_line(self, pattern_settings: FibsemPatternSettings) -> None:
        logging.info(f"Drawing line: {pattern_settings}")

    def draw_circle(self, pattern_settings: FibsemPatternSettings) -> None:
        logging.info(f"Drawing circle: {pattern_settings}")
    
    def draw_annulus(self, pattern_settings: FibsemPatternSettings) -> None:
        logging.info(f"Drawing annulus: {pattern_settings}")

    def get_scan_directions(self) -> list:
        """
        Returns the available scan directions of the microscope.

        Returns:
            list: The scan direction of the microscope.

        Raises:
            None
        """
        list = ["BottomToTop", 
                "LeftToRight", 	
                "RightToLeft", 	
                "TopToBottom"]
        return list 

    def draw_bitmap_pattern(self, pattern_settings: FibsemPatternSettings,
        path: str):
        return 
    def run_milling_drift_corrected(self):
        _check_beam(BeamType.ION, self.hardware_settings)
        return

    def setup_sputter(self, protocol: dict) -> None:
        _check_sputter(self.hardware_settings)
        logging.info(f"Setting up sputter: {protocol}")

    def draw_sputter_pattern(self, hfw: float, line_pattern_length: float, sputter_time: float):
        logging.info(f"Drawing sputter pattern: hfw={hfw:.2e}, line_pattern_length={line_pattern_length:.2e}, sputter_time={sputter_time:.2e}")

    def run_sputter(self, **kwargs):
        _check_sputter(self.hardware_settings)
        logging.info(f"Running sputter: {kwargs}")

    def finish_sputter(self, **kwargs):
        _check_sputter(self.hardware_settings)
        logging.info(f"Finishing sputter: {kwargs}")

    def GIS_available_lines(self) -> list[str]:

        self.gis_lines = {
            "Water": ThermoGISLine(None,"Water"),
            "Pt": ThermoGISLine(None,"Pt"),
            "Carbon": ThermoGISLine(None,"C")
        }

        return list(self.gis_lines.keys())

    def GIS_available_positions(self) -> list[str]:

        positions = ["Insert","Retract"]

        return positions

    def GIS_move_to(self,line_name: str, position_name: str) -> None:


        line = self.gis_lines[line_name]

        if position_name == "Insert":

            line.status = "Inserted"

        if position_name == "Retract":

            line.status = "Retracted"

    def GIS_position(self,line_name):

        line = self.gis_lines[line_name]

        return line.status

    def GIS_heat_up(self,line_name):


        line = self.gis_lines[line_name]
        time.sleep(5)
        line.temp_ready = True

    def GIS_temp_ready(self,line_name):

        return self.gis_lines[line_name].temp_ready

    def multichem_available_lines(self):

        self.multichem = ThermoMultiChemLine()

        self.mc_lines = ["mc_Water","mc_Pt","mc_C"]

        self.mc_lines_temp ={}

        for line in self.mc_lines:

            self.mc_lines_temp[line] = False

        return self.mc_lines

    def multichem_available_positions(self):

        positions = self.multichem.positions

        return positions

    def multichem_move_to(self,position):

        if position == "Retract":
            self.multichem.retract()
        else:
            self.multichem.insert(position)

    def multichem_position(self):

        return self.multichem.current_position

    def multichem_heat_up(self,line:str):

        _check_sputter(self.hardware_settings)

        assert line in self.mc_lines, "Line not available"

        time.sleep(3)

        self.mc_lines_temp[line] = True

    def multichem_temp_ready(self,line:str) -> bool:

        _check_sputter(self.hardware_settings)

        assert line in self.mc_lines, "Line not available"

        return self.mc_lines_temp[line]

    def set_microscope_state(self, state: MicroscopeState):

        _check_sputter(self.hardware_settings)
        _check_needle(self.hardware_settings)
        _check_beam(BeamType.ION, self.hardware_settings)
        _check_beam(BeamType.ELECTRON, self.hardware_settings)
        _check_stage(self.hardware_settings)
        self.move_stage_absolute(state.absolute_position)
        logging.info(f"Setting microscope state")
        

    def get_available_values(self, key: str, beam_type: BeamType = None) -> list[float]:
        
        values = []
        if key == "current":
            _check_beam(beam_type, self.hardware_settings)
            if beam_type == BeamType.ELECTRON:
                values = [1.0e-12]
            if beam_type == BeamType.ION:
                values = [20e-12, 60e-12, 0.2e-9, 0.74e-9, 2.0e-9, 7.6e-9, 28.0e-9, 120e-9]
        

        if key == "application_file":
            values = ["Si", "autolamella", "cryo_Pt_dep"]

        if key == "detector_type":
            values = ["ETD", "TLD", "EDS"]
        if key == "detector_mode":
            values = ["SecondaryElectrons", "BackscatteredElectrons", "EDS"]

        return values

    def get_beam_settings(self, beam_type: BeamType) -> BeamSettings:
        beam_settings = BeamSettings(
            beam_type=beam_type,
            voltage=self.get("voltage", beam_type),
            beam_current=self.get("current", beam_type),
            working_distance=self.get("working_distance", beam_type),
            hfw=self.get("hfw", beam_type),
            stigmation=self.get("stigmation", beam_type),
            shift=self.get("shift", beam_type),
            resolution=self.get("resolution", beam_type),
            dwell_time=self.get("dwell_time", beam_type),
        )
        return beam_settings
    
    def get_detector_settings(self, beam_type: BeamType) -> FibsemDetectorSettings:
        detector_settings = FibsemDetectorSettings(
            dtype=self.get("detector_type", beam_type),
            mode=self.get("detector_mode", beam_type),
            brightness=self.get("detector_brightness", beam_type),
            contrast=self.get("detector_contrast", beam_type),
        )
        return detector_settings

    def get(self, key, beam_type: BeamType = None) -> float:
        logging.debug(f"Getting {key} ({beam_type})")

        # get beam
        if beam_type is not None:
            beam = self.electron_beam if beam_type is BeamType.ELECTRON else self.ion_beam
            detector = self.electron_detector_settings if beam_type is BeamType.ELECTRON else self.ion_detector_settings
        # voltage
        if key == "voltage":
            _check_beam(beam_type, self.hardware_settings)
            return beam.voltage
            
        # current
        if key == "current":
            _check_beam(beam_type, self.hardware_settings)
            return beam.beam_current

        # working distance
        if key == "working_distance":
            _check_beam(beam_type, self.hardware_settings)
            return beam.working_distance
        
        if key == "stigmation":
            _check_beam(beam_type, self.hardware_settings)
            return Point(beam.stigmation.x, beam.stigmation.y)
        if key == "shift":
            _check_beam(beam_type, self.hardware_settings)
            return Point(beam.shift.x, beam.shift.y)

        if key == "scan_rotation":
            _check_beam(beam_type, self.hardware_settings)
            return beam.scan_rotation

        if key == "detector_type":
            return detector.type
        if key == "detector_mode":
            return detector.mode
        if key == "detector_brightness":
            return detector.brightness
        if key == "detector_contrast":
            return detector.contrast

        logging.warning(f"Unknown key: {key} ({beam_type})")
        return NotImplemented

    def set(self, key: str, value, beam_type: BeamType = None) -> None:
        logging.info(f"Setting {key} to {value} ({beam_type})")
        
        # get beam
        if beam_type is not None:
            beam = self.electron_beam if beam_type is BeamType.ELECTRON else self.ion_beam
            detector = self.electron_detector_settings if beam_type is BeamType.ELECTRON else self.ion_detector_settings

        # voltage
        if key == "voltage":
            _check_beam(beam_type, self.hardware_settings)
            beam.voltage = value
            return
        # current
        if key == "current":
            _check_beam(beam_type, self.hardware_settings)
            beam.beam_current = value
            return        
        
        if key == "working_distance":
            _check_beam(beam_type, self.hardware_settings)
            beam.working_distance = value
            return
        
        if key == "stigmation":
            _check_beam(beam_type, self.hardware_settings)
            beam.stigmation = value
            return
        if key == "shift":
            _check_beam(beam_type, self.hardware_settings)
            beam.shift = value
            return

        if key == "detector_type":
            detector.type = value
            return
        if key == "detector_mode":
            detector.mode = value
            return 
        if key == "detector_contrast":
            detector.contrast = value
            return
        if key == "detector_brightness":
            detector.brightness = value
            return

        logging.warning(f"Unknown key: {key} ({beam_type})")
        return NotImplemented

    def get_beam_system_state(self, beam_type: BeamType) -> BeamSystemSettings:
        _check_beam(beam_type, self.hardware_settings)
        # get current beam settings
        voltage = 30000
        current = 20e-12 
        detector_type = "ETD"
        detector_mode = "SecondaryElectrons"
        shift = Point(0, 0)

        if beam_type is BeamType.ION:
            eucentric_height = 16.5e-3
            plasma_gas = "Argon"
        else:
            eucentric_height = 4.0e-3
            plasma_gas = None

        return BeamSystemSettings(
            beam_type=beam_type,
            voltage=voltage,
            current=current,
            detector_type=detector_type,
            detector_mode=detector_mode,
            eucentric_height=eucentric_height,
            plasma_gas=plasma_gas,
        )
    
    def check_available_values(self, key: str, value, beam_type: BeamType = None) -> bool:
        logging.info(f"Checking if {key}={value} is available ({beam_type})")
        return True
    
    def home(self):
        _check_stage(self.hardware_settings)
        logging.info("Homing Stage")
        return


######################################## Helper functions ########################################



def printProgressBar(
    value, total, prefix="", suffix="", decimals=0, length=100, fill="█"
):
    """
    terminal progress bar
    """
    percent = ("{0:." + str(decimals) + "f}").format(100 * (value / float(total)))
    filled_length = int(length * value // total)
    bar = fill * filled_length + "-" * (length - filled_length)
    print(f"\r{prefix} |{bar}| {percent}% {suffix}", end="\r")

def _check_beam(beam_type: BeamType, hardware_settings: FibsemHardware):
    """
    Checks if beam is available.
    """
    if beam_type == BeamType.ELECTRON and hardware_settings.electron_beam == False:
        raise NotImplementedError("The microscope does not have an electron beam.")
    if beam_type == BeamType.ION and hardware_settings.ion_beam == False:
        raise NotImplementedError("The microscope does not have an ion beam.")

def _check_stage(hardware_settings: FibsemHardware, rotation: bool = False, tilt: bool = False):
    """
    Checks if the stage is fully movable.
    """
    if hardware_settings.stage_enabled == False:
        raise NotImplementedError("The microscope does not have a moving stage.")
    if hardware_settings.stage_rotation == False and rotation == True:
        raise NotImplementedError("The microscope stage does not rotate.")
    if hardware_settings.stage_tilt == False and tilt == True:
        raise NotImplementedError("The microscope stage does not tilt.")

def _check_needle(hardware_settings: FibsemHardware, rotation: bool = False, tilt: bool = False):
    """
    Checks if the needle is available.
    """
    if hardware_settings.manipulator_enabled == False:
        raise NotImplementedError("The microscope does not have a needle.")
    if hardware_settings.manipulator_rotation == False and rotation == True:
        raise NotImplementedError("The microscope needle does not rotate.")
    if hardware_settings.manipulator_tilt == False and tilt == True:
        raise NotImplementedError("The microscope needle does not tilt.")

def _check_sputter(hardware_settings: FibsemHardware):
    """
    Checks if the sputter is available.
    """
    if hardware_settings.gis_enabled == False:
        raise NotImplementedError("The microscope does not have a GIS system.")
    if hardware_settings.gis_multichem == False:
        raise NotImplementedError("The microscope does not have a multichem system.")
    <|MERGE_RESOLUTION|>--- conflicted
+++ resolved
@@ -41,13 +41,11 @@
     BitmapPatternDefinition)
     from autoscript_sdb_microscope_client._dynamic_object_proxies import (
         CleaningCrossSectionPattern, RectanglePattern, LinePattern, CirclePattern )
-<<<<<<< HEAD
+
     from autoscript_sdb_microscope_client.enumerations import (
         CoordinateSystem, ManipulatorCoordinateSystem,ManipulatorState,
         ManipulatorSavedPosition, PatterningState,MultiChemInsertPosition)
-=======
-    from autoscript_sdb_microscope_client.enumerations import PatterningState, CoordinateSystem 
->>>>>>> 49c998a2
+
     from autoscript_sdb_microscope_client.structures import (
         GrabFrameSettings, ManipulatorPosition, MoveSettings, StagePosition)
 

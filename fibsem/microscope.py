--- conflicted
+++ resolved
@@ -1348,16 +1348,7 @@
     ):
 
         bitmap_pattern = BitmapPatternDefinition.load(path)
-<<<<<<< HEAD
-=======
-
-        image = np.array(bitmap_pattern.points).astype(np.uint8)
-
-        from matplotlib import pyplot as plt 
-        plt.imshow(image[:,:,0])
-        plt.colorbar()
-        plt.show()
->>>>>>> 46b14ce0
+
         pattern = self.connection.patterning.create_bitmap(
             center_x=pattern_settings.centre_x,
             center_y=pattern_settings.centre_y,

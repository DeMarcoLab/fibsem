#!/usr/bin/env python3

import argparse
from datetime import datetime

# import matplotlib.pyplot as plt
import numpy as np
import segmentation_models_pytorch as smp
from validate_config import validate_config
import torch
from dataset import *
from model_utils import *
from tqdm import tqdm
import wandb
import yaml

def save_model(model, epoch, save_dir):
    """Helper function for saving the model based on current time and epoch"""
    
    # datetime object containing current date and time
    now = datetime.now()
    # format
    dt_string = now.strftime("%d_%m_%Y_%H_%M_%S") + f"_n{epoch+1:02d}"
    model_save_file = os.path.join(save_dir, f"{dt_string}_model.pt")
    torch.save(model.state_dict(), model_save_file)

    print(f"Model saved to {model_save_file}")

def train(model, device, data_loader, criterion, optimizer, WANDB):
    data_loader = tqdm(data_loader)
    train_loss = 0

    for i, (images, masks) in enumerate(data_loader):
        # set model to training mode
        model.train()

        # move img and mask to device, reshape mask
        images = images.to(device)
        masks = masks.type(torch.LongTensor)
        masks = masks.reshape(
            masks.shape[0], masks.shape[2], masks.shape[3]
        )  # remove channel dim
        #print(masks.shape)
        masks = masks.to(device)
        # print(np.unique(masks[0]))

        # forward pass
        outputs = model(images).type(torch.FloatTensor).to(device)
        loss = criterion(outputs, masks)

        # backwards pass
        optimizer.zero_grad()
        loss.backward()
        optimizer.step()

        # evaluation
        train_loss += loss.item()
        if WANDB:
            wandb.log({"train_loss": loss.item()})
        data_loader.set_description(f"Train Loss: {loss.item():.04f}")

        if i % 100 == 0:
            if WANDB:
                model.eval()
                with torch.no_grad():
                    outputs = model(images)
                    output_mask = decode_output(outputs)
                    
                    img_base = images[0].detach().cpu().squeeze().numpy()
                    img_rgb = np.dstack((img_base, img_base, img_base))
                    gt_base = decode_segmap(masks[0].detach().cpu().permute(1, 2, 0))

                    wb_img = wandb.Image(img_rgb, caption="Input Image")
                    wb_gt = wandb.Image(gt_base, caption="Ground Truth")
                    wb_mask = wandb.Image(output_mask[0], caption="Output Mask")
                    wandb.log({"image": wb_img, "mask": wb_mask, "ground_truth": wb_gt})


def validate(model, device, data_loader, criterion, WANDB):
    val_loader = tqdm(data_loader)
    val_loss = 0

    for i, (images, masks) in enumerate(val_loader):
        
        model.eval()
        
        # move img and mask to device, reshape mask
        images = images.to(device)
        masks = masks.type(torch.LongTensor)
        masks = masks.reshape(
            masks.shape[0], masks.shape[2], masks.shape[3]
        )  # remove channel dim
        #print(np.unique(masks[0].compute())) 
        masks = masks.to(device)

        # forward pass
        outputs = model(images).type(torch.FloatTensor).to(device)
        loss = criterion(outputs, masks)

        val_loss += loss.item()
        if WANDB:
            wandb.log({"val_loss": loss.item()})
            val_loader.set_description(f"Val Loss: {loss.item():.04f}")


def train_model(model, device, optimizer, train_data_loader, val_data_loader, epochs, save_dir, WANDB=True):
    """ Helper function for training the model """
    # initialise loss function and optimizer
    criterion = torch.nn.CrossEntropyLoss()

    total_steps = len(train_data_loader)
    print(f"{epochs} epochs, {total_steps} total_steps per epoch")

    # training loop
    for epoch in tqdm(range(epochs)):
        print(f"------- Epoch {epoch+1} of {epochs}  --------")
        
        train(model, device, train_data_loader, criterion, optimizer, WANDB)
        validate(model, device, val_data_loader, criterion, WANDB)

        # save model checkpoint
        save_model(model, epoch, save_dir)

    return model


if __name__ == "__main__":

    # command line arguments
    parser = argparse.ArgumentParser()
    parser.add_argument(
        "--config",
        help="the directory containing the config file to use",
        dest="config",
        action="store",
        default=os.path.join("fibsem", "segmentation", "lucile_config.yml")
    )
    args = parser.parse_args()
    config_dir = args.config

    # NOTE: Setup your config.yml file
    with open(config_dir, 'r') as f:
        config = yaml.safe_load(f)

    print("Validating config file.")
    validate_config(config, "train")

    # directories
    data_path = config["train"]["data_dir"]
    model_checkpoint = config["train"]["checkpoint"]
    save_dir = config["train"]["save_dir"]

    # hyper-params
    epochs = config["train"]["epochs"]
    num_classes = config["train"]["num_classes"] # Includes background class
    batch_size = config["train"]["batch_size"]

    # other parameters
    cuda = config["train"]["cuda"]
    WANDB = config["train"]["wandb"]
    if WANDB:
        # weights and biases setup
        wandb.init(project=config["train"]["wandb_project"], entity=config["train"]["wandb_entity"])

        wandb.config = {
        "epochs": epochs,
        "batch_size": batch_size,
        "num_classes": num_classes
    }

    ################################## LOAD DATASET ##################################
    print(
        "\n----------------------- Loading and Preparing Data -----------------------"
    )

    train_data_loader, val_data_loader = preprocess_data(data_path, num_classes=num_classes, batch_size=batch_size)

    print("\n----------------------- Data Preprocessing Completed -----------------------")

    ################################## LOAD MODEL ##################################
    print("\n----------------------- Loading Model -----------------------")
    # from smp
    model = smp.Unet(
        encoder_name=config["train"]["encoder"],
        encoder_weights="imagenet",
        in_channels=1,  # grayscale images
        classes=num_classes,  # background, needle, lamella
    )
    if config["train"]["optimizer"] == "adam":
        optimizer = torch.optim.Adam(model.parameters(), lr=config["train"]["learning_rate"])
    else:
        optimizer = torch.optim.SGD(model.parameters(), lr=config["train"]["learning_rate"])

    # Use gpu for training if available else use cpu
    device = torch.device("cuda:0" if torch.cuda.is_available() and cuda else "cpu")
    show_memory_usage()
    model.to(device)
    show_memory_usage()


    print(device)
    # load model checkpoint
    if model_checkpoint:
        model.load_state_dict(torch.load(model_checkpoint, map_location=device))
        print(f"Checkpoint file {model_checkpoint} loaded.")

    ################################## SANITY CHECK ##################################
    print("\n----------------------- Begin Sanity Check -----------------------\n")

    # model.eval()
    # for i, (imgs, masks) in enumerate(train_data_loader):
    #     # testing dataloader
    #     # imgs, masks = next(iter(train_data_loader))
    #     #print(np.unique(masks)) 
        
<<<<<<< HEAD
    #     # sanity check - model, imgs, masks
    #     imgs = imgs.to(device)
    #     print(imgs.shape)
    #     print('image')
    #     show_memory_usage() 
    #     output = model(imgs).type(torch.FloatTensor).to(device)
    #     print("output")
    #     show_memory_usage() 

    #     pred = decode_output(output)
    #     print("decoded")
    #     show_memory_usage() 

    #    # print(pred.shape)
    #     print("imgs, masks, output")
    #     print(imgs.shape, masks.shape, output.shape)

    #     if WANDB:
    #         for i in range(batch_size):
    #             img_base = imgs[i].detach().cpu().squeeze().numpy()[0]
    #             img_rgb = np.dstack((img_base, img_base, img_base))
    #             gt_base = decode_segmap(masks[i].permute(1, 2, 0).squeeze())

    #             wb_img = wandb.Image(img_rgb, caption="Input Image")
    #             wb_gt = wandb.Image(gt_base, caption="Ground Truth")
    #             wb_mask = wandb.Image(pred[i], caption="Output Mask")
    #             wandb.log({"image": wb_img, "mask": wb_mask, "ground_truth": wb_gt})


    #     if i==2: 
    #         # break
=======
        # sanity check - model, imgs, masks
        imgs = imgs.to(device)
        output = model(imgs)
        pred = decode_output(output)
        print("imgs, masks, output")
        print(imgs.shape, masks.shape, output.shape)

        if WANDB:
            img_base = imgs[0].detach().cpu().squeeze().numpy()[0]
            img_rgb = np.dstack((img_base, img_base, img_base))
            gt_base = decode_segmap(masks[0].permute(1, 2, 0).squeeze())

            wb_img = wandb.Image(img_rgb, caption="Input Image")
            wb_gt = wandb.Image(gt_base, caption="Ground Truth")
            wb_mask = wandb.Image(pred[0], caption="Output Mask")
            wandb.log({"image": wb_img, "mask": wb_mask, "ground_truth": wb_gt})
>>>>>>> c4fc4936

    ################################## TRAINING ##################################
    print("\n----------------------- Begin Training -----------------------\n")

    # train model
    model = train_model(model, device, optimizer, train_data_loader, val_data_loader, epochs, save_dir, WANDB=WANDB)

    ################################## SAVE MODEL ##################################
    

# ref:
# https://towardsdatascience.com/train-a-lines-segmentation-model-using-pytorch-34d4adab8296
# https://discuss.pytorch.org/t/multiclass-segmentation-u-net-masks-format/70979/14
# https://github.com/qubvel/segmentation_models.pytorch<|MERGE_RESOLUTION|>--- conflicted
+++ resolved
@@ -213,7 +213,6 @@
     #     # imgs, masks = next(iter(train_data_loader))
     #     #print(np.unique(masks)) 
         
-<<<<<<< HEAD
     #     # sanity check - model, imgs, masks
     #     imgs = imgs.to(device)
     #     print(imgs.shape)
@@ -245,24 +244,6 @@
 
     #     if i==2: 
     #         # break
-=======
-        # sanity check - model, imgs, masks
-        imgs = imgs.to(device)
-        output = model(imgs)
-        pred = decode_output(output)
-        print("imgs, masks, output")
-        print(imgs.shape, masks.shape, output.shape)
-
-        if WANDB:
-            img_base = imgs[0].detach().cpu().squeeze().numpy()[0]
-            img_rgb = np.dstack((img_base, img_base, img_base))
-            gt_base = decode_segmap(masks[0].permute(1, 2, 0).squeeze())
-
-            wb_img = wandb.Image(img_rgb, caption="Input Image")
-            wb_gt = wandb.Image(gt_base, caption="Ground Truth")
-            wb_mask = wandb.Image(pred[0], caption="Output Mask")
-            wandb.log({"image": wb_img, "mask": wb_mask, "ground_truth": wb_gt})
->>>>>>> c4fc4936
 
     ################################## TRAINING ##################################
     print("\n----------------------- Begin Training -----------------------\n")

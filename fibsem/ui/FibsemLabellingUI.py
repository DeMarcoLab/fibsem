import logging
import os
import sys
import glob

# import fibsem
import napari
import napari.utils.notifications
import numpy as np
import tifffile as tff
import zarr
from PIL import Image
from fibsem.ui.qtdesigner_files import FibsemLabellingUI
from PyQt5 import QtWidgets
import dask.array as da
from fibsem.segmentation.config import CLASS_COLORS
from fibsem.segmentation import utils as seg_utils
<<<<<<< HEAD

from fibsem.ui.FibsemSegmentationModelWidget import FibsemSegmentationModelWidget
from fibsem.ui.FibsemModelTrainingWidget import FibsemModelTrainingWidget
=======
>>>>>>> e3deb2b5

from fibsem.ui.FibsemSegmentationModelWidget import FibsemSegmentationModelWidget
from fibsem.ui.FibsemModelTrainingWidget import FibsemModelTrainingWidget
# BASE_PATH = os.path.join(os.path.dirname(fibsem.__file__), "config")

from napari.layers import Points
from typing import Any, Generator, Optional


logging.basicConfig(level=logging.INFO)

_DEBUG = True

INSTRUCTIONS = {
    "data": "Select the folder containing the raw data\n",
    "model": "Select the model to use for segmentation\n",
    "ready": "Use the paintbrush to label the image.\n",
    "model_loaded": "The Segmentation Model will assist with labelling images.\n",
    "sam": "Click a point to segment the image.\nConfirm adds the SAM mask to the mask for the selected class.\nPress C to confirm, X to clear, D/F to increment the class\n",
}


# ref: https://github.com/JoOkuma/napari-segment-anything (Apache License 2.0)
class FibsemLabellingUI(FibsemLabellingUI.Ui_Dialog, QtWidgets.QDialog):
    def __init__(
        self,
        viewer: napari.Viewer,
        parent=None,
    ):
        super(FibsemLabellingUI, self).__init__(parent=parent)
        self.setupUi(self)
        self.viewer = viewer
        self.idx = 0
        self.model = None
<<<<<<< HEAD
        self.model_type = None
        self._model_assist = False
        self.DATA_LOADED = False
=======
        self._model_assist = False
        self.DATA_LOADED = False

>>>>>>> e3deb2b5

        self.SAM_IMAGE_SET = False
        self._sam_mask_layer = None
        self._sam_pts_layer = None

<<<<<<< HEAD
        self.setup_connections()

        if _DEBUG:
            self.lineEdit_raw_data.setText(
                "/home/patrick/github/data/liftout/active-learning/dm-embryo/data"
            )
            self.lineEdit_save_path.setText(
                "/home/patrick/github/data/liftout/active-learning/dm-embryo/data"
            )
            self.spinBox_num_classes.setValue(3)
=======
    def setup_connections(self):
        print("setup connections")
>>>>>>> e3deb2b5

    def setup_connections(self):
        self.pushButton_load_data.clicked.connect(self.load_data)
        self.pushButton_next.clicked.connect(self.next_image)
        self.pushButton_previous.clicked.connect(self.previous_image)

        self.model_widget = FibsemSegmentationModelWidget()
        self.train_widget = FibsemModelTrainingWidget(viewer=self.viewer)
        self.tabWidget.addTab(self.model_widget, "Model")
        self.tabWidget.addTab(self.train_widget, "Train")

        self.model_widget.pushButton_load_model.clicked.connect(self.load_model)

        self.checkBox_model_assist.stateChanged.connect(self.toggle_model_assist)
<<<<<<< HEAD

        self.viewer.bind_key("R", self.next_image)
        self.viewer.bind_key("E", self.previous_image)
=======

    def toggle_model_assist(self):
        self._model_assist = self.checkBox_model_assist.isChecked()

        if self.model is None:
            self.label_model_info.setText(f"Please load a model.")
        if self.DATA_LOADED:
            self.update_image()

    def load_model(self):
        self.model = self.model_widget.model
        self.label_model_info.setText(
            f"Model: {os.path.basename(self.model.checkpoint)}"
        )

        if self.DATA_LOADED:
            self.update_image()

    def load_data(self):
>>>>>>> e3deb2b5

        # SAM
        self.pushButton_model_confirm.setVisible(False)
        self.comboBox_model_class_index.setVisible(False)
        self.label_model_class_index.setVisible(False)
        self.pushButton_model_clear.setVisible(False)

        self._update_instructions()

    def load_data(self):
        # read raw data
        raw_path = self.lineEdit_raw_data.text()
        self.save_path = self.lineEdit_save_path.text()
        self.n_classes = self.spinBox_num_classes.value()

        # get filenames
        self.filenames = sorted(glob.glob(os.path.join(raw_path, "*.tif*")))

        # create required directories
        os.makedirs(os.path.join(self.save_path, "labels"), exist_ok=True)

        self.DATA_LOADED = True

        self.update_image()

<<<<<<< HEAD
    def next_image(self, _: Optional[Any] = None) -> None:
=======
    def next_image(self):
>>>>>>> e3deb2b5
        self.save_image()

        # advance index
        self.idx += 1
        self.idx = np.clip(self.idx, 0, len(self.filenames) - 1)

        self.update_image()

<<<<<<< HEAD
    def previous_image(self, _: Optional[Any] = None) -> None:
=======
    def previous_image(self):
>>>>>>> e3deb2b5
        self.save_image()

        # decrement index
        self.idx -= 1
        self.idx = np.clip(self.idx, 0, len(self.filenames) - 1)

        self.update_image()

    def save_image(self):
        # save current image
        bname = os.path.basename(self.fname).split(".")[0]

        # only resave the labels...
<<<<<<< HEAD
        label = self._mask_layer.data.astype(np.uint8)
=======
        label = self._label_layer.data.astype(np.uint8)
>>>>>>> e3deb2b5

        im = Image.fromarray(label)
        im.save(os.path.join(self.save_path, "labels", f"{bname}.tif"))  # or 'test.tif'

        rgb = seg_utils.decode_segmap(label, self.n_classes)
        rgb = Image.fromarray(rgb)
<<<<<<< HEAD
        rgb.save(os.path.join(self.save_path, "labels", f"{bname}.png"))

=======
        rgb.save(os.path.join(self.save_path, "labels", f"{bname}.png"))  
    
>>>>>>> e3deb2b5
    def update_image(self):
        # update progress text
        self.label_progress.setText(f"{self.idx + 1}/{len(self.filenames)}")

        # update / clear viewer
        self.fname = self.filenames[self.idx]
        self.img = tff.imread(self.fname)
<<<<<<< HEAD
        self.SAM_IMAGE_SET = False

        try:
            self._image_layer.data = self.img
        except:
            self._image_layer = self.viewer.add_image(
                self.img,
                name="Image",
                opacity=0.7,
                blending="additive",
            )

        label_image = self.get_label_image()

        try:
            self._mask_layer.data = label_image
        except:
            self._mask_layer = self.viewer.add_labels(
                label_image,
                name="Mask",
                opacity=0.7,
                blending="additive",
                color=CLASS_COLORS,
            )
=======
        self._image_layer = self.viewer.add_image(
            self.img,
            name="Image",
            opacity=0.7,
            blending="additive",
        )

        label_image = self.get_label_image()
        self._label_layer = self.viewer.add_labels(
            label_image,
            name="Mask",
            opacity=0.7,
            blending="additive",
            color=CLASS_COLORS,
        )
>>>>>>> e3deb2b5

        # disable buttons
        IS_NOT_FIRST_INDEX = bool(self.idx != 0)
        IS_NOT_LAST_INDEX = bool(self.idx != int(len(self.filenames) - 1))
        self.pushButton_previous.setEnabled(IS_NOT_FIRST_INDEX)
        self.pushButton_next.setEnabled(IS_NOT_LAST_INDEX)

        self._update_instructions()
        self._set_sam_active()
        self.viewer.status = f"Loaded image {self.idx + 1}/{len(self.filenames)}"

    def _update_instructions(self):
        if not self.DATA_LOADED:
            self.label_instructions.setText(INSTRUCTIONS["data"])
            return

<<<<<<< HEAD
        if self.model is None:
            msg = INSTRUCTIONS["ready"] + INSTRUCTIONS["model"]
            self.label_instructions.setText(msg)
            return

        if self.model is not None:
            msg = INSTRUCTIONS["ready"] + INSTRUCTIONS["model_loaded"]
            self.label_instructions.setText(msg)

        if self.model_type == "SegmentAnythingModel":
            msg = INSTRUCTIONS["ready"] + INSTRUCTIONS["sam"]
            self.label_instructions.setText(msg)

    def get_label_image(self) -> np.ndarray:
=======
>>>>>>> e3deb2b5
        if os.path.basename(self.fname) in os.listdir(
            os.path.join(self.save_path, "labels")
        ):
            label_fname = os.path.join(
                self.save_path, "labels", os.path.basename(self.fname)
            )
            label_image = tff.imread(label_fname)
            label_image = np.array(label_image, dtype=np.uint8)

<<<<<<< HEAD
            msg = f"Loaded label image from {label_fname}"

        elif self._model_assist and self.model is not None:
            if self.model_type == "SegmentationModel":
                label_image = self.model.inference(self.img, rgb=False)[0]
            if self.model_type == "SegmentAnythingModel":
                label_image = np.zeros_like(self.img)

            msg = f"Generated label image using {self.model_type}"

=======
        elif self._model_assist and self.model is not None:
            label_image = self.model.inference(self.img, rgb=False)[0]
>>>>>>> e3deb2b5
        else:
            label_image = np.zeros_like(self.img)

            msg = "No label image found, and no model loaded"

        napari.utils.notifications.show_info(msg)

        return label_image

    ####### MODEL
    def toggle_model_assist(self):
        self._model_assist = self.checkBox_model_assist.isChecked()

        if self.model is None:
            self.label_model_info.setText(f"Please load a model.")
        if self.DATA_LOADED:
            self.update_image()

    def load_model(self):
        self.model = self.model_widget.model
        self.model_type = self.model_widget.model_type
        self.label_model_info.setText(
            f"Model: {os.path.basename(self.model.checkpoint)}"
        )

        # specific layers for SAM model
        if self.model_type == "SegmentAnythingModel":
            self._add_sam_pts_layer()

            self.comboBox_model_class_index.addItems(
                [f"Class {i:02d}" for i in range(self.model.num_classes)]
            )
            self.pushButton_model_confirm.clicked.connect(self._confirm_model_class)
            self.pushButton_model_clear.clicked.connect(self._clear_sam_data)
            self.pushButton_model_confirm.setVisible(True)
            self.comboBox_model_class_index.setVisible(True)
            self.label_model_class_index.setVisible(True)
            self.pushButton_model_clear.setVisible(True)

            self.viewer.bind_key("C", self._confirm_model_class)
            self.viewer.bind_key("X", self._clear_sam_data)
            self.viewer.bind_key("D", self._decrement_sam_class)
            self.viewer.bind_key("F", self._increment_sam_class)

        napari.utils.notifications.show_info(
            f"Loaded {self.model_type}: {os.path.basename(self.model.checkpoint)}"
        )

        if self.DATA_LOADED:
            self.update_image()

    ####### SAM
    def _add_sam_pts_layer(self):
        # add SAM points layer
        self._sam_pts_layer = self.viewer.add_points(name="SAM Points")
        self._sam_pts_layer.events.data.connect(self._update_sam_mask)
        self._sam_pts_layer.mouse_drag_callbacks.append(self._mouse_button_modifier)
        self._sam_pts_layer.mode = "add"

    def _mouse_button_modifier(self, _: Points, event) -> None:
        self._sam_pts_layer.selected_data = []
        if event.button == 1:
            self._sam_pts_layer.current_face_color = "blue"
        else:
            self._sam_pts_layer.current_face_color = "red"

        logging.info(f"Color: {self._sam_pts_layer.current_face_color}")

    def _update_sam_mask(self, _: Optional[Any] = None) -> None:
        points = self._sam_pts_layer.data
        colors = self._sam_pts_layer.face_color

        logging.info(f"POINTS: {len(points)}")

        if len(points) > 0:
            points = np.flip(points, axis=-1)
            colors = self._sam_pts_layer.face_color
            blue = [0, 0, 1, 1]
            labels = np.all(colors == blue, axis=1)
        else:
            points = None
            labels = None

        # get the points from a click
        # convert the current mask to a label image
        # clear the current mask and point

        # this only needs to happen once when the image is loaded
        # double chcek when the image is saved that it is grayscale
        if not self.SAM_IMAGE_SET:
            import cv2

            logging.info("setting image embedding")
            gray_img = cv2.cvtColor(self.img, cv2.COLOR_GRAY2RGB)
            self.model.set_image(gray_img)
            self.SAM_IMAGE_SET = True
            self._logits = None

        mask, _, self._logits = self.model.predict(
            point_coords=points,
            point_labels=labels,
            box=None,
            mask_input=self._logits,
            multimask_output=False,
        )

        # add layer for mask
        try:
            self._sam_mask_layer.data = mask[0]
        except:
            self._sam_mask_layer = self.viewer.add_labels(
                mask[0],
                name="SAM Mask",
                opacity=0.7,
                blending="additive",
                color={0: "black", 1: "white"},
            )

        self._set_sam_active()

    def _set_sam_active(self):
        try:
            # set sam points layer active
            self.viewer.layers.selection.active = self._sam_pts_layer
            self._sam_pts_layer.mode = "add"
        except:
            pass

    def _confirm_model_class(self, _: Optional[Any] = None) -> None:
        if self._sam_mask_layer is None:
            return

        # take the current sam mask and add it to the Mask
        sam_mask = self._sam_mask_layer.data

        # get the current class index
        class_index = self.comboBox_model_class_index.currentIndex()

        # set all values of sam mask to class index
        sam_mask[sam_mask > 0] = class_index

        # add to, and update mask layer
        mask = self._mask_layer.data
        mask[sam_mask > 0] = sam_mask[sam_mask > 0]
        self._mask_layer.data = mask

        self._clear_sam_data()

    def _increment_sam_class(self, _: Optional[Any] = None) -> None:
        self._change_sam_class(1)

    def _decrement_sam_class(self, _: Optional[Any] = None) -> None:
        self._change_sam_class(-1)

    def _change_sam_class(self, val: int = 0) -> None:
        # get the current class index
        self._sam_class_index = self.comboBox_model_class_index.currentIndex()

        self._sam_class_index += val

        # clip to 0,number of classes
        n_classes = self.comboBox_model_class_index.count()
        self._sam_class_index = np.clip(self._sam_class_index, 0, n_classes - 1)

        self.comboBox_model_class_index.setCurrentIndex(self._sam_class_index)
        self.viewer.status = f"Current Class: {self._sam_class_index}"

    def _clear_sam_data(self, _: Optional[Any] = None) -> None:
        # clear points
        # TODO: find the proper way to do this, not doing this way causses issues with face colour
        self.viewer.layers.remove(self._sam_pts_layer)
        self._add_sam_pts_layer()

        # clear mask
        if self._sam_mask_layer is not None:
            self._sam_mask_layer.data = np.zeros_like(self._sam_mask_layer.data)

    def closeEvent(self, event):
        # try to save the current image on close
        try:
            self.save_image()
        except:
            pass
        event.accept()

    # TODO: remove use of PIl, use tf to save
    # BUG: no way to save the last image in the dataset? except go back?

    # TODO: go to index
    # TODO: hotkeys
    #

<<<<<<< HEAD

# TODO: add instructions
# TODO: add hotkeys
# TODO: add trianing

=======
# TODO: add instructions
# TODO: add hotkeys
# TODO: add trianing

>>>>>>> e3deb2b5

def main():
    viewer = napari.Viewer(ndisplay=2)
    fibsem_labelling_ui = FibsemLabellingUI(viewer=viewer)
    viewer.window.add_dock_widget(
<<<<<<< HEAD
        fibsem_labelling_ui,
        area="right",
        add_vertical_stretch=True,
        name="Fibsem Labelling",
    )
=======
        fibsem_labelling_ui, area="right", 
        add_vertical_stretch=True,
        name="Fibsem Labelling")
>>>>>>> e3deb2b5
    napari.run()


if __name__ == "__main__":
    main()<|MERGE_RESOLUTION|>--- conflicted
+++ resolved
@@ -15,12 +15,9 @@
 import dask.array as da
 from fibsem.segmentation.config import CLASS_COLORS
 from fibsem.segmentation import utils as seg_utils
-<<<<<<< HEAD
 
 from fibsem.ui.FibsemSegmentationModelWidget import FibsemSegmentationModelWidget
 from fibsem.ui.FibsemModelTrainingWidget import FibsemModelTrainingWidget
-=======
->>>>>>> e3deb2b5
 
 from fibsem.ui.FibsemSegmentationModelWidget import FibsemSegmentationModelWidget
 from fibsem.ui.FibsemModelTrainingWidget import FibsemModelTrainingWidget
@@ -55,21 +52,14 @@
         self.viewer = viewer
         self.idx = 0
         self.model = None
-<<<<<<< HEAD
         self.model_type = None
         self._model_assist = False
         self.DATA_LOADED = False
-=======
-        self._model_assist = False
-        self.DATA_LOADED = False
-
->>>>>>> e3deb2b5
 
         self.SAM_IMAGE_SET = False
         self._sam_mask_layer = None
         self._sam_pts_layer = None
 
-<<<<<<< HEAD
         self.setup_connections()
 
         if _DEBUG:
@@ -80,10 +70,6 @@
                 "/home/patrick/github/data/liftout/active-learning/dm-embryo/data"
             )
             self.spinBox_num_classes.setValue(3)
-=======
-    def setup_connections(self):
-        print("setup connections")
->>>>>>> e3deb2b5
 
     def setup_connections(self):
         self.pushButton_load_data.clicked.connect(self.load_data)
@@ -98,31 +84,9 @@
         self.model_widget.pushButton_load_model.clicked.connect(self.load_model)
 
         self.checkBox_model_assist.stateChanged.connect(self.toggle_model_assist)
-<<<<<<< HEAD
 
         self.viewer.bind_key("R", self.next_image)
         self.viewer.bind_key("E", self.previous_image)
-=======
-
-    def toggle_model_assist(self):
-        self._model_assist = self.checkBox_model_assist.isChecked()
-
-        if self.model is None:
-            self.label_model_info.setText(f"Please load a model.")
-        if self.DATA_LOADED:
-            self.update_image()
-
-    def load_model(self):
-        self.model = self.model_widget.model
-        self.label_model_info.setText(
-            f"Model: {os.path.basename(self.model.checkpoint)}"
-        )
-
-        if self.DATA_LOADED:
-            self.update_image()
-
-    def load_data(self):
->>>>>>> e3deb2b5
 
         # SAM
         self.pushButton_model_confirm.setVisible(False)
@@ -148,11 +112,7 @@
 
         self.update_image()
 
-<<<<<<< HEAD
     def next_image(self, _: Optional[Any] = None) -> None:
-=======
-    def next_image(self):
->>>>>>> e3deb2b5
         self.save_image()
 
         # advance index
@@ -161,11 +121,7 @@
 
         self.update_image()
 
-<<<<<<< HEAD
     def previous_image(self, _: Optional[Any] = None) -> None:
-=======
-    def previous_image(self):
->>>>>>> e3deb2b5
         self.save_image()
 
         # decrement index
@@ -179,24 +135,15 @@
         bname = os.path.basename(self.fname).split(".")[0]
 
         # only resave the labels...
-<<<<<<< HEAD
         label = self._mask_layer.data.astype(np.uint8)
-=======
-        label = self._label_layer.data.astype(np.uint8)
->>>>>>> e3deb2b5
 
         im = Image.fromarray(label)
         im.save(os.path.join(self.save_path, "labels", f"{bname}.tif"))  # or 'test.tif'
 
         rgb = seg_utils.decode_segmap(label, self.n_classes)
         rgb = Image.fromarray(rgb)
-<<<<<<< HEAD
         rgb.save(os.path.join(self.save_path, "labels", f"{bname}.png"))
 
-=======
-        rgb.save(os.path.join(self.save_path, "labels", f"{bname}.png"))  
-    
->>>>>>> e3deb2b5
     def update_image(self):
         # update progress text
         self.label_progress.setText(f"{self.idx + 1}/{len(self.filenames)}")
@@ -204,7 +151,6 @@
         # update / clear viewer
         self.fname = self.filenames[self.idx]
         self.img = tff.imread(self.fname)
-<<<<<<< HEAD
         self.SAM_IMAGE_SET = False
 
         try:
@@ -229,23 +175,6 @@
                 blending="additive",
                 color=CLASS_COLORS,
             )
-=======
-        self._image_layer = self.viewer.add_image(
-            self.img,
-            name="Image",
-            opacity=0.7,
-            blending="additive",
-        )
-
-        label_image = self.get_label_image()
-        self._label_layer = self.viewer.add_labels(
-            label_image,
-            name="Mask",
-            opacity=0.7,
-            blending="additive",
-            color=CLASS_COLORS,
-        )
->>>>>>> e3deb2b5
 
         # disable buttons
         IS_NOT_FIRST_INDEX = bool(self.idx != 0)
@@ -262,7 +191,6 @@
             self.label_instructions.setText(INSTRUCTIONS["data"])
             return
 
-<<<<<<< HEAD
         if self.model is None:
             msg = INSTRUCTIONS["ready"] + INSTRUCTIONS["model"]
             self.label_instructions.setText(msg)
@@ -277,8 +205,6 @@
             self.label_instructions.setText(msg)
 
     def get_label_image(self) -> np.ndarray:
-=======
->>>>>>> e3deb2b5
         if os.path.basename(self.fname) in os.listdir(
             os.path.join(self.save_path, "labels")
         ):
@@ -288,7 +214,6 @@
             label_image = tff.imread(label_fname)
             label_image = np.array(label_image, dtype=np.uint8)
 
-<<<<<<< HEAD
             msg = f"Loaded label image from {label_fname}"
 
         elif self._model_assist and self.model is not None:
@@ -299,10 +224,6 @@
 
             msg = f"Generated label image using {self.model_type}"
 
-=======
-        elif self._model_assist and self.model is not None:
-            label_image = self.model.inference(self.img, rgb=False)[0]
->>>>>>> e3deb2b5
         else:
             label_image = np.zeros_like(self.img)
 
@@ -495,34 +416,20 @@
     # TODO: hotkeys
     #
 
-<<<<<<< HEAD
-
 # TODO: add instructions
 # TODO: add hotkeys
 # TODO: add trianing
 
-=======
-# TODO: add instructions
-# TODO: add hotkeys
-# TODO: add trianing
-
->>>>>>> e3deb2b5
 
 def main():
     viewer = napari.Viewer(ndisplay=2)
     fibsem_labelling_ui = FibsemLabellingUI(viewer=viewer)
     viewer.window.add_dock_widget(
-<<<<<<< HEAD
         fibsem_labelling_ui,
         area="right",
         add_vertical_stretch=True,
         name="Fibsem Labelling",
     )
-=======
-        fibsem_labelling_ui, area="right", 
-        add_vertical_stretch=True,
-        name="Fibsem Labelling")
->>>>>>> e3deb2b5
     napari.run()
 
 

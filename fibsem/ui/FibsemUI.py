--- conflicted
+++ resolved
@@ -26,12 +26,8 @@
 from fibsem.microscope import FibsemMicroscope, MicroscopeSettings, ThermoMicroscope, DemoMicroscope, TescanMicroscope
 from fibsem.ui.qtdesigner_files import FibsemUI
 from fibsem.structures import BeamType
-<<<<<<< HEAD
+from fibsem.ui.FibsemMinimapWidget import FibsemMinimapWidget
 from fibsem.utils import load_yaml
-=======
-from fibsem.ui.FibsemMinimapWidget import FibsemMinimapWidget
-        
->>>>>>> e791ffc2
 
 class FibsemUI(FibsemUI.Ui_MainWindow, QtWidgets.QMainWindow):
 
@@ -74,14 +70,12 @@
         self.system_widget.disconnected_signal.connect(self.disconnect_from_microscope)
         self.actionCurrent_alignment.triggered.connect(self.align_currents)
         self.actionManipulator_Positions_Calibration.triggered.connect(self.calibrate_manipulator_positions)
-<<<<<<< HEAD
         if self.system_widget.microscope is not None:
             self.connect_to_microscope()
             settings_dict = load_yaml(os.path.join(cfg.CONFIG_PATH, "system.yaml"))
             if bool(settings_dict["apply_settings_on_startup"]):
                 self.system_widget.apply_settings = True
                 self.system_widget.apply_defaults_settings() 
-=======
         self.actionOpen_Minimap.triggered.connect(self._open_minimap)
 
     def _open_minimap(self):
@@ -102,7 +96,6 @@
         self.minimap_widget._stage_position_moved.connect(self.movement_widget._stage_position_moved)
         napari.run(max_loop_level=2)
 
->>>>>>> e791ffc2
 
     def calibrate_manipulator_positions(self):
 

import logging
import traceback
import yaml
import os 
import napari
import napari.utils.notifications
from PyQt5 import QtWidgets
from PyQt5.QtCore import pyqtSignal

import fibsem
from fibsem import config as cfg
from fibsem import constants, utils
from fibsem.microscope import FibsemMicroscope
from fibsem.structures import MicroscopeSettings, StageSettings, FibsemHardware, BeamSystemSettings, BeamType, ImageSettings, FibsemMillingSettings, SystemSettings
from fibsem.ui.qtdesigner_files import FibsemSystemSetupWidget
<<<<<<< HEAD
from fibsem.ui.utils import _get_file_ui
=======
from fibsem.ui.utils import _get_file_ui, _get_save_file_ui
>>>>>>> ae231b19
from fibsem.utils import load_yaml

def log_status_message(step: str):
    logging.debug(
        f"STATUS | System Widget | {step}"
    )


class FibsemSystemSetupWidget(FibsemSystemSetupWidget.Ui_Form, QtWidgets.QWidget):
    set_stage_signal = pyqtSignal()
    connected_signal = pyqtSignal()
    disconnected_signal = pyqtSignal()

    def __init__(
        self,
        microscope: FibsemMicroscope = None,
        settings: MicroscopeSettings = None,
        viewer: napari.Viewer = None,
        image_widget: QtWidgets.QWidget = None,
        milling_widget: QtWidgets.QWidget = None,
        parent=None,
        config_path: str = None,
    ):
        super(FibsemSystemSetupWidget, self).__init__(parent=parent)
        self.setupUi(self)

        self.microscope = microscope
        self.settings = settings
        self.viewer = viewer
        self.config_path = config_path  # TODO: allow user to set this

        settings_dict = load_yaml(os.path.join(self.config_path))
        
        self.auto_connect = False
        self.apply_settings = False
        if bool(settings_dict["connect_to_microscope_on_startup"]):
            self.auto_connect = True
            self.connect_to_microscope(ip_address=settings_dict["system"]["ip_address"], manufacturer=settings_dict["system"]["manufacturer"])

        self.setup_connections(ip_address=settings_dict["system"]["ip_address"], manufacturer=settings_dict["system"]["manufacturer"])
        self.update_ui()
        

    def setup_connections(self, ip_address: str, manufacturer: str):
        #
        self.lineEdit_ipadress.setText(ip_address)
        self.comboBox_manufacturer.addItems(cfg.__SUPPORTED_MANUFACTURERS__)
        self.comboBox_manufacturer.setCurrentText(manufacturer)

        # buttons
        self.microscope_button.clicked.connect(self.connect_to_microscope)
        self.setStage_button.clicked.connect(self.get_stage_settings_from_ui)
        self.pushButton_save_yaml.clicked.connect(self.save_defaults)
        self.pushButton_apply_settings.clicked.connect(self.apply_defaults_settings)
        self.pushButton_import_yaml.clicked.connect(self.import_yaml)

        #checkboxes
        self.checkBox_eb.stateChanged.connect(self.get_model_from_ui)
        self.checkBox_ib.stateChanged.connect(self.get_model_from_ui)
        self.checkBox_select_plasma_gas.stateChanged.connect(self.get_model_from_ui)
        self.checkBox_stage_enabled.stateChanged.connect(self.get_model_from_ui)
        self.checkBox_stage_rotation.stateChanged.connect(self.get_model_from_ui)
        self.checkBox_stage_tilt.stateChanged.connect(self.get_model_from_ui)
        self.checkBox_needle_enabled.stateChanged.connect(self.get_model_from_ui)
        self.checkBox_needle_rotation.stateChanged.connect(self.get_model_from_ui)
        self.checkBox_needle_tilt.stateChanged.connect(self.get_model_from_ui)
        self.checkBox_gis_enabled.stateChanged.connect(self.get_model_from_ui)
        self.checkBox_multichem.stateChanged.connect(self.get_model_from_ui)

    def import_yaml(self):
<<<<<<< HEAD
        protocol_path = _get_file_ui(msg="Select protocol file")
=======
        protocol_path = _get_file_ui(msg="Select system file")
>>>>>>> ae231b19
        if protocol_path == "":
            return
        self.settings = utils.load_settings_from_config(protocol_path)
        self.set_defaults_to_ui()
        self.set_stage_settings_to_ui(self.settings.system.stage)
        self.set_model_to_ui(self.settings.hardware)

    def get_default_settings_from_ui(self):
        microscope_settings = MicroscopeSettings(
            system=SystemSettings(
                ip_address=self.lineEdit_ipadress.text(),
                manufacturer=self.comboBox_manufacturer.currentText(),
                stage=StageSettings(
                    rotation_flat_to_electron=self.rotationFlatToElectronSpinBox.value(),
                    rotation_flat_to_ion=self.rotationFlatToIonSpinBox.value(),
                    tilt_flat_to_electron=self.tiltFlatToElectronSpinBox.value(),
                    tilt_flat_to_ion=self.tiltFlatToIonSpinBox.value(),
                    pre_tilt=self.preTiltSpinBox.value(),
                    needle_stage_height_limit=self.needleStageHeightLimitnMmDoubleSpinBox.value(),                    
                ),
                ion=BeamSystemSettings(
                    beam_type=BeamType.ION,
                    voltage=self.spinBox_ion_voltage.value(),
                    current=self.doubleSpinBox_ion_current.value() * constants.NANO_TO_SI,
                    plasma_gas=self.lineEdit_plasma_gas.text().capitalize(),
                    eucentric_height=self.doubleSpinBox_height_ion.value(),
                    detector_type=self.lineEdit_detector_type_ion.text(),
                    detector_mode=self.lineEdit_detector_mode_ion.text(),
                ),
                electron=BeamSystemSettings(
                    beam_type=BeamType.ELECTRON,
                    voltage=self.spinBox_voltage_eb.value(),
                    current=self.doubleSpinBox_current_eb.value() * constants.NANO_TO_SI,
                    eucentric_height=self.doubleSpinBox_height_eb.value(),
                    detector_type=self.lineEdit_detector_type_eb.text(),
                    detector_mode=self.lineEdit_detector_mode_eb.text(),
                ),
            ),
            image=ImageSettings(
                resolution=[self.spinBox_res_width.value(), self.spinBox_res_height.value()],
                dwell_time=self.doubleSpinBox_dwell_time_imaging.value()*constants.MICRO_TO_SI,
                hfw=self.spinBox_hfw.value()*constants.MICRO_TO_SI,
                beam_type = BeamType[self.lineEdit_beam_type.text().upper()],
                autocontrast=self.checkBox_autocontrast.isChecked(),
                save=self.checkBox_save.isChecked(),
                gamma_enabled=self.checkBox_gamma.isChecked(),
            ),
            milling=FibsemMillingSettings(
                dwell_time=self.doubleSpinBox_dwell_time_milling.value()*constants.MICRO_TO_SI,
                rate=self.doubleSpinBox_rate.value()*constants.NANO_TO_SI,
                spot_size=self.doubleSpinBox_spotsize.value()*constants.MICRO_TO_SI,
                milling_current=self.doubleSpinBox_milling_current.value()*constants.NANO_TO_SI,
            ),
            hardware=self.get_model_from_ui(),
        )

        return microscope_settings

    def apply_defaults_settings(self):
        microscope_settings = self.get_default_settings_from_ui()

        self.microscope.set_beam_settings(microscope_settings.system.ion)
        self.microscope.set_beam_settings(microscope_settings.system.electron)
        
        self.image_widget.set_ui_from_settings(microscope_settings.image, beam_type=microscope_settings.image.beam_type)

        self.get_stage_settings_from_ui()
        self.get_model_from_ui()
        self.milling_widget.set_milling_settings_ui(microscope_settings.milling)


    def save_defaults(self):
        system_dict = {}
        system_dict["system"] = {}
        system_dict["user"] = {}
        system_dict["system"]["ion"] = {}
        system_dict["system"]["electron"] = {}
        system_dict["system"]["stage"] = {}
        system_dict["user"]["milling"] = {}
        system_dict["user"]["imaging"] = {}

        system_dict["system"]["ip_address"] = self.lineEdit_ipadress.text()
        system_dict["system"]["manufacturer"] = self.comboBox_manufacturer.currentText()
        system_dict["system"]["ion"]["voltage"] = self.spinBox_ion_voltage.value()
        system_dict["system"]["ion"]["current"] = self.doubleSpinBox_ion_current.value() * constants.NANO_TO_SI
        system_dict["system"]["ion"]["plasma_gas"] = self.lineEdit_plasma_gas.text().capitalize()
        system_dict["system"]["ion"]["eucentric_height"] = self.doubleSpinBox_height_ion.value()
        system_dict["system"]["ion"]["detector_type"] = self.lineEdit_detector_type_ion.text()
        system_dict["system"]["ion"]["detector_mode"] = self.lineEdit_detector_mode_ion.text()
        system_dict["system"]["electron"]["voltage"] = self.spinBox_voltage_eb.value()
        system_dict["system"]["electron"]["current"] = self.doubleSpinBox_current_eb.value() * constants.NANO_TO_SI
        system_dict["system"]["electron"]["eucentric_height"] = self.doubleSpinBox_height_eb.value()
        system_dict["system"]["electron"]["detector_type"] = self.lineEdit_detector_type_eb.text()
        system_dict["system"]["electron"]["detector_mode"] = self.lineEdit_detector_mode_eb.text()

        system_dict["system"]["stage"]["rotation_flat_to_electron"] = self.rotationFlatToElectronSpinBox.value()
        system_dict["system"]["stage"]["rotation_flat_to_ion"] = self.rotationFlatToIonSpinBox.value()
        system_dict["system"]["stage"]["tilt_flat_to_electron"] = self.tiltFlatToElectronSpinBox.value()
        system_dict["system"]["stage"]["tilt_flat_to_ion"] = self.tiltFlatToIonSpinBox.value()
        system_dict["system"]["stage"]["pre_tilt"] = self.preTiltSpinBox.value()
        system_dict["system"]["stage"]["needle_stage_height_limit"] = self.needleStageHeightLimitnMmDoubleSpinBox.value()*constants.MILLIMETRE_TO_METRE

        system_dict["user"]["milling"]["milling_current"] = self.doubleSpinBox_milling_current.value()*constants.NANO_TO_SI
        system_dict["user"]["milling"]["spot_size"] = self.doubleSpinBox_spotsize.value()*constants.NANO_TO_SI
        system_dict["user"]["milling"]["rate"] = self.doubleSpinBox_rate.value()*constants.NANO_TO_SI
        system_dict["user"]["milling"]["dwell_time"] = self.doubleSpinBox_dwell_time_milling.value()*constants.MICRO_TO_SI
    
        system_dict["user"]["imaging"]["imaging_current"] = self.doubleSpinBox_imaging_current.value()*constants.NANO_TO_SI
        system_dict["user"]["imaging"]["resolution"] = [self.spinBox_res_width.value(), self.spinBox_res_height.value()]
        system_dict["user"]["imaging"]["hfw"] = self.spinBox_hfw.value()*constants.MICRO_TO_SI
        system_dict["user"]["imaging"]["beam_type"] = self.lineEdit_beam_type.text()
        system_dict["user"]["imaging"]["autocontrast"] = self.checkBox_autocontrast.isChecked()
        system_dict["user"]["imaging"]["dwell_time"] = self.doubleSpinBox_dwell_time_imaging.value()*constants.MICRO_TO_SI
        system_dict["user"]["imaging"]["save"] = self.checkBox_save.isChecked()
        system_dict["user"]["imaging"]["gamma"] = self.checkBox_gamma.isChecked()

        hardware_settings = self.get_model_from_ui()
        system_dict["model"] = hardware_settings.__to_dict__()
 
        system_dict["system"]["name"] = self.microscope.model
        system_dict["system"]["manufacturer"] = self.comboBox_manufacturer.currentText()
        system_dict["system"]["version"] = fibsem.__version__
        from PyQt5.QtWidgets import QInputDialog
        system_dict["system"]["id"] = QInputDialog.getText(self, "Microscope ID", "Please enter ID of microscope")[0]
        system_dict["system"]["description"] = QInputDialog.getText(self, "Description", "Please enter system description")[0]
    
        system_dict["connect_to_microscope_on_startup"] = bool(self.checkBox_connect_automatically.isChecked())
        system_dict["apply_settings_on_startup"] = bool(self.checkBox_apply_settings.isChecked())

<<<<<<< HEAD
        protocol_path = _get_file_ui(msg="Select protocol file")
=======
        protocol_path = _get_save_file_ui(msg="Save system file")
>>>>>>> ae231b19
        if protocol_path == '':
            return
        with open(os.path.join(protocol_path), "w") as f:
            yaml.safe_dump(system_dict, f, indent=4)

        logging.info("Configuration saved to file")

    def set_defaults_to_ui(self):
        self.lineEdit_ipadress.setText(self.settings.system.ip_address)
        self.comboBox_manufacturer.setCurrentText( self.settings.system.manufacturer )
        self.spinBox_ion_voltage.setValue( self.settings.system.ion.voltage )
        self.doubleSpinBox_ion_current.setValue( self.settings.system.ion.current * constants.SI_TO_NANO )
        self.lineEdit_plasma_gas.setText( self.settings.system.ion.plasma_gas )
        self.doubleSpinBox_height_ion.setValue( self.settings.system.ion.eucentric_height )
        self.lineEdit_detector_type_ion.setText( self.settings.system.ion.detector_type )
        self.lineEdit_detector_mode_ion.setText( self.settings.system.ion.detector_mode )
        self.spinBox_voltage_eb.setValue( self.settings.system.electron.voltage )
        self.doubleSpinBox_current_eb.setValue( self.settings.system.electron.current * constants.SI_TO_NANO)
        self.doubleSpinBox_height_eb.setValue( self.settings.system.electron.eucentric_height )
        self.lineEdit_detector_type_eb.setText( self.settings.system.electron.detector_type )
        self.lineEdit_detector_mode_eb.setText( self.settings.system.electron.detector_mode )

        self.rotationFlatToElectronSpinBox.setValue( self.settings.system.stage.rotation_flat_to_electron )
        self.rotationFlatToIonSpinBox.setValue( self.settings.system.stage.rotation_flat_to_ion )
        self.tiltFlatToElectronSpinBox.setValue( self.settings.system.stage.tilt_flat_to_electron )
        self.tiltFlatToIonSpinBox.setValue( self.settings.system.stage.tilt_flat_to_ion )
        self.preTiltSpinBox.setValue( self.settings.system.stage.pre_tilt )
        self.needleStageHeightLimitnMmDoubleSpinBox.setValue( self.settings.system.stage.needle_stage_height_limit * constants.METRE_TO_MILLIMETRE )

        self.doubleSpinBox_milling_current.setValue( self.settings.milling.milling_current *constants.SI_TO_NANO )
        self.doubleSpinBox_spotsize.setValue( self.settings.milling.spot_size *constants.SI_TO_NANO )
        self.doubleSpinBox_rate.setValue( self.settings.milling.rate *constants.SI_TO_NANO )
        self.doubleSpinBox_dwell_time_milling.setValue( self.settings.milling.dwell_time *constants.SI_TO_MICRO )
    
        self.doubleSpinBox_imaging_current.setValue( 20.e-12 * constants.SI_TO_NANO )
        self.spinBox_res_width.setValue( self.settings.image.resolution[0] )
        self.spinBox_res_height.setValue( self.settings.image.resolution[1] )
        self.spinBox_hfw.setValue( int(self.settings.image.hfw *constants.SI_TO_MICRO) )
        self.lineEdit_beam_type.setText( self.settings.image.beam_type.name )
        self.checkBox_autocontrast.setCheckState( self.settings.image.autocontrast )
        self.doubleSpinBox_dwell_time_imaging.setValue( self.settings.image.dwell_time *constants.SI_TO_MICRO )
        self.checkBox_save.setCheckState( self.settings.image.save )
        self.checkBox_gamma.setCheckState( self.settings.image.gamma_enabled )

        self.checkBox_connect_automatically.setCheckState( self.auto_connect)
        self.checkBox_apply_settings.setCheckState( self.apply_settings)

    def get_stage_settings_from_ui(self):
        if self.microscope is None:
            return
        self.settings.system.stage.needle_stage_height_limit = (
            self.needleStageHeightLimitnMmDoubleSpinBox.value()
            * constants.MILLIMETRE_TO_METRE
        )
        self.settings.system.stage.tilt_flat_to_electron = (
            self.tiltFlatToElectronSpinBox.value()
        )
        self.settings.system.stage.tilt_flat_to_ion = self.tiltFlatToIonSpinBox.value()
        self.settings.system.stage.rotation_flat_to_electron = (
            self.rotationFlatToElectronSpinBox.value()
        )
        self.settings.system.stage.rotation_flat_to_ion = (
            self.rotationFlatToIonSpinBox.value()
        )
        self.settings.system.stage.pre_tilt = self.preTiltSpinBox.value()
        self.set_stage_signal.emit()

    def set_stage_settings_to_ui(self, stage_settings: StageSettings) -> None:
        self.needleStageHeightLimitnMmDoubleSpinBox.setValue(
            stage_settings.needle_stage_height_limit * constants.METRE_TO_MILLIMETRE
        )
        self.tiltFlatToElectronSpinBox.setValue(stage_settings.tilt_flat_to_electron)
        self.tiltFlatToIonSpinBox.setValue(stage_settings.tilt_flat_to_ion)
        self.rotationFlatToElectronSpinBox.setValue(
            stage_settings.rotation_flat_to_electron
        )
        self.rotationFlatToIonSpinBox.setValue(stage_settings.rotation_flat_to_ion)
        self.preTiltSpinBox.setValue(stage_settings.pre_tilt)

    def set_model_to_ui(self, hardware_settings: FibsemHardware) -> None:
        self.checkBox_eb.setChecked(hardware_settings.electron_beam)
        self.checkBox_ib.setChecked(hardware_settings.ion_beam)
        self.checkBox_select_plasma_gas.setChecked(hardware_settings.can_select_plasma_gas)
        self.checkBox_stage_enabled.setChecked(hardware_settings.stage_enabled)
        self.checkBox_stage_rotation.setChecked(hardware_settings.stage_rotation)
        self.checkBox_stage_tilt.setChecked(hardware_settings.stage_tilt)
        self.checkBox_needle_enabled.setChecked(hardware_settings.manipulator_enabled)
        self.checkBox_needle_rotation.setChecked(hardware_settings.manipulator_rotation)
        self.checkBox_needle_tilt.setChecked(hardware_settings.manipulator_tilt)
        self.checkBox_gis_enabled.setChecked(hardware_settings.gis_enabled)
        self.checkBox_multichem.setChecked(hardware_settings.gis_multichem)

    def get_model_from_ui(self) -> FibsemHardware:
        hardware_settings = FibsemHardware()
        hardware_settings.electron_beam = self.checkBox_eb.isChecked()
        hardware_settings.ion_beam = self.checkBox_ib.isChecked()
        hardware_settings.can_select_plasma_gas = self.checkBox_select_plasma_gas.isChecked()
        hardware_settings.stage_rotation = self.checkBox_stage_rotation.isChecked()
        hardware_settings.stage_tilt = self.checkBox_stage_tilt.isChecked()
        hardware_settings.manipulator_enabled = self.checkBox_needle_enabled.isChecked()
        hardware_settings.manipulator_rotation = self.checkBox_needle_rotation.isChecked()
        hardware_settings.manipulator_tilt = self.checkBox_needle_tilt.isChecked()
        hardware_settings.gis_enabled = self.checkBox_gis_enabled.isChecked()
        hardware_settings.gis_multichem = self.checkBox_multichem.isChecked()
        hardware_settings.manipulator_positions = self.settings.hardware.manipulator_positions

        self.settings.hardware = hardware_settings
        self.microscope.hardware_settings = hardware_settings
        logging.debug(f"Updated hardware settings: {hardware_settings}")
        return hardware_settings


    def connect(self, ip_address: str = None, manufacturer: str = None) -> None:

<<<<<<< HEAD
        if ip_address is None:
=======
        if ip_address is not str:
>>>>>>> ae231b19
            if self.lineEdit_ipadress.text() == "":
                napari.utils.notifications.show_error(
                    f"IP address not set. Please enter an IP address before connecting to microscope."
                )
                return
            else:
                ip_address = self.lineEdit_ipadress.text() 

        try:
            log_status_message("CONNECTING")
            
            manufacturer = self.comboBox_manufacturer.currentText() if manufacturer is None else manufacturer
            # user notification
            msg = f"Connecting to microscope at {ip_address}"
            logging.info(msg)
            napari.utils.notifications.show_info(msg)

            # connect
            self.microscope, self.settings = utils.setup_session(
                ip_address=ip_address,
                manufacturer=manufacturer,
                config_path=self.config_path,
            )

            # user notification
            msg = f"Connected to microscope at {ip_address}"
            log_status_message(f"CONNECTED_AT_{ip_address}")
            logging.info(msg)
            napari.utils.notifications.show_info(msg)
            # self.connected_signal.emit()
            self.set_defaults_to_ui()

        except Exception as e:
            msg = f"Unable to connect to the microscope: {traceback.format_exc()}"
            logging.error(msg)
            log_status_message(F"CONNECTION_FAILED_{traceback.format_exc()}")
            napari.utils.notifications.show_error(msg)

    def connect_to_microscope(self, ip_address: str = None, manufacturer: str = None):

        _microscope_connected = bool(self.microscope)

        if _microscope_connected:
            self.microscope.disconnect()
            self.microscope, self.settings = None, None
        else:
            self.connect(ip_address, manufacturer )

        self.update_ui()

    def update_ui(self):

        _microscope_connected = bool(self.microscope)

        self.setStage_button.setEnabled(_microscope_connected)

        if _microscope_connected:
            self.microscope_button.setText("Microscope Connected")
            self.microscope_button.setStyleSheet("background-color: green")
            self.set_stage_settings_to_ui(self.microscope.stage_settings)
            self.set_model_to_ui(self.settings.hardware)
            self.connected_signal.emit()

        else:
            self.microscope_button.setText("Connect To Microscope")
            self.microscope_button.setStyleSheet("background-color: gray")
            self.disconnected_signal.emit()


def main():

    viewer = napari.Viewer(ndisplay=2)
    movement_widget = FibsemSystemSetupWidget()
    viewer.window.add_dock_widget(
        movement_widget, area="right", add_vertical_stretch=False
    )
    napari.run()


if __name__ == "__main__":
    main()<|MERGE_RESOLUTION|>--- conflicted
+++ resolved
@@ -13,11 +13,7 @@
 from fibsem.microscope import FibsemMicroscope
 from fibsem.structures import MicroscopeSettings, StageSettings, FibsemHardware, BeamSystemSettings, BeamType, ImageSettings, FibsemMillingSettings, SystemSettings
 from fibsem.ui.qtdesigner_files import FibsemSystemSetupWidget
-<<<<<<< HEAD
-from fibsem.ui.utils import _get_file_ui
-=======
 from fibsem.ui.utils import _get_file_ui, _get_save_file_ui
->>>>>>> ae231b19
 from fibsem.utils import load_yaml
 
 def log_status_message(step: str):
@@ -88,11 +84,7 @@
         self.checkBox_multichem.stateChanged.connect(self.get_model_from_ui)
 
     def import_yaml(self):
-<<<<<<< HEAD
-        protocol_path = _get_file_ui(msg="Select protocol file")
-=======
         protocol_path = _get_file_ui(msg="Select system file")
->>>>>>> ae231b19
         if protocol_path == "":
             return
         self.settings = utils.load_settings_from_config(protocol_path)
@@ -222,11 +214,7 @@
         system_dict["connect_to_microscope_on_startup"] = bool(self.checkBox_connect_automatically.isChecked())
         system_dict["apply_settings_on_startup"] = bool(self.checkBox_apply_settings.isChecked())
 
-<<<<<<< HEAD
-        protocol_path = _get_file_ui(msg="Select protocol file")
-=======
         protocol_path = _get_save_file_ui(msg="Save system file")
->>>>>>> ae231b19
         if protocol_path == '':
             return
         with open(os.path.join(protocol_path), "w") as f:
@@ -341,11 +329,7 @@
 
     def connect(self, ip_address: str = None, manufacturer: str = None) -> None:
 
-<<<<<<< HEAD
-        if ip_address is None:
-=======
         if ip_address is not str:
->>>>>>> ae231b19
             if self.lineEdit_ipadress.text() == "":
                 napari.utils.notifications.show_error(
                     f"IP address not set. Please enter an IP address before connecting to microscope."

--- conflicted
+++ resolved
@@ -873,7 +873,6 @@
             for idx,stage in enumerate(milling_stages):
                 self.milling_notification.emit(f"Preparing: {stage.name}")
 
-<<<<<<< HEAD
             if self._STOP_MILLING:
                 return
 
@@ -912,28 +911,16 @@
                                            imaging_voltage=self.microscope.system.ion.beam.voltage)
 
             else:
-=======
-                if self._STOP_MILLING:
-                    raise Exception("Milling stopped by user.")
-                    
->>>>>>> 98024157
                 if stage.pattern is not None:
                     log_status_message(stage, f"RUNNING_MILLING_STAGE_{stage.name}") # TODO: refactor to json
                     log_status_message(stage, f"MILLING_PATTERN_{stage.pattern.name}: {stage.pattern.patterns}")
                     log_status_message(stage, f"MILLING_SETTINGS_{stage.milling}")
                     try:
                         milling.setup_milling(self.microscope, mill_settings=stage.milling)
-<<<<<<< HEAD
 
                         if self._STOP_MILLING:
                             return
 
-=======
-                        
-                        if self._STOP_MILLING:
-                            raise Exception("Milling stopped by user.")
-                        
->>>>>>> 98024157
                         microscope_patterns = milling.draw_patterns(self.microscope, stage.pattern.patterns)
                         estimated_time = milling.estimate_milling_time(self.microscope, microscope_patterns)
                         progress_bar_dict = {"estimated_time": estimated_time, "idx": idx, "total": len(milling_stages)}
@@ -941,25 +928,17 @@
 
                         self.milling_notification.emit(f"Running {stage.name}...")
                         milling.run_milling(self.microscope, stage.milling.milling_current, stage.milling.milling_voltage)
-
+                        self.milling_notification.emit(f"Running {stage.name}...")
+                        milling.run_milling(self.microscope, stage.milling.milling_current, stage.milling.milling_voltage)
+
+                        # TODO implement a special case for overtilt milling
                         # TODO implement a special case for overtilt milling
 
                     except Exception as e:
                         napari.utils.notifications.show_error(f"Error running milling stage: {stage.name}")
                         logging.error(e)
-<<<<<<< HEAD
-                    finally:
-                        milling.finish_milling(self.microscope,
-                                               # imaging_current=self.microscope.system.ion.beam.beam_current,
-                                               imaging_voltage=self.microscope.system.ion.beam.voltage)
-
-
-                    log_status_message(stage, "MILLING_COMPLETED_SUCCESSFULLY")
-                    self._progress_bar_quit.emit()
-=======
                 log_status_message(stage, "MILLING_COMPLETED_SUCCESSFULLY")
                 self._progress_bar_quit.emit()
->>>>>>> 98024157
 
             self.milling_notification.emit(f"Milling stage complete: {stage.name}")
         

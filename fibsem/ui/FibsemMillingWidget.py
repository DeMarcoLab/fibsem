
import logging
import time
from PIL import Image
import numpy as np
from copy import deepcopy
import napari
import napari.utils.notifications
from PyQt5 import QtWidgets, QtCore

from fibsem import config as cfg
from fibsem import constants, conversions, milling, patterning, utils
from fibsem.microscope import (DemoMicroscope, FibsemMicroscope,
                               TescanMicroscope, ThermoMicroscope)
from fibsem.patterning import FibsemMillingStage
from fibsem.structures import (BeamType, FibsemMillingSettings,
                               FibsemPatternSettings, MicroscopeSettings,
                               Point, FibsemPattern)
from fibsem.ui.FibsemImageSettingsWidget import FibsemImageSettingsWidget
from fibsem.ui.qtdesigner_files import FibsemMillingWidget
<<<<<<< HEAD
from fibsem.ui.utils import (_draw_patterns_in_napari, 
                                _remove_all_layers, 
                                convert_pattern_to_napari_circle, 
                                convert_pattern_to_napari_rect, 
                                validate_pattern_placement,
                                _get_directory_ui,_get_file_ui,
                                import_milling_stages_yaml, export_milling_stages_yaml)
=======
from fibsem.ui.utils import (_draw_patterns_in_napari, _remove_all_layers, 
                                convert_pattern_to_napari_circle, convert_pattern_to_napari_rect,
                            validate_pattern_placement,_get_directory_ui,_get_file_ui, _calculate_fiducial_area_v2)
>>>>>>> 4c5a6f5a
from napari.qt.threading import thread_worker
from fibsem.ui import _stylesheets

_UNSCALED_VALUES  = ["rotation", "size_ratio", "scan_direction", "cleaning_cross_section", "number", "passes", "n_rectangles", "overlap"]
_ANGLE_KEYS = ["rotation"]

def _scale_value(key, value, scale):
    if key not in _UNSCALED_VALUES:
        return value * scale    
    return value

def log_status_message(stage: FibsemMillingStage, step: str):
    logging.debug(
        f"STATUS | Milling Widget | {stage.name} | {step}"
    )

class FibsemMillingWidget(FibsemMillingWidget.Ui_Form, QtWidgets.QWidget):
    milling_position_changed = QtCore.pyqtSignal()
    _milling_finished = QtCore.pyqtSignal()
    milling_notification = QtCore.pyqtSignal(str)
    _progress_bar_update = QtCore.pyqtSignal(object)
    _progress_bar_start = QtCore.pyqtSignal(object)
    _progress_bar_quit = QtCore.pyqtSignal()

    def __init__(
        self,
        microscope: FibsemMicroscope = None,
        settings: MicroscopeSettings = None,
        viewer: napari.Viewer = None,
        image_widget: FibsemImageSettingsWidget = None,
        protocol: dict = None,
        milling_stages: list[FibsemMillingStage] = [], 
        parent=None,
    ):
        super(FibsemMillingWidget, self).__init__(parent=parent)
        self.setupUi(self)
        self.parent = parent
        self.microscope = microscope
        self.settings = settings
        self.viewer = viewer
        self.image_widget = image_widget

        if protocol is None:
            protocol = utils.load_yaml(cfg.PROTOCOL_PATH)
        self.protocol = protocol
        
        self.milling_stages = milling_stages

        self.setup_connections()

        self.update_pattern_ui()

        self.good_copy_pattern = None

        self._UPDATING_PATTERN:bool = False
        self._PATTERN_IS_MOVEABLE: bool = True

    def setup_connections(self):

        self.image_widget.viewer_update_signal.connect(self.update_ui) # this happens after every time the viewer is updated

        # milling
        self.AVAILABLE_MILLING_CURRENTS = self.microscope.get_available_values("current", BeamType.ION)
        self.comboBox_milling_current.addItems([str(current) for current in self.AVAILABLE_MILLING_CURRENTS])

        _THERMO = isinstance(self.microscope, ThermoMicroscope)
        _TESCAN = isinstance(self.microscope, TescanMicroscope)

        if isinstance(self.microscope, DemoMicroscope):
            _THERMO, _TESCAN = True, False
        
        # THERMO 
        self.label_application_file.setVisible(_THERMO)
        self.comboBox_application_file.setVisible(_THERMO)
        available_application_files = self.microscope.get_available_values("application_file")
        self.comboBox_application_file.addItems(available_application_files)
        self.comboBox_preset.setVisible(_THERMO)
        self.label_preset.setVisible(_THERMO)
        self.comboBox_milling_current.setVisible(_THERMO)
        self.label_milling_current.setVisible(_THERMO)
        self.comboBox_application_file.currentIndexChanged.connect(self.update_settings)
        self.comboBox_milling_current.currentIndexChanged.connect(self.update_settings)
        self.doubleSpinBox_hfw.valueChanged.connect(self.update_settings)
        if self.comboBox_application_file.findText(self.protocol["milling"]["application_file"]) == -1:
                napari.utils.notifications.show_warning("Application file not available, setting to Si instead")
                self.protocol["milling"]["application_file"] = "Si"
        self.comboBox_application_file.setCurrentText(self.protocol["milling"]["application_file"])
        
        # TESCAN
        self.label_rate.setVisible(_TESCAN)
        self.label_spot_size.setVisible(_TESCAN)
        self.label_dwell_time.setVisible(_TESCAN)
        self.doubleSpinBox_rate.setVisible(_TESCAN)
        self.doubleSpinBox_spot_size.setVisible(_TESCAN)
        self.doubleSpinBox_dwell_time.setVisible(_TESCAN)   
        self.comboBox_preset.setVisible(_TESCAN)
        self.label_preset.setVisible(_TESCAN)
        self.label_spacing.setVisible(_TESCAN)
        self.doubleSpinBox_spacing.setVisible(_TESCAN)
        available_presets = self.microscope.get_available_values("presets")
        self.comboBox_preset.addItems(available_presets)   
        self.doubleSpinBox_rate.valueChanged.connect(self.update_settings)
        self.doubleSpinBox_spot_size.valueChanged.connect(self.update_settings)
        self.doubleSpinBox_dwell_time.valueChanged.connect(self.update_settings)  
        self.comboBox_preset.currentIndexChanged.connect(self.update_settings)
        self.doubleSpinBox_spacing.valueChanged.connect(self.update_settings)
        

        # register mouse callbacks
        self.image_widget.eb_layer.mouse_drag_callbacks.append(self._single_click)
        self.image_widget.ib_layer.mouse_drag_callbacks.append(self._single_click)

        #import/export milling stages
        self.pushButton_exportMilling.clicked.connect(self.export_milling_stages)
        self.pushButton_importMilling.clicked.connect(self.import_milling_stages)


        # new patterns
        self.comboBox_patterns.addItems([pattern.name for pattern in patterning.__PATTERNS__])
        if _TESCAN and not _THERMO:
            index = self.comboBox_patterns.findText("BitmapPattern")
            self.comboBox_patterns.removeItem(index)
        self.comboBox_patterns.currentIndexChanged.connect(lambda: self.update_pattern_ui(None))
    
        # milling stages
        self.pushButton_add_milling_stage.clicked.connect(self.add_milling_stage)
        self.pushButton_add_milling_stage.setStyleSheet(_stylesheets._GREEN_PUSHBUTTON_STYLE)
        self.pushButton_remove_milling_stage.clicked.connect(self.remove_milling_stage)
        self.pushButton_remove_milling_stage.setStyleSheet(_stylesheets._RED_PUSHBUTTON_STYLE)
        
        # update ui
        self.pushButton.clicked.connect(lambda: self.update_ui())
        self.pushButton.setStyleSheet(_stylesheets._BLUE_PUSHBUTTON_STYLE)
        self.milling_notification.connect(self.update_milling_ui)

        # run milling
        self.pushButton_run_milling.clicked.connect(self.run_milling)
        self.pushButton_run_milling.setStyleSheet(_stylesheets._GREEN_PUSHBUTTON_STYLE)

        if self.milling_stages:
            self.comboBox_milling_stage.addItems([stage.name for stage in self.milling_stages])
            self.update_milling_stage_ui()
        self.comboBox_milling_stage.currentIndexChanged.connect(lambda: self.update_milling_stage_ui())

        # progress bar
        self.progressBar_milling.setVisible(False)
        self._progress_bar_update.connect(self.update_progress_bar)
        self._progress_bar_start.connect(self.start_progress_thread)
        self._progress_bar_quit.connect(self._quit_progress_bar)

        # last
        self.doubleSpinBox_centre_x.setKeyboardTracking(False)
        self.doubleSpinBox_centre_y.setKeyboardTracking(False)
        self.doubleSpinBox_centre_x.valueChanged.connect(self.update_ui_pattern)
        self.doubleSpinBox_centre_y.valueChanged.connect(self.update_ui_pattern)
        self.checkBox_live_update.setChecked(True)


        self._AVAILABLE_SCAN_DIRECTIONS = self.microscope.get_available_values(key="scan_direction")

    def update_settings(self):
        settings = self.get_milling_settings_from_ui()
        index = self.comboBox_milling_stage.currentIndex()
        if index != -1:
            self.milling_stages[index].milling = settings

    def add_milling_stage(self):
        logging.info("Adding milling stage")

        num = len(self.milling_stages) + 1
        name = f"Milling Stage {num}"
        pattern = patterning.RectanglePattern()
        pattern.define(self.protocol["patterns"]["Rectangle"], Point(0,0))
        milling_stage = FibsemMillingStage(name=name, num=num, pattern=pattern)
        self.milling_stages.append(milling_stage)
        self.comboBox_milling_stage.addItem(name)
        self.comboBox_milling_stage.setCurrentText(name)
        napari.utils.notifications.show_info(f"Added {name}.")
        log_status_message(self.milling_stages[-1], "CREATED_STAGE")

    def remove_milling_stage(self):
        logging.info("Removing milling stage")

        current_index = self.comboBox_milling_stage.currentIndex()
        log_status_message(self.milling_stages[current_index], "REMOVED_STAGE")
        self.milling_stages.pop(current_index)
        self.comboBox_milling_stage.removeItem(current_index)
        napari.utils.notifications.show_info(f"Removed milling stage.")     

    def export_milling_stages(self):

        if len(self.milling_stages) < 1:
            napari.utils.notifications.show_warning(f"No milling stages to export.")
            return

        export_milling_stages_yaml(self.milling_stages)

    def import_milling_stages(self):

        if self.image_widget.ib_image is None:
            napari.utils.notifications.show_warning(f"No Ion image, cannot import and draw milling stages.")
            return

        self.milling_stages = import_milling_stages_yaml()
        
        self.comboBox_milling_stage.clear()

        self.update_pattern_ui(milling_stage=self.milling_stages[0])

        for stage in self.milling_stages:
            name = stage.name
            self.comboBox_milling_stage.addItem(name)
            if stage.num == 1:
                self.comboBox_milling_stage.setCurrentText(name)
        
        self.update_ui(milling_stages=self.milling_stages)

        napari.utils.notifications.show_info(f"Imported Milling stages from yaml file.")




    def _remove_all_stages(self):

        self.milling_stages = []
        self.comboBox_milling_stage.currentIndexChanged.disconnect()
        self.comboBox_milling_stage.clear()
        self.comboBox_milling_stage.addItems([stage.name for stage in self.milling_stages])
        self.comboBox_milling_stage.currentIndexChanged.connect(lambda: self.update_milling_stage_ui())

        _remove_all_layers(self.viewer) # remove all shape layers

    def set_milling_stages(self, milling_stages: list[FibsemMillingStage]) -> None:
        logging.debug(f"Setting milling stages: {len(milling_stages)}")
        self.milling_stages = milling_stages
        
        # very explicitly set what is happening
        self.comboBox_milling_stage.currentIndexChanged.disconnect()
        self.comboBox_milling_stage.clear()
        self.comboBox_milling_stage.addItems([stage.name for stage in self.milling_stages])
        self.comboBox_milling_stage.currentIndexChanged.connect(lambda: self.update_milling_stage_ui())
        
        self.comboBox_patterns.currentIndexChanged.disconnect()
        self.comboBox_patterns.setCurrentText(self.milling_stages[0].pattern.name)
        self.comboBox_patterns.currentIndexChanged.connect(lambda: self.update_pattern_ui(None))
        
        logging.debug(f"Set milling stages: {len(milling_stages)}")
        self.update_milling_stage_ui()
        # self.update_ui()

    def get_milling_stages(self):
        return self.milling_stages

    def get_point_from_ui(self):

        point = Point(x=self.doubleSpinBox_centre_x.value() * constants.MICRO_TO_SI, 
                      y=self.doubleSpinBox_centre_y.value() * constants.MICRO_TO_SI)

        return point

    def update_milling_stage_ui(self):

        # get the selected milling stage
        current_index = self.comboBox_milling_stage.currentIndex()
        if current_index == -1:
            _remove_all_layers(self.viewer)
            return

        milling_stage: FibsemMillingStage = self.milling_stages[current_index]

        # set the milling settings
        self.set_milling_settings_ui(milling_stage.milling)

        # set the pattern protcol
        self.update_pattern_ui(milling_stage)


    def update_ui_pattern(self):

        if self._UPDATING_PATTERN:
            return

        if self.checkBox_live_update.isChecked():
            self.update_ui()

    def update_milling_stage_from_ui(self):
                
        # get current milling stage
        current_index = self.comboBox_milling_stage.currentIndex()

        if current_index == -1:
            msg = f"No milling stages defined, cannot draw patterns."
            logging.warning(msg)
            napari.utils.notifications.show_warning(msg)
            return

        milling_stage = self.milling_stages[current_index]

        # update milling settings
        milling_stage.milling = self.get_milling_settings_from_ui()

        # update pattern and define
        milling_stage.pattern = self.get_pattern_from_ui_v2()

        napari.utils.notifications.show_info(f"Updated {milling_stage.name}.")
        return 

    def open_path_dialog(self):

        file_path = _get_file_ui(msg="Select Bitmap File",_filter= "*bmp")
        
        self.path_edit.setText(file_path)

    def update_pattern_ui(self,milling_stage: FibsemMillingStage = None):

        self._UPDATING_PATTERN = True

        # get current pattern
        if milling_stage is None:
            current_pattern_text = self.comboBox_patterns.currentText()
            patterns_available = [pattern.name for pattern in patterning.__PATTERNS__]
            pattern_available_index = patterns_available.index(current_pattern_text)
            pattern = patterning.__PATTERNS__[pattern_available_index]
            pattern_protocol = self.protocol["patterns"][pattern.name]
            point = None
        else:
            pattern = milling_stage.pattern
            pattern_protocol = milling_stage.pattern.protocol
            point = milling_stage.pattern.point
            self.comboBox_patterns.currentIndexChanged.disconnect()
            self.comboBox_patterns.setCurrentText(milling_stage.pattern.name)
            self.comboBox_patterns.currentIndexChanged.connect(lambda: self.update_pattern_ui(None))

        logging.debug(f"PATTERN: {pattern.name}, PROTOCOL: {pattern_protocol}")

        # clear layout
        for i in reversed(range(self.gridLayout_patterns.count())):
            self.gridLayout_patterns.itemAt(i).widget().setParent(None)

        # set widgets for each required key / value
        for i, key in enumerate(pattern.required_keys):
            if key == "path":
                label = QtWidgets.QLabel(key)
                self.path_edit = QtWidgets.QLineEdit()
                self.gridLayout_patterns.addWidget(label, i, 0)
                self.gridLayout_patterns.addWidget(self.path_edit, i, 1)
                self.path_edit.setText(pattern_protocol[key])
                path_explorer = QtWidgets.QPushButton("...")
                self.gridLayout_patterns.addWidget(path_explorer, i, 2)
                path_explorer.clicked.connect(self.open_path_dialog)
                self.path_edit.editingFinished.connect(self.update_ui_pattern)
                continue
            
            if key == "scan_direction":
                label = QtWidgets.QLabel(key)
                self.comboBox_scan_direction = QtWidgets.QComboBox()
                self.gridLayout_patterns.addWidget(label, i, 0)
                self.gridLayout_patterns.addWidget(self.comboBox_scan_direction, i, 1)
                self.comboBox_scan_direction.addItems(self._AVAILABLE_SCAN_DIRECTIONS)
                scan_direction_to_use = pattern_protocol[key] if pattern_protocol[key] in self._AVAILABLE_SCAN_DIRECTIONS else self._AVAILABLE_SCAN_DIRECTIONS[0]
                # logging.info(f'Scan direction to use: {scan_direction_to_use}, available: {self._AVAILABLE_SCAN_DIRECTIONS}')
                self.comboBox_scan_direction.setCurrentText(scan_direction_to_use)
                self.comboBox_scan_direction.currentIndexChanged.connect(self.update_ui_pattern)
                continue

            if key == "cleaning_cross_section":
                if isinstance(self.microscope, ThermoMicroscope) and pattern.name == "Circle":
                    continue
                label = QtWidgets.QLabel(key)
                self.checkbox_cleaning_cross_section = QtWidgets.QCheckBox()
                self.gridLayout_patterns.addWidget(label, i, 0)
                self.gridLayout_patterns.addWidget(self.checkbox_cleaning_cross_section, i, 1)
                self.checkbox_cleaning_cross_section.setChecked(pattern_protocol[key])
                self.checkbox_cleaning_cross_section.stateChanged.connect(self.update_ui_pattern)
                continue

  
            label = QtWidgets.QLabel(key)
            spinbox = QtWidgets.QDoubleSpinBox()
            spinbox.setDecimals(3)
            spinbox.setSingleStep(0.001)
            spinbox.setRange(0, 1000)
            spinbox.setValue(0)
            self.gridLayout_patterns.addWidget(label, i, 0)
            self.gridLayout_patterns.addWidget(spinbox, i, 1)
            spinbox.setKeyboardTracking(False)

            # get default values from self.protocol and set values
            if key in pattern_protocol:
                value = _scale_value(key, pattern_protocol[key], constants.SI_TO_MICRO)
                spinbox.setValue(value if value is not None else 0)
            
            spinbox.valueChanged.connect(self.update_ui_pattern)

        if point is not None:
            self.doubleSpinBox_centre_x.setValue(point.x * constants.SI_TO_MICRO)
            self.doubleSpinBox_centre_y.setValue(point.y * constants.SI_TO_MICRO)

        if self.milling_stages:
            self.update_ui()

        self._UPDATING_PATTERN = False
    
    def get_pattern_settings_from_ui(self, pattern: patterning.BasePattern):
        # get pattern protocol from ui
        pattern_dict = {}
        for i, key in enumerate(pattern.required_keys):
            if key == "path":
                # add path in ui and get from there
                path = self.path_edit.text()
                pattern_dict[key] = path
                continue
            if key == "scan_direction":
                pattern_dict[key] = self.comboBox_scan_direction.currentText()
                continue
            if key == "cleaning_cross_section":
                if isinstance(self.microscope, ThermoMicroscope) and pattern.name == "Circle":
                    continue
                pattern_dict[key] = self.checkbox_cleaning_cross_section.isChecked()
                continue

            spinbox = self.gridLayout_patterns.itemAtPosition(i, 1).widget()
            value = _scale_value(key, spinbox.value(), constants.MICRO_TO_SI)
            # value = value * constants.DEGREES_TO_RADIANS if key in _ANGLE_KEYS else value
            pattern_dict[key] = value # TODO: not everythign is in microns
        return pattern_dict

    def get_pattern_from_ui_v2(self):

        # get current pattern
        pattern = patterning.get_pattern(self.comboBox_patterns.currentText())

        pattern_dict = self.get_pattern_settings_from_ui(pattern)
        # define pattern
        point = Point(x=self.doubleSpinBox_centre_x.value() * constants.MICRO_TO_SI, y=self.doubleSpinBox_centre_y.value() * constants.MICRO_TO_SI)
        pattern.define(protocol=pattern_dict, point=point)
        
        return pattern

    def _single_click(self, layer, event):
        """Callback for single click on image layer."""
        if event.button != 1 or 'Shift' not in event.modifiers or self.milling_stages == []:
            return

        if not self._PATTERN_IS_MOVEABLE:
            msg = f"Pattern is not moveable."
            logging.info(msg)
            napari.utils.notifications.show_info(msg)
            return

        self._UPDATING_PATTERN = True

        # get coords
        coords = layer.world_to_data(event.position)

        # TODO: dimensions are mixed which makes this confusing to interpret... resolve
        coords, beam_type, image = self.image_widget.get_data_from_coord(coords)
        
        if beam_type is not BeamType.ION:
            napari.utils.notifications.show_info(
                f"Please right click on the {BeamType.ION.name} image to move pattern."
            )
            return
        
        point = conversions.image_to_microscope_image_coordinates(
                Point(x=coords[1], y=coords[0]), image.data, image.metadata.pixel_size.x,
            )
        
        clicked = deepcopy(point)

        # only move the pattern if milling widget is activate and beamtype is ion?
        renewed_patterns = []
        _patterns_valid = True

        current_stage_index = self.comboBox_milling_stage.currentIndex()

        diff = point - self.milling_stages[current_stage_index].pattern.point

        for idx, milling_stage in enumerate(self.milling_stages):
        # loop to check through all patterns to see if they are in bounds
            if 'Control' not in event.modifiers:
                if idx != current_stage_index: 
                    continue
            pattern_dict_existing = milling_stage.pattern.protocol
            pattern_name = milling_stage.pattern.name
            pattern_renew = patterning.get_pattern(pattern_name)

            if self.checkBox_relative_move.isChecked():
                point = Point(x=milling_stage.pattern.point.x + diff.x, y=milling_stage.pattern.point.y + diff.y)
            
            pattern_renew.define(protocol=pattern_dict_existing, point=point)
            pattern_renew.point = point


            pattern_is_valid = self.valid_pattern_location(pattern_renew)

            if not pattern_is_valid:
                logging.info(f"Could not move Patterns, out of bounds at at {point}")
                napari.utils.notifications.show_warning(f"Patterns is not within the image.")
                _patterns_valid = False
                break
            else:
                renewed_patterns.append(pattern_renew)

        _redraw = False

        if _patterns_valid:

            if len(renewed_patterns) == len(self.milling_stages):
                for milling_stage, pattern_renew in zip(self.milling_stages, renewed_patterns):
                    milling_stage.pattern = pattern_renew
                _redraw = True
            elif len(renewed_patterns)>0:
                self.milling_stages[current_stage_index].pattern = renewed_patterns[0]
                _redraw = True

        if _redraw:
            self.doubleSpinBox_centre_x.setValue(clicked.x * constants.SI_TO_MICRO)
            self.doubleSpinBox_centre_y.setValue(clicked.y * constants.SI_TO_MICRO) # THIS TRIGGERS AN UPDATE
            logging.info(f"Moved patterns to {point} ")
            logging.info(f"MILL | {self.milling_stages[current_stage_index].pattern.name} | {diff.__to_dict__()} | {BeamType.ION}")
            self.update_ui(milling_stages=self.milling_stages)
            self.milling_position_changed.emit()
    

        
        self._UPDATING_PATTERN = False

    def valid_pattern_location(self,stage_pattern):

        if stage_pattern.name == "Fiducial":
            _,flag = _calculate_fiducial_area_v2(image=self.image_widget.ib_image, fiducial_centre = deepcopy(stage_pattern.point), fiducial_length = stage_pattern.patterns[0].height)
            
            if flag:
                napari.utils.notifications.show_warning(f"Fiducial reduce area is not within the image.")
                return False
            else:
                return True    
        
        for pattern_settings in stage_pattern.patterns:
            if pattern_settings.pattern is FibsemPattern.Circle:
                shape = convert_pattern_to_napari_circle(pattern_settings=pattern_settings, image=self.image_widget.ib_image)
            else:
                shape = convert_pattern_to_napari_rect(pattern_settings=pattern_settings, image=self.image_widget.ib_image)
            resolution = [self.image_widget.ib_image.data.shape[1], self.image_widget.ib_image.data.shape[0]]
            output = validate_pattern_placement(patterns=shape, resolution=resolution,shape=shape)
            if not output:
                return False
        
        return True
   
    def set_milling_settings_ui(self, milling: FibsemMillingSettings) -> None:

        # match to closest available milling current
        idx = np.argmin(np.abs(np.array(self.AVAILABLE_MILLING_CURRENTS) - milling.milling_current))
        self.comboBox_milling_current.setCurrentIndex(idx)
        self.comboBox_application_file.setCurrentText(milling.application_file)
        self.doubleSpinBox_rate.setValue(milling.rate*constants.SI_TO_NANO)
        self.doubleSpinBox_dwell_time.setValue(milling.dwell_time * constants.SI_TO_MICRO)
        self.doubleSpinBox_spot_size.setValue(milling.spot_size * constants.SI_TO_MICRO)
        self.doubleSpinBox_hfw.setValue(milling.hfw * constants.SI_TO_MICRO)
        self.comboBox_preset.setCurrentText(str(milling.preset))

    def get_milling_settings_from_ui(self):

        milling_settings = FibsemMillingSettings(
            milling_current=float(self.comboBox_milling_current.currentText()),
            application_file=self.comboBox_application_file.currentText(),
            rate=self.doubleSpinBox_rate.value()*1e-9,
            dwell_time = self.doubleSpinBox_dwell_time.value() * constants.MICRO_TO_SI,
            spot_size=self.doubleSpinBox_spot_size.value() * constants.MICRO_TO_SI,
            hfw=self.doubleSpinBox_hfw.value() * constants.MICRO_TO_SI,
            preset= self.comboBox_preset.currentText(),
            spacing=self.doubleSpinBox_spacing.value(),

        )

        return milling_settings

    def update_ui(self, milling_stages: list[FibsemMillingStage] = None):
        self.doubleSpinBox_hfw.setValue(self.image_widget.doubleSpinBox_image_hfw.value())

        if milling_stages is None and len(self.milling_stages) < 1:
            return
        
        t0 = time.time()
        if milling_stages is None:
            self.update_milling_stage_from_ui() # update milling stage from ui
            milling_stages = self.get_milling_stages() # get the latest milling stages from the ui

        t1 = time.time() 

        if not milling_stages:
            _remove_all_layers(self.viewer)
            return

        # make milling stage a list if it is not
        if not isinstance(milling_stages, list):
            milling_stages = [milling_stages]

        # # check hfw threshold
        for stage in milling_stages:
            if stage.pattern.name == "Trench":
                if stage.pattern.protocol["trench_height"] / stage.milling.hfw < cfg.MILL_HFW_THRESHOLD:
                    napari.utils.notifications.show_warning(f"Pattern dimensions are too small for milling. Please decrease the image hfw or increase the trench height.")
                    _remove_all_layers(self.viewer)
                    return

        t2 = time.time()
        try:
            
            from fibsem.structures import FibsemImage
            if not isinstance(self.image_widget.ib_image, FibsemImage):
                raise Exception(f"No Ion Image, cannot draw patterns. Please take an image.")
            if not isinstance(self.image_widget.eb_image, FibsemImage):
                raise Exception(f"No Electron Image, cannot draw patterns. Please take an image.") # TODO: this is unintuitive why this is required -> ui issue only
            # clear patterns then draw new ones
            _draw_patterns_in_napari(self.viewer, 
                ib_image=self.image_widget.ib_image, 
                eb_image=self.image_widget.eb_image, 
                milling_stages = milling_stages) # TODO: add names and legend for this
        
        except Exception as e:
            napari.utils.notifications.show_error(f"Error drawing patterns: {e}")
            logging.error(e)
            return
        t2 = time.time()
        logging.debug(f"UPDATE_UI: GET: {t1-t0}, DRAW: {t2-t1}")
        self.viewer.layers.selection.active = self.image_widget.eb_layer

    def _toggle_interactions(self, enabled: bool = True, caller: str = None, milling: bool = False):

        """Toggle microscope and pattern interactions."""
        self.pushButton.setEnabled(enabled)
        self.pushButton_add_milling_stage.setEnabled(enabled)
        self.pushButton_remove_milling_stage.setEnabled(enabled)
        # self.pushButton_save_milling_stage.setEnabled(enabled)
        self.pushButton_run_milling.setEnabled(enabled)
        if enabled:
            self.pushButton_run_milling.setStyleSheet(_stylesheets._GREEN_PUSHBUTTON_STYLE)
            self.pushButton_run_milling.setText("Run Milling")
            self.pushButton.setStyleSheet(_stylesheets._BLUE_PUSHBUTTON_STYLE)
            self.pushButton_add_milling_stage.setStyleSheet(_stylesheets._GREEN_PUSHBUTTON_STYLE)
            self.pushButton_remove_milling_stage.setStyleSheet(_stylesheets._RED_PUSHBUTTON_STYLE)
        elif milling:
            self.pushButton_run_milling.setStyleSheet(_stylesheets._ORANGE_PUSHBUTTON_STYLE)
            self.pushButton_run_milling.setText("Running...")
        else:
            self.pushButton_run_milling.setStyleSheet(_stylesheets._DISABLED_PUSHBUTTON_STYLE)
            self.pushButton.setStyleSheet(_stylesheets._DISABLED_PUSHBUTTON_STYLE)
            self.pushButton_add_milling_stage.setStyleSheet(_stylesheets._DISABLED_PUSHBUTTON_STYLE)
            self.pushButton_remove_milling_stage.setStyleSheet(_stylesheets._DISABLED_PUSHBUTTON_STYLE)

        if caller is None:
            self.parent.image_widget._toggle_interactions(enabled, caller="milling")
            self.parent.movement_widget._toggle_interactions(enabled, caller="milling")

        # change run milling to Running... and turn orange
        # if enabled:
        #     self.pushButton_run_milling.setText("Run Milling")
        # else:
        #     self.pushButton_run_milling.setText("Running...")
        #     self.pushButton_run_milling.setStyleSheet("background-color: orange")

    def run_milling(self):
        
        worker = self.run_milling_step()
        worker.finished.connect(self.run_milling_finished)
        # worker.finished.connect(self.finish_progress_bar)
        worker.start()
        

    def start_progress_thread(self,info):

        est_time = info['estimated_time']
        idx = info['idx']
        total = info['total']

        self.progressBar_milling.setVisible(True)
        self.progressBar_milling.setValue(0)
        self.progressBar_milling.setStyleSheet("QProgressBar::chunk "
                          "{"
                          "background-color: green;"
                          "}")
        self.progressBar_milling.setFormat(f"Milling stage {idx+1} of {total}: {est_time:.1f}s")

        # info = [idx, total, est_time]

        self.progress_bar_worker = self.start_progress_bar(info)
        self.progress_bar_worker.finished.connect(self.finish_progress_bar)

        self.progress_bar_worker.start()

    @thread_worker
    def start_progress_bar(self,info):
        
        est_time = info['estimated_time']
        info['progress_percent'] = 0
 
        i = 0
        # time.sleep(2)
        inc = 0.5
        while i < est_time:
            time.sleep(inc)
            progress_percent = (i+inc)/est_time
            info['progress_percent'] = progress_percent
            info['est_time'] = est_time - i
            self._progress_bar_update.emit(info)
            i += inc 
            yield


    def update_progress_bar(self, info):
        
        value = info['progress_percent']
        idx = info['idx']
        total = info['total']
        est_time = info['est_time']

        self.progressBar_milling.setVisible(True)
        self.progressBar_milling.setValue(value*100)
        self.progressBar_milling.setFormat(f"Milling Stage {idx+1}/{total}: {est_time:.1f}s remaining...")

    def finish_progress_bar(self):
        self.progressBar_milling.setVisible(False)
        self.progressBar_milling.setValue(0)

    def _quit_progress_bar(self):
        self.progress_bar_worker.quit()

    @thread_worker
    def run_milling_step(self):

        milling_stages = self.get_milling_stages()
        self._toggle_interactions(enabled=False,milling=True)
            
        for idx,stage in enumerate(milling_stages):
            self.milling_notification.emit(f"Preparing: {stage.name}")
            if stage.pattern is not None:
                log_status_message(stage, f"RUNNING_MILLING_STAGE_{stage.name}")
                log_status_message(stage, f"MILLING_PATTERN_{stage.pattern.name}: {stage.pattern.patterns}")
                log_status_message(stage, f"MILLING_SETTINGS_{stage.milling}")
                milling.setup_milling(self.microscope, mill_settings=stage.milling)

                microscope_patterns = milling.draw_patterns(self.microscope, stage.pattern.patterns)
                estimated_time = milling.milling_time_estimate(self.microscope, microscope_patterns)
                progress_bar_dict = {"estimated_time": estimated_time, "idx": idx, "total": len(milling_stages)}
                self._progress_bar_start.emit(progress_bar_dict)

                self.milling_notification.emit(f"Running {stage.name}...")
                milling.run_milling(self.microscope, stage.milling.milling_current)
            
                milling.finish_milling(self.microscope, self.settings.system.ion.current)

                log_status_message(stage, "MILLING_COMPLETED_SUCCESSFULLY")
                self._progress_bar_quit.emit()

            self.milling_notification.emit(f"Milling stage complete: {stage.name}")
        self.milling_notification.emit(f"Milling complete. {len(self.milling_stages)} stages completed.")


    def update_milling_ui(self, msg: str):
        logging.info(msg)
        napari.utils.notifications.notification_manager.records.clear()
        napari.utils.notifications.show_info(msg)

    def run_milling_finished(self):

        # take new images and update ui
        self._toggle_interactions(enabled=True)
        self.image_widget.take_reference_images()
        self.update_ui()
        self._milling_finished.emit()
        self._quit_progress_bar()
        self.finish_progress_bar()




def main():
    millings_stages = [
    FibsemMillingStage(
        name="Milling Stage X",
        num = 1,
        milling = FibsemMillingSettings(hfw=400e-6),
        pattern = patterning.get_pattern("Trench"),
    ),
        FibsemMillingStage(
        name="Milling Stage 2",
        num = 2,
        milling = FibsemMillingSettings(hfw=200e-6),
        pattern = patterning.get_pattern("Horseshoe"),
    )
    ]
    viewer = napari.Viewer(ndisplay=2)
    movement_widget = FibsemMillingWidget()
    viewer.window.add_dock_widget(
        movement_widget, area="right", add_vertical_stretch=False
    )
    napari.run()


if __name__ == "__main__":
    main()<|MERGE_RESOLUTION|>--- conflicted
+++ resolved
@@ -18,19 +18,7 @@
                                Point, FibsemPattern)
 from fibsem.ui.FibsemImageSettingsWidget import FibsemImageSettingsWidget
 from fibsem.ui.qtdesigner_files import FibsemMillingWidget
-<<<<<<< HEAD
-from fibsem.ui.utils import (_draw_patterns_in_napari, 
-                                _remove_all_layers, 
-                                convert_pattern_to_napari_circle, 
-                                convert_pattern_to_napari_rect, 
-                                validate_pattern_placement,
-                                _get_directory_ui,_get_file_ui,
-                                import_milling_stages_yaml, export_milling_stages_yaml)
-=======
-from fibsem.ui.utils import (_draw_patterns_in_napari, _remove_all_layers, 
-                                convert_pattern_to_napari_circle, convert_pattern_to_napari_rect,
-                            validate_pattern_placement,_get_directory_ui,_get_file_ui, _calculate_fiducial_area_v2)
->>>>>>> 4c5a6f5a
+from fibsem.ui.utils import _draw_patterns_in_napari, _remove_all_layers, convert_pattern_to_napari_circle, convert_pattern_to_napari_rect, validate_pattern_placement,_get_directory_ui,_get_file_ui, import_milling_stages_yaml, export_milling_stages_yaml, _calculate_fiducial_area_v2
 from napari.qt.threading import thread_worker
 from fibsem.ui import _stylesheets
 

--- conflicted
+++ resolved
@@ -75,17 +75,14 @@
         self.comboBox_application_file.addItems(available_application_files)
         self.comboBox_preset.setVisible(_THERMO)
         self.label_preset.setVisible(_THERMO)
-<<<<<<< HEAD
         self.comboBox_application_file.currentIndexChanged.connect(self.update_settings)
         self.comboBox_milling_current.currentIndexChanged.connect(self.update_settings)
         self.doubleSpinBox_hfw.valueChanged.connect(self.update_settings)
-=======
         if self.comboBox_application_file.findText(self.protocol["milling"]["application_file"]) == -1:
                 napari.utils.notifications.show_warning("Application file not available, setting to Si instead")
                 self.protocol["milling"]["application_file"] = "Si"
         self.comboBox_application_file.setCurrentText(self.protocol["milling"]["application_file"])
         
->>>>>>> b5c568b0
         
         # TESCAN
         self.label_rate.setVisible(_TESCAN)

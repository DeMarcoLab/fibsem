
import logging
<<<<<<< HEAD
import tkinter
from tkinter import filedialog, simpledialog
from PIL import Image
import numpy as np
=======
from copy import deepcopy
>>>>>>> e564995d
import napari
import napari.utils.notifications
from PyQt5 import QtWidgets, QtCore

from fibsem import config as cfg
from fibsem import constants, conversions, milling, patterning, utils
from fibsem.microscope import (DemoMicroscope, FibsemMicroscope,
                               TescanMicroscope, ThermoMicroscope)
from fibsem.patterning import FibsemMillingStage
from fibsem.structures import (BeamType, FibsemMillingSettings,
                               FibsemPatternSettings, MicroscopeSettings,
                               Point, FibsemPattern)
from fibsem.ui.FibsemImageSettingsWidget import FibsemImageSettingsWidget
from fibsem.ui.qtdesigner_files import FibsemMillingWidget
from fibsem.ui.utils import _draw_patterns_in_napari, _remove_all_layers, convert_pattern_to_napari_circle,convert_pattern_to_napari_rect, validate_pattern_placement
from napari.qt.threading import thread_worker

_UNSCALED_VALUES  = ["rotation", "size_ratio", "scan_direction", "cleaning_cross_section", "number"]
_ANGLE_KEYS = ["rotation"]
def _scale_value(key, value, scale):
    if key not in _UNSCALED_VALUES:
        return value * scale    
    return value

def log_status_message(stage: FibsemMillingStage, step: str):
    logging.debug(
        f"STATUS | Milling Widget | {stage.name} | {step}"
    )

class FibsemMillingWidget(FibsemMillingWidget.Ui_Form, QtWidgets.QWidget):
    # milling_param_changed = QtCore.pyqtSignal()

    def __init__(
        self,
        microscope: FibsemMicroscope = None,
        settings: MicroscopeSettings = None,
        viewer: napari.Viewer = None,
        image_widget: FibsemImageSettingsWidget = None,
        protocol: dict = None,
        milling_stages: list[FibsemMillingStage] = [], 
        parent=None,
    ):
        super(FibsemMillingWidget, self).__init__(parent=parent)
        self.setupUi(self)

        self.microscope = microscope
        self.settings = settings
        self.viewer = viewer
        self.image_widget = image_widget

        if protocol is None:
            protocol = utils.load_yaml(cfg.PROTOCOL_PATH)
        self.protocol = protocol
        
        self.milling_stages = milling_stages

        self.setup_connections()

        self.update_pattern_ui()

        self.good_copy_pattern = None

    def setup_connections(self):

        # milling
        available_currents = self.microscope.get_available_values("current", BeamType.ION)
        self.comboBox_milling_current.addItems([str(current) for current in available_currents])

        _THERMO = isinstance(self.microscope, ThermoMicroscope)
        _TESCAN = isinstance(self.microscope, TescanMicroscope)

        if isinstance(self.microscope, DemoMicroscope):
            _THERMO, _TESCAN = True, True
        
        # THERMO 
        self.label_application_file.setVisible(_THERMO)
        self.comboBox_application_file.setVisible(_THERMO)
        available_application_files = self.microscope.get_available_values("application_file")
        self.comboBox_application_file.addItems(available_application_files)
        self.comboBox_preset.setVisible(_THERMO)
        self.label_preset.setVisible(_THERMO)
        self.comboBox_application_file.currentIndexChanged.connect(self.update_settings)
        self.comboBox_milling_current.currentIndexChanged.connect(self.update_settings)
        self.doubleSpinBox_hfw.valueChanged.connect(self.update_settings)
        if self.comboBox_application_file.findText(self.protocol["milling"]["application_file"]) == -1:
                napari.utils.notifications.show_warning("Application file not available, setting to Si instead")
                self.protocol["milling"]["application_file"] = "Si"
        self.comboBox_application_file.setCurrentText(self.protocol["milling"]["application_file"])
        
        # TESCAN
        self.label_rate.setVisible(_TESCAN)
        self.label_spot_size.setVisible(_TESCAN)
        self.label_dwell_time.setVisible(_TESCAN)
        self.doubleSpinBox_rate.setVisible(_TESCAN)
        self.doubleSpinBox_spot_size.setVisible(_TESCAN)
        self.doubleSpinBox_dwell_time.setVisible(_TESCAN)   
        self.comboBox_preset.setVisible(_TESCAN)
        self.label_preset.setVisible(_TESCAN)
        available_presets = self.microscope.get_available_values("presets")
        self.comboBox_preset.addItems(available_presets)   
        self.doubleSpinBox_rate.valueChanged.connect(self.update_settings)
        self.doubleSpinBox_spot_size.valueChanged.connect(self.update_settings)
        self.doubleSpinBox_dwell_time.valueChanged.connect(self.update_settings)  
        self.comboBox_preset.currentIndexChanged.connect(self.update_settings)

        # register mouse callbacks
        self.image_widget.eb_layer.mouse_drag_callbacks.append(self._single_click)
        self.image_widget.ib_layer.mouse_drag_callbacks.append(self._single_click)

        # new patterns
        self.comboBox_patterns.addItems([pattern.name for pattern in patterning.__PATTERNS__])
        if _TESCAN:
            index = self.comboBox_patterns.findText("BitmapPattern")
            self.comboBox_patterns.removeItem(index)
        self.comboBox_patterns.currentIndexChanged.connect(self.update_pattern_ui)
    
        # milling stages
        self.pushButton_add_milling_stage.clicked.connect(self.add_milling_stage)
        self.pushButton_add_milling_stage.setStyleSheet("background-color: green; color: white;")
        self.pushButton_remove_milling_stage.clicked.connect(self.remove_milling_stage)
        self.pushButton_remove_milling_stage.setStyleSheet("background-color: red; color: white;")
        
        # update ui
        self.pushButton.clicked.connect(lambda: self.update_ui())
        self.pushButton.setStyleSheet("background-color: blue; color: white;")

        # run milling
        self.pushButton_run_milling.clicked.connect(self.run_milling)

        if self.milling_stages:
            self.comboBox_milling_stage.addItems([stage.name for stage in self.milling_stages])
            self.update_milling_stage_ui()
        self.comboBox_milling_stage.currentIndexChanged.connect(lambda: self.update_protocol_ui())

        # last
        self.doubleSpinBox_centre_x.setKeyboardTracking(False)
        self.doubleSpinBox_centre_y.setKeyboardTracking(False)
        self.doubleSpinBox_centre_x.valueChanged.connect(self.update_ui_pattern)
        self.doubleSpinBox_centre_y.valueChanged.connect(self.update_ui_pattern)
        self.checkBox_live_update.setChecked(True)

    def update_settings(self):
        settings = self.get_milling_settings_from_ui()
        index = self.comboBox_milling_stage.currentIndex()
        if index != -1:
            self.milling_stages[index].milling = settings

    def add_milling_stage(self):
        logging.info("Adding milling stage")

        num = len(self.milling_stages) + 1
        name = f"Milling Stage {num}"
        pattern = patterning.RectanglePattern()
        pattern.define(self.protocol["patterns"]["Rectangle"], Point(0,0))
        milling_stage = FibsemMillingStage(name=name, num=num, pattern=pattern)
        self.milling_stages.append(milling_stage)
        self.comboBox_milling_stage.addItem(name)
        self.comboBox_milling_stage.setCurrentText(name)
        napari.utils.notifications.show_info(f"Added {name}.")
        log_status_message(self.milling_stages[-1], "CREATED_STAGE")

    def remove_milling_stage(self):
        logging.info("Removing milling stage")

        current_index = self.comboBox_milling_stage.currentIndex()
        log_status_message(self.milling_stages[current_index], "REMOVED_STAGE")
        self.milling_stages.pop(current_index)
        self.comboBox_milling_stage.removeItem(current_index)
        napari.utils.notifications.show_info(f"Removed milling stage.")
        self.comboBox_milling_stage.clear()
        index = self.comboBox_milling_stage.currentIndex()
        if index != -1:
            for i, stage in enumerate(self.milling_stages):
                stage.name = f"Milling Stage {i + 1}"
                self.comboBox_milling_stage.addItem(stage.name)
            

    def set_milling_stages(self, milling_stages: list[FibsemMillingStage]) -> None:
        logging.info(f"Setting milling stages: {len(milling_stages)}")
        self.milling_stages = milling_stages
        self.comboBox_milling_stage.clear()
        self.comboBox_milling_stage.addItems([stage.name for stage in self.milling_stages])
        logging.info(f"Set milling stages: {len(milling_stages)}")
        self.update_milling_stage_ui()
        # self.update_ui()

    def get_milling_stages(self):
        return self.milling_stages

    def get_point_from_ui(self):

        point = Point(x=self.doubleSpinBox_centre_x.value() * constants.MICRO_TO_SI, 
                      y=self.doubleSpinBox_centre_y.value() * constants.MICRO_TO_SI)

        return point

    def update_milling_stage_ui(self):

        # get the selected milling stage
        current_index = self.comboBox_milling_stage.currentIndex()
        milling_stage: FibsemMillingStage = self.milling_stages[current_index]

        # set the milling settings
        self.set_milling_settings_ui(milling_stage.milling)

        # set the pattern (and triggers the pattern settings)
        self.comboBox_patterns.setCurrentText(milling_stage.pattern.name)

    def update_ui_pattern(self):

        if self.checkBox_live_update.isChecked():
            self.update_ui()

    def update_milling_stage_from_ui(self):
                
        # get current milling stage
        current_index = self.comboBox_milling_stage.currentIndex()

        if current_index == -1:
            msg = f"No milling stages defined, cannot draw patterns."
            logging.warning(msg)
            napari.utils.notifications.show_warning(msg)
            return

        milling_stage = self.milling_stages[current_index]

        # update milling settings
        milling_stage.milling = self.get_milling_settings_from_ui()

        # update pattern and define
        milling_stage.pattern = self.get_pattern_from_ui_v2()


        napari.utils.notifications.show_info(f"Updated {milling_stage.name}.")
        return 

<<<<<<< HEAD
    def open_path_dialog(self):
        tkinter.Tk().withdraw()
        file_path = filedialog.askopenfilename(title="Select Bitmap file")

        self.path_edit.setText(file_path)

    def update_pattern_ui(self):
=======
    def update_pattern_ui(self, pattern_protocol: dict = None, point: Point = None):
>>>>>>> e564995d

        # get current pattern
        pattern = patterning.__PATTERNS__[self.comboBox_patterns.currentIndex()]

        logging.info(f"Selected pattern: {pattern.name}")
        logging.info(f"Required parameters: {pattern.required_keys}")

        # create a label and double spinbox for each required keys and add it to the layout

        # clear layout
        for i in reversed(range(self.gridLayout_patterns.count())):
            self.gridLayout_patterns.itemAt(i).widget().setParent(None)

        
        # TODO: this doesnt update when setting from milling_stage
        if pattern_protocol is None or not isinstance(pattern_protocol, dict):
            pattern_protocol = self.protocol["patterns"][pattern.name]

        # we want to set the protocol, not the milling stage...
        # add new widgets
        # TODO: smarter logic for which kinds of widgets to add
        for i, key in enumerate(pattern.required_keys):
            if key == "path":
                label = QtWidgets.QLabel(key)
                self.path_edit = QtWidgets.QLineEdit()
                self.gridLayout_patterns.addWidget(label, i, 0)
                self.gridLayout_patterns.addWidget(self.path_edit, i, 1)
                self.path_edit.setText(pattern_protocol[key])
                path_explorer = QtWidgets.QPushButton("...")
                self.gridLayout_patterns.addWidget(path_explorer, i, 2)
                path_explorer.clicked.connect(self.open_path_dialog)
                self.path_edit.textChanged.connect(self.update_ui_pattern)
                continue

            label = QtWidgets.QLabel(key)
            spinbox = QtWidgets.QDoubleSpinBox()
            spinbox.setDecimals(3)
            spinbox.setSingleStep(0.001)
            spinbox.setRange(0, 1000)
            spinbox.setValue(0)
            self.gridLayout_patterns.addWidget(label, i, 0)
            self.gridLayout_patterns.addWidget(spinbox, i, 1)
            spinbox.setKeyboardTracking(False)

            # get default values from self.protocol and set values
            if key in pattern_protocol:
                value = _scale_value(key, pattern_protocol[key], constants.SI_TO_MICRO)
                spinbox.setValue(value)
            
            spinbox.valueChanged.connect(self.update_ui_pattern)

        if point is not None:
            self.doubleSpinBox_centre_x.setValue(point.x * constants.SI_TO_MICRO)
            self.doubleSpinBox_centre_y.setValue(point.y * constants.SI_TO_MICRO)
        index = self.comboBox_milling_stage.currentIndex()
        if index != -1:
            point = self.milling_stages[index].pattern.point
            self.doubleSpinBox_centre_x.setValue(point.x * constants.SI_TO_MICRO)
            self.doubleSpinBox_centre_y.setValue(point.y * constants.SI_TO_MICRO)

        if self.milling_stages:
            self.update_ui()
    
    def get_pattern_settings_from_ui(self, pattern: patterning.BasePattern):
        # get pattern protocol from ui
        pattern_dict = {}
        for i, key in enumerate(pattern.required_keys):
            if key == "path":
                # add path in ui and get from there
                path = self.path_edit.text()
                pattern_dict[key] = path
                continue
            spinbox = self.gridLayout_patterns.itemAtPosition(i, 1).widget()
            value = _scale_value(key, spinbox.value(), constants.MICRO_TO_SI)
            value = _scale_value(key, value, constants.DEGREES_TO_RADIANS) if key in _ANGLE_KEYS else value
            pattern_dict[key] = value # TODO: not everythign is in microns
        return pattern_dict

    def get_pattern_from_ui_v2(self):

        # get current pattern
        pattern = patterning.get_pattern(self.comboBox_patterns.currentText())

        pattern_dict = self.get_pattern_settings_from_ui(pattern)
        # define pattern
        point = Point(x=self.doubleSpinBox_centre_x.value() * constants.MICRO_TO_SI, y=self.doubleSpinBox_centre_y.value() * constants.MICRO_TO_SI)
        pattern.define(protocol=pattern_dict, point=point)
        
        return pattern

    def _single_click(self, layer, event):
        """Callback for single click on image layer."""
        if event.button != 2:
            return

        # get coords
        coords = layer.world_to_data(event.position)

        # TODO: dimensions are mixed which makes this confusing to interpret... resolve
        coords, beam_type, image = self.image_widget.get_data_from_coord(coords)
        
        if beam_type is not BeamType.ION:
            napari.utils.notifications.show_info(
                f"Please right click on the {BeamType.ION.name} image to move pattern."
            )
            return

        # only move the pattern if milling widget is activate and beamtype is ion?

        # update pattern
        current_stage_index = self.comboBox_milling_stage.currentIndex()
        pattern = patterning.get_pattern(self.comboBox_patterns.currentText())
        pattern_dict = self.get_pattern_settings_from_ui(pattern)

        point = conversions.image_to_microscope_image_coordinates(
            Point(x=coords[1], y=coords[0]), image.data, image.metadata.pixel_size.x,
        )
        pattern.define(protocol=pattern_dict, point=point)
        is_valid = self.valid_pattern_location(pattern)
        if is_valid:
            # update ui
            self.doubleSpinBox_centre_x.setValue(point.x * constants.SI_TO_MICRO)
            self.doubleSpinBox_centre_y.setValue(point.y * constants.SI_TO_MICRO)
            logging.info(f"Moved pattern to {point}")
            log_status_message(self.milling_stages[current_stage_index], f"MOVED_PATTERN_TO_{point}")
            self.good_copy_pattern = deepcopy(pattern)
            self.update_ui()
        else:
            napari.utils.notifications.show_warning("Pattern is not within the image.")
            self.milling_stages[current_stage_index].pattern = self.good_copy_pattern

    def valid_pattern_location(self,stage_pattern):
        
        for pattern_settings in stage_pattern.patterns:
            if pattern_settings.pattern is FibsemPattern.Circle:
                shape = convert_pattern_to_napari_circle(pattern_settings=pattern_settings, image=self.image_widget.ib_image)
            else:
                shape = convert_pattern_to_napari_rect(pattern_settings=pattern_settings, image=self.image_widget.ib_image)
            resolution = [self.image_widget.ib_image.data.shape[1], self.image_widget.ib_image.data.shape[0]]
            output = validate_pattern_placement(patterns=shape, resolution=resolution,shape=shape)
            if not output:
                return False
        
        return True
   
    def set_milling_settings_ui(self, milling: FibsemMillingSettings) -> None:

        self.comboBox_milling_current.setCurrentText(str(milling.milling_current))
        self.comboBox_application_file.setCurrentText(milling.application_file)
        self.doubleSpinBox_rate.setValue(milling.rate)
        self.doubleSpinBox_dwell_time.setValue(milling.dwell_time * constants.SI_TO_MICRO)
        self.doubleSpinBox_spot_size.setValue(milling.spot_size * constants.SI_TO_MICRO)
        self.doubleSpinBox_hfw.setValue(milling.hfw * constants.SI_TO_MICRO)
        self.comboBox_preset.setCurrentText(str(milling.preset))

    def get_milling_settings_from_ui(self):

        milling_settings = FibsemMillingSettings(
            milling_current=float(self.comboBox_milling_current.currentText()),
            application_file=self.comboBox_application_file.currentText(),
            rate=self.doubleSpinBox_rate.value(),
            dwell_time = self.doubleSpinBox_dwell_time.value() * constants.MICRO_TO_SI,
            spot_size=self.doubleSpinBox_spot_size.value() * constants.MICRO_TO_SI,
            hfw=self.doubleSpinBox_hfw.value() * constants.MICRO_TO_SI,
            preset= self.comboBox_preset.currentText(),

        )

        return milling_settings

    def update_protocol_ui(self):
        index = self.comboBox_milling_stage.currentIndex()
        if index != -1:
            settings = self.milling_stages[index].milling 
            self.set_milling_settings_ui(settings)
            self.comboBox_patterns.setCurrentText(self.milling_stages[index].pattern.name)
            pattern_protocol = self.milling_stages[index].pattern.protocol
            point = self.milling_stages[index].pattern.point
            self.update_pattern_ui(pattern_protocol, point)
        else:
            self.viewer.layers.remove("Stage 1")

    def update_ui(self, milling_stages: list[FibsemMillingStage] = None):
        
        if milling_stages is None:
            self.update_milling_stage_from_ui() # update milling stage from ui
            milling_stages = self.get_milling_stages() # get the latest milling stages from the ui
            

        if not milling_stages:
            msg = f"No milling stages defined, cannot draw patterns."
            logging.warning(msg)
            napari.utils.notifications.show_warning(msg)
            _remove_all_layers(self.viewer)
            return

        # make milling stage a list if it is not
        if not isinstance(milling_stages, list):
            milling_stages = [milling_stages]

        # get all patterns (2D list, one list of pattern settings per stage)
        patterns: list[list[FibsemPatternSettings]] = [stage.pattern.patterns for stage in milling_stages if stage.pattern is not None]
        
        try:
            
            from fibsem.structures import FibsemImage
            if not isinstance(self.image_widget.ib_image, FibsemImage):
                raise Exception(f"No Ion Image, cannot draw patterns. Please take an image.")
            if not isinstance(self.image_widget.eb_image, FibsemImage):
                raise Exception(f"No Electron Image, cannot draw patterns. Please take an image.") # TODO: this is unintuitive why this is required -> ui issue only

            # clear patterns then draw new ones
            _draw_patterns_in_napari(self.viewer, 
                ib_image=self.image_widget.ib_image, 
                eb_image=self.image_widget.eb_image, 
                all_patterns=patterns,) # TODO: add names and legend for this
            
        except Exception as e:
            napari.utils.notifications.show_error(f"Error drawing patterns: {e}")
            logging.error(e)
            return
        
        self.viewer.layers.selection.active = self.image_widget.eb_layer

    def _toggle_interaction(self, enabled: bool = True):

        """Toggle microscope and pattern interactions."""

        self.pushButton.setEnabled(enabled)
        self.pushButton_add_milling_stage.setEnabled(enabled)
        self.pushButton_remove_milling_stage.setEnabled(enabled)
        # self.pushButton_save_milling_stage.setEnabled(enabled)
        self.pushButton_run_milling.setEnabled(enabled)

        # change run milling to Running... and turn orange
        if enabled:
            self.pushButton_run_milling.setText("Run Milling")
            self.pushButton_run_milling.setStyleSheet("")
        else:
            self.pushButton_run_milling.setText("Running...")
            self.pushButton_run_milling.setStyleSheet("background-color: orange")

    def run_milling(self):

        worker = self.run_milling_step()
        worker.finished.connect(self.run_milling_finished)
        worker.yielded.connect(self.update_milling_ui)
        worker.start()

    @thread_worker
    def run_milling_step(self):

        self._toggle_interaction(enabled=False)
        for stage in self.milling_stages:
            yield f"Preparing: {stage.name}"
            if stage.pattern is not None:
                log_status_message(stage, f"RUNNING_MILLING_STAGE_{stage.name}")
                log_status_message(stage, f"MILLING_PATTERN_{stage.pattern.name}: {stage.pattern.patterns}")
                log_status_message(stage, f"MILLING_SETTINGS_{stage.milling}")
                milling.setup_milling(self.microscope, mill_settings=stage.milling)

                milling.draw_patterns(self.microscope, stage.pattern.patterns)

                yield f"Running {stage.name}..."
                milling.run_milling(self.microscope, stage.milling.milling_current)
            
                milling.finish_milling(self.microscope, self.settings.system.ion.current)

                log_status_message(stage, "MILLING_COMPLETED_SUCCESSFULLY")

            yield f"Milling stage complete: {stage.name}"
        yield f"Milling complete. {len(self.milling_stages)} stages completed."

    def update_milling_ui(self, msg: str):
        logging.info(msg)
        napari.utils.notifications.notification_manager.records.clear()
        napari.utils.notifications.show_info(msg)
        # TODO: progress bar?

    def run_milling_finished(self):

        # take new images and update ui
        self._toggle_interaction(enabled=True)
        self.image_widget.take_reference_images()
        self.update_ui()


def main():
    millings_stages = [
    FibsemMillingStage(
        name="Milling Stage X",
        num = 1,
        milling = FibsemMillingSettings(hfw=400e-6),
        pattern = patterning.get_pattern("Trench"),
    ),
        FibsemMillingStage(
        name="Milling Stage 2",
        num = 2,
        milling = FibsemMillingSettings(hfw=200e-6),
        pattern = patterning.get_pattern("Horseshoe"),
    )
    ]
    viewer = napari.Viewer(ndisplay=2)
    movement_widget = FibsemMillingWidget()
    viewer.window.add_dock_widget(
        movement_widget, area="right", add_vertical_stretch=False
    )
    napari.run()


if __name__ == "__main__":
    main()<|MERGE_RESOLUTION|>--- conflicted
+++ resolved
@@ -1,13 +1,10 @@
 
 import logging
-<<<<<<< HEAD
 import tkinter
 from tkinter import filedialog, simpledialog
 from PIL import Image
 import numpy as np
-=======
 from copy import deepcopy
->>>>>>> e564995d
 import napari
 import napari.utils.notifications
 from PyQt5 import QtWidgets, QtCore
@@ -244,7 +241,6 @@
         napari.utils.notifications.show_info(f"Updated {milling_stage.name}.")
         return 
 
-<<<<<<< HEAD
     def open_path_dialog(self):
         tkinter.Tk().withdraw()
         file_path = filedialog.askopenfilename(title="Select Bitmap file")
@@ -252,9 +248,6 @@
         self.path_edit.setText(file_path)
 
     def update_pattern_ui(self):
-=======
-    def update_pattern_ui(self, pattern_protocol: dict = None, point: Point = None):
->>>>>>> e564995d
 
         # get current pattern
         pattern = patterning.__PATTERNS__[self.comboBox_patterns.currentIndex()]

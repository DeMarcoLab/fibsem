--- conflicted
+++ resolved
@@ -465,35 +465,12 @@
             pattern_name = milling_stage.pattern.name
             pattern_renew = patterning.get_pattern(pattern_name)
 
-<<<<<<< HEAD
             if self.checkBox_relative_move.isChecked():
                 point = Point(x=milling_stage.pattern.point.x + diff.x, y=milling_stage.pattern.point.y + diff.y)
             
             pattern_renew.define(protocol=pattern_dict_existing, point=point)
             pattern_renew.point = point
-=======
-                
-        else:
-            # update pattern
-            current_stage_index = self.comboBox_milling_stage.currentIndex()
-            pattern = patterning.get_pattern(self.comboBox_patterns.currentText())
-            pattern_dict = self.milling_stages[current_stage_index].pattern.protocol
-            pattern.define(protocol=pattern_dict, point=point)
-            is_valid = self.valid_pattern_location(pattern)
-            if is_valid:
-                diff = point - self.milling_stages[current_stage_index].pattern.point
-                logging.info(f"MILL | {pattern.name} | {point - self.milling_stages[current_stage_index].pattern.point} | {BeamType.ION}")
-                logging.info(f"MILL | {pattern.name} | {diff.__to_dict__()} | {BeamType.ION}")
-
-                # update ui
-                self.doubleSpinBox_centre_x.setValue(point.x * constants.SI_TO_MICRO)
-                self.doubleSpinBox_centre_y.setValue(point.y * constants.SI_TO_MICRO)
-                logging.info(f"Moved pattern to {point}")
-                log_status_message(self.milling_stages[current_stage_index], f"MOVED_PATTERN_TO_{point}")
-                self.good_copy_pattern = deepcopy(pattern)
-                self.update_ui()
-                self.milling_position_changed.emit()
->>>>>>> aae23e06
+
 
             pattern_is_valid = self.valid_pattern_location(pattern_renew)
 

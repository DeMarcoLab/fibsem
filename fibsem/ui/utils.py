--- conflicted
+++ resolved
@@ -761,44 +761,6 @@
     
     return fig
 
-
-<<<<<<< HEAD
-
-def export_milling_stages_yaml(milling_stages: list[FibsemMillingStage]) -> None:
-
-    stages = {}
-
-    for stage in milling_stages:
-        stages[stage.name] = stage.__to_dict__()
-
-        if "required_keys" in stages[stage.name]["pattern"].keys():
-            del stages[stage.name]["pattern"]["required_keys"]
-    
-    path = _get_save_file_ui(msg="Select a file", path=cfg.LOG_PATH, _filter="*.yaml")
-
-    if path == '':
-        napari.utils.notifications.show_info("No file selected, exiting")
-        return
-
-    save_yaml(path=path,data=stages)
-    napari.utils.notifications.show_info(f"Exported Milling stages to yaml file.")
-
-
-def import_milling_stages_yaml() -> list[FibsemMillingStage]:
-
-    stages = load_yaml(_get_file_ui(msg="Select a file", path=cfg.LOG_PATH, _filter="*.yaml"))
-
-    milling_stages = []
-
-    for stage in stages:
-        milling_stage = FibsemMillingStage.__from_dict__(stages[stage])
-        pattern = patterning.get_pattern(milling_stage.pattern.name)
-        pattern.define(protocol=milling_stage.pattern.protocol,point=milling_stage.pattern.point)
-        milling_stage.pattern = pattern
-        milling_stages.append(milling_stage)
-
-    return milling_stages
-=======
 def _calculate_fiducial_area_v2(image: FibsemImage, fiducial_centre: Point, fiducial_length:float)->tuple[FibsemRectangle, bool]:
     pixelsize = image.metadata.pixel_size.x
     
@@ -829,4 +791,39 @@
     fiducial_area = FibsemRectangle(left, top, width, height)
 
     return fiducial_area, flag
->>>>>>> 4c5a6f5a
+
+
+def export_milling_stages_yaml(milling_stages: list[FibsemMillingStage]) -> None:
+
+    stages = {}
+
+    for stage in milling_stages:
+        stages[stage.name] = stage.__to_dict__()
+
+        if "required_keys" in stages[stage.name]["pattern"].keys():
+            del stages[stage.name]["pattern"]["required_keys"]
+    
+    path = _get_save_file_ui(msg="Select a file", path=cfg.LOG_PATH, _filter="*.yaml")
+
+    if path == '':
+        napari.utils.notifications.show_info("No file selected, exiting")
+        return
+
+    save_yaml(path=path,data=stages)
+    napari.utils.notifications.show_info(f"Exported Milling stages to yaml file.")
+
+
+def import_milling_stages_yaml() -> list[FibsemMillingStage]:
+
+    stages = load_yaml(_get_file_ui(msg="Select a file", path=cfg.LOG_PATH, _filter="*.yaml"))
+
+    milling_stages = []
+
+    for stage in stages:
+        milling_stage = FibsemMillingStage.__from_dict__(stages[stage])
+        pattern = patterning.get_pattern(milling_stage.pattern.name)
+        pattern.define(protocol=milling_stage.pattern.protocol,point=milling_stage.pattern.point)
+        milling_stage.pattern = pattern
+        milling_stages.append(milling_stage)
+
+    return milling_stages
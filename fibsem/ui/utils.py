import logging
from dataclasses import dataclass
from typing import Union

import matplotlib.patches as mpatches
import matplotlib.pyplot as plt
import numpy as np
from PIL import Image

from fibsem.config import load_microscope_manufacturer
from fibsem import constants
from fibsem.structures import Point, FibsemImage, FibsemPatternSettings, FibsemPattern
from matplotlib.backends.backend_qt5agg import FigureCanvasQTAgg
from matplotlib.figure import Figure
from matplotlib.patches import Rectangle
from PyQt5.QtWidgets import QMessageBox, QSizePolicy, QVBoxLayout, QWidget

import napari

# # TODO: clean up and refactor these (_WidgetPlot and _PlotCanvas)
# class _WidgetPlot(QWidget):
#     def __init__(self, *args, display_image, **kwargs):
#         QWidget.__init__(self, *args, **kwargs)
#         self.setLayout(QVBoxLayout())
#         self.canvas = _PlotCanvas(self, image=display_image)
#         self.layout().addWidget(self.canvas)


# class _PlotCanvas(FigureCanvasQTAgg):
#     def __init__(self, parent=None, image=None):
#         self.fig = Figure()
#         FigureCanvasQTAgg.__init__(self, self.fig)

#         self.setParent(parent)
#         FigureCanvasQTAgg.setSizePolicy(
#             self, QSizePolicy.Expanding, QSizePolicy.Expanding
#         )
#         FigureCanvasQTAgg.updateGeometry(self)
#         self.image = image
#         self.plot()
#         self.createConn()

#         self.figureActive = False
#         self.axesActive = None
#         self.cursorGUI = "arrow"
#         self.cursorChanged = False

#     def plot(self):
#         gs0 = self.fig.add_gridspec(1, 1)

#         self.ax11 = self.fig.add_subplot(gs0[0], xticks=[], yticks=[], title="")

#         if self.image.ndim == 3:
#             self.ax11.imshow(self.image,)
#         else:
#             self.ax11.imshow(self.image, cmap="gray")

#     def updateCanvas(self, event=None):
#         ax11_xlim = self.ax11.get_xlim()
#         ax11_xvis = ax11_xlim[1] - ax11_xlim[0]

#         while len(self.ax11.patches) > 0:
#             [p.remove() for p in self.ax11.patches]
#         while len(self.ax11.texts) > 0:
#             [t.remove() for t in self.ax11.texts]

#         ax11_units = ax11_xvis * 0.003
#         self.fig.canvas.draw()

#     def createConn(self):
#         self.fig.canvas.mpl_connect("figure_enter_event", self.activeFigure)
#         self.fig.canvas.mpl_connect("figure_leave_event", self.leftFigure)
#         self.fig.canvas.mpl_connect("button_press_event", self.mouseClicked)
#         self.ax11.callbacks.connect("xlim_changed", self.updateCanvas)

#     def activeFigure(self, event):
#         self.figureActive = True

#     def leftFigure(self, event):
#         self.figureActive = False
#         if self.cursorGUI != "arrow":
#             self.cursorGUI = "arrow"
#             self.cursorChanged = True

#     def mouseClicked(self, event):
#         x = event.xdata
#         y = event.ydata


# @dataclass
# class Crosshair:
#     rectangle_horizontal: plt.Rectangle
#     rectangle_vertical: plt.Rectangle


# # TODO update with Point
# def draw_crosshair(image, canvas, x: float = None, y: float = None, colour: str ="yellow"):
#     # draw crosshairs
#     crosshair = create_crosshair(image, x, y, colour=colour)
#     for patch in crosshair.__dataclass_fields__:
#         canvas.ax11.add_patch(getattr(crosshair, patch))
#         getattr(crosshair, patch).set_visible(True)

# # draw arrow
# def draw_arrow(p1: Point, p2: Point, canvas) -> None:
#     """Draw an arrow patch from p1 to p2"""
#     x1, y1 = p1.x, p1.y
#     x2, y2 = p2.x, p2.y
#     line = mpatches.Arrow(x1, y1, x2 - x1, y2 - y1, color="white")

#     # draw line
#     canvas.ax11.add_patch(line)
#     return


# def display_error_message(message, title="Error"):
#     """PyQt dialog box displaying an error message."""
#     logging.exception(message)

#     error_dialog = QMessageBox()
#     error_dialog.setIcon(QMessageBox.Critical)
#     error_dialog.setText(message)
#     error_dialog.setWindowTitle(title)
#     error_dialog.exec_()

#     return error_dialog


# def message_box_ui(title: str, text: str, buttons = QMessageBox.Yes | QMessageBox.No):

#     msg = QMessageBox()
#     msg.setWindowTitle(title)
#     msg.setText(text)
#     msg.setStandardButtons(buttons)
#     msg.exec_()

#     response = True if (msg.clickedButton() == msg.button(QMessageBox.Yes)) or (msg.clickedButton() == msg.button(QMessageBox.Ok) ) else False

#     return response


from PyQt5 import QtWidgets
from PyQt5.QtCore import Qt
from PyQt5.QtGui import QImage, QPixmap
from PyQt5.QtWidgets import QGridLayout, QLabel


def set_arr_as_qlabel(
    arr: np.ndarray,
    label: QLabel,
    shape: tuple = (1536 // 4, 1024 // 4),
) -> QLabel:
    image = QImage(
        arr.data,
        arr.shape[1],
        arr.shape[0],
        QImage.Format_Grayscale8,
    )
    label.setPixmap(QPixmap.fromImage(image).scaled(*shape))

    return label


# def set_arr_as_qlabel_8(
#     arr: np.ndarray,
#     label: QLabel,
#     shape: tuple = (1536//4, 1024//4),
# ) -> QLabel:

#     image = QImage(
#         arr.data,
#         arr.shape[1],
#         arr.shape[0],
#         QImage.Format_Grayscale8,
#     )
#     label.setPixmap(QPixmap.fromImage(image).scaled(*shape))

#     return label


def convert_pattern_to_napari_circle(
    pattern_settings: FibsemPatternSettings, image: FibsemImage
):
    # image centre
    icy, icx = (
        image.metadata.image_settings.resolution[1] // 2,
        image.metadata.image_settings.resolution[0] // 2,
    )  # TODO; this should be the actual shape of the image

    # pixel size
    pixelsize_x, pixelsize_y = image.metadata.pixel_size.x, image.metadata.pixel_size.y

    # pattern to pixel coords
    r = int(pattern_settings.radius / pixelsize_x)
    cx = int(icx + (pattern_settings.centre_x / pixelsize_y))
    cy = int(icy - (pattern_settings.centre_y / pixelsize_y))

    # create corner coords
    xmin, ymin = cx - r, cy - r
    xmax, ymax = cx + r, cy + r

    # create circle
    shape = [[ymin, xmin], [ymin, xmax], [ymax, xmax], [ymax, xmin]]  # ??
    return shape


def convert_pattern_to_napari_rect(
    pattern_settings: FibsemPatternSettings, image: FibsemImage
) -> np.ndarray:
    # image centre
    icy, icx = (
        image.metadata.image_settings.resolution[1] // 2,
        image.metadata.image_settings.resolution[0] // 2,
    )
    # pixel size
    pixelsize_x, pixelsize_y = image.metadata.pixel_size.x, image.metadata.pixel_size.y
    # extract pattern information from settings
    from fibsem.structures import FibsemPattern

    if pattern_settings.pattern is FibsemPattern.Line:
        pattern_width = pattern_settings.end_x - pattern_settings.start_x
        pattern_height = max(pattern_settings.end_y - pattern_settings.start_y, 0.5e-6)
        pattern_rotation = np.arctan2(
            pattern_height, pattern_width
        )  # TODO: line rotation doesnt work correctly, fix
        pattern_centre_x = (pattern_settings.end_x + pattern_settings.start_x) / 2
        pattern_centre_y = (pattern_settings.end_y + pattern_settings.start_y) / 2
<<<<<<< HEAD
=======
    
    elif pattern_settings.pattern is FibsemPattern.Annulus: #only used for out of bounds check
        pattern_width = 2*pattern_settings.radius
        pattern_height = 2*pattern_settings.radius
        pattern_centre_x = pattern_settings.centre_x
        pattern_centre_y = pattern_settings.centre_y
        pattern_rotation = 0
>>>>>>> 59ad56f1

    else:
        pattern_width = pattern_settings.width
        pattern_height = pattern_settings.height
        pattern_centre_x = pattern_settings.centre_x
        pattern_centre_y = pattern_settings.centre_y
        pattern_rotation = pattern_settings.rotation
    # pattern to pixel coords
    w = int(pattern_width / pixelsize_x)
    h = int(pattern_height / pixelsize_y)
    cx = int(icx + (pattern_centre_x / pixelsize_y))
    cy = int(icy - (pattern_centre_y / pixelsize_y))
    r = -pattern_rotation  #
    xmin, xmax = -w / 2, w / 2
    ymin, ymax = -h / 2, h / 2
    px0 = cx + (xmin * np.cos(r) - ymin * np.sin(r))
    py0 = cy + (xmin * np.sin(r) + ymin * np.cos(r))
    px1 = cx + (xmax * np.cos(r) - ymin * np.sin(r))
    py1 = cy + (xmax * np.sin(r) + ymin * np.cos(r))
    px2 = cx + (xmax * np.cos(r) - ymax * np.sin(r))
    py2 = cy + (xmax * np.sin(r) + ymax * np.cos(r))
    px3 = cx + (xmin * np.cos(r) - ymax * np.sin(r))
    py3 = cy + (xmin * np.sin(r) + ymax * np.cos(r))
    # napari shape format
    shape = [[py0, px0], [py1, px1], [py2, px2], [py3, px3]]
    return shape

<<<<<<< HEAD
def convert_bitmap_pattern_to_napari_shape(
=======
def convert_bitmap_pattern_to_napari_image(
>>>>>>> 59ad56f1
        pattern_settings: FibsemPatternSettings, image: FibsemImage
) -> np.ndarray:
    # image centre
    icy, icx = image.metadata.image_settings.resolution[1] // 2, image.metadata.image_settings.resolution[0] // 2
    # pixel size
    pixelsize_x, pixelsize_y = image.metadata.pixel_size.x, image.metadata.pixel_size.y

    resize_x = int(pattern_settings.width / pixelsize_x)
    resize_y = int(pattern_settings.height / pixelsize_y)

    
    image_bmp = Image.open(pattern_settings.path)
    image_resized = image_bmp.resize((resize_x, resize_y))
    image_rotated = image_resized.rotate(-pattern_settings.rotation, expand=True)
    img_array = np.array(image_rotated)

    pattern_centre_x = int(icx - pattern_settings.width/pixelsize_x/2) + image.data.shape[1] 
    pattern_centre_y = int(icy - pattern_settings.height/pixelsize_y/2)

    pattern_point_x = int(pattern_centre_x + pattern_settings.centre_x / pixelsize_x)
    pattern_point_y = int(pattern_centre_y - pattern_settings.centre_y / pixelsize_y)

    translate_position = (pattern_point_y,pattern_point_x)

    
    return img_array, translate_position
    
<<<<<<< HEAD
    

=======
def convert_pattern_to_napari_image(pattern_settings: FibsemPatternSettings, image: FibsemImage) -> np.ndarray:

    # image centre
    icy, icx = image.metadata.image_settings.resolution[1] // 2, image.metadata.image_settings.resolution[0] // 2
    # pixel size
    pixelsize_x, pixelsize_y = image.metadata.pixel_size.x, image.metadata.pixel_size.y

    resize_x = int(2*pattern_settings.radius / pixelsize_x)
    resize_y = int(2*pattern_settings.radius / pixelsize_y)

    
    inner_radius_ratio = (pattern_settings.radius - pattern_settings.thickness)/pattern_settings.radius

    annulus_shape = _create_annulus_shape(width=resize_x, height=resize_y, inner_radius=inner_radius_ratio, outer_radius=1)
    # annulus_image = np.array(image_rotated)

    pattern_centre_x = int(icx - pattern_settings.radius/pixelsize_x) + image.data.shape[1] 
    pattern_centre_y = int(icy - pattern_settings.radius/pixelsize_y)

    pattern_point_x = int(pattern_centre_x + pattern_settings.centre_x / pixelsize_x)
    pattern_point_y = int(pattern_centre_y - pattern_settings.centre_y / pixelsize_y)

    translate_position = (pattern_point_y,pattern_point_x)

    return annulus_shape, translate_position
   
def _create_annulus_shape(width, height, inner_radius, outer_radius):
    # Create a grid of coordinates
    x = np.linspace(-1, 1, width)
    y = np.linspace(-1, 1, height)
    X, Y = np.meshgrid(x, y)
    distance = np.sqrt(X**2 + Y**2)
    # Generate the donut shape
    donut = np.logical_and(distance < outer_radius, distance > inner_radius).astype(int)
    return donut
>>>>>>> 59ad56f1


def _remove_all_layers(viewer: napari.Viewer, layer_type = napari.layers.shapes.shapes.Shapes):

    # remove all shapes layers
    layers_to_remove = []
    layers_to_ignore = ["ruler_line","crosshair","scalebar","scalebar_value"]
    for layer in viewer.layers:
<<<<<<< HEAD
        if isinstance(layer, layer_type) or layer.name == "bmp_Image":
=======
        if layer.name in layers_to_ignore:
            continue
        if isinstance(layer, layer_type) or layer.name in ["bmp_Image","annulus_Image"]:
>>>>>>> 59ad56f1
            layers_to_remove.append(layer)
    for layer in layers_to_remove:
        viewer.layers.remove(layer)  # Not removing the second layer?


def _draw_patterns_in_napari(
    viewer: napari.Viewer,
    ib_image: FibsemImage,
    eb_image: FibsemImage,
    all_patterns: list[FibsemPatternSettings],
):
    _remove_all_layers(viewer=viewer, layer_type=napari.layers.shapes.shapes.Shapes)

    # colour wheel
    # colour = ["orange", "yellow", "red", "green", "purple"]
    colour = ["yellow", "cyan", "magenta", "green", "orange"]
    from fibsem.structures import FibsemPattern

    # convert fibsem patterns to napari shapes

    for i, stage in enumerate(all_patterns):
        shape_patterns = []
        shape_types = []
        for pattern_settings in stage:
            if pattern_settings.pattern is FibsemPattern.Bitmap:
                if pattern_settings.path == None or pattern_settings.path == '':
                    continue
<<<<<<< HEAD
                bmp_Image, translate_position = convert_bitmap_pattern_to_napari_shape(pattern_settings=pattern_settings, image=ib_image)
                viewer.add_image(bmp_Image,translate=translate_position,name="bmp_Image")
                shape_patterns = []
                continue

=======
                bmp_Image, translate_position = convert_bitmap_pattern_to_napari_image(pattern_settings=pattern_settings, image=ib_image)
                viewer.add_image(bmp_Image,translate=translate_position,name="bmp_Image")
                shape_patterns = []
                continue
            elif pattern_settings.pattern is FibsemPattern.Annulus:
                annulus_image, translate_position = convert_pattern_to_napari_image(pattern_settings=pattern_settings, image=ib_image)
                viewer.add_image(annulus_image,translate=translate_position,name="annulus_Image",blending="additive",colormap='yellow',opacity=0.4)
                shape_patterns = []
                continue
>>>>>>> 59ad56f1

            elif pattern_settings.pattern is FibsemPattern.Circle:
                shape = convert_pattern_to_napari_circle(pattern_settings=pattern_settings, image=ib_image)

                shape_types.append("ellipse")
            else:
                shape = convert_pattern_to_napari_rect(
                    pattern_settings=pattern_settings, image=ib_image
                )
                shape_types.append("rectangle")

            # offset the x coord by image width
            if eb_image is not None:
                for c in shape:
                    c[1] += eb_image.data.shape[1]
            shape_patterns.append(shape)
<<<<<<< HEAD
=======

        if len(shape_patterns) > 0:    
            viewer.add_shapes(
                shape_patterns,
                name=f"Stage {i+1}",
                shape_type=shape_types,
                edge_width=0.5,
                edge_color=colour[i % 5],
                face_color=colour[i % 5],
                opacity=0.5,
                blending="translucent",
            )
>>>>>>> 59ad56f1

        if len(shape_patterns) > 0:    
            viewer.add_shapes(
                shape_patterns,
                name=f"Stage {i+1}",
                shape_type=shape_types,
                edge_width=0.5,
                edge_color=colour[i % 5],
                face_color=colour[i % 5],
                opacity=0.5,
            )


def message_box_ui(title: str, text: str, buttons=QMessageBox.Yes | QMessageBox.No):
    msg = QMessageBox()
    msg.setWindowTitle(title)
    msg.setText(text)
    msg.setStandardButtons(buttons)
    msg.exec_()

    response = (
        True
        if (msg.clickedButton() == msg.button(QMessageBox.Yes))
        or (msg.clickedButton() == msg.button(QMessageBox.Ok))
        else False
    )

    return response
<<<<<<< HEAD

from PyQt5 import QtGui
def _display_logo(path, label, shape=[50, 50]):
    label.setScaledContents(True)
    label.setFixedSize(*shape)
    label.setPixmap(QtGui.QPixmap(path))

def _draw_crosshair(arr: np.ndarray, width: float = 0.1) -> np.ndarray:
    # add crosshair
    cy, cx = arr.shape[0] // 2, arr.shape[1] // 2
    from PIL import Image, ImageDraw

    im = Image.fromarray(arr).convert("RGB")
    draw = ImageDraw.Draw(im)
    # 10% of img width in pixels
    length = int(im.size[0] * width / 2)
    draw.line((cx, cy - length) + (cx, cy + length), fill="yellow", width=3)
    draw.line((cx - length, cy) + (cx + length, cy), fill="yellow", width=3)

    arr = np.array(im)
    return arr
=======
        
def _draw_crosshair(viewer: napari.Viewer, eb_image, ib_image,is_checked=False, width: float = 0.15) -> None:


    layers_in_napari = []
    for layer in viewer.layers:
        layers_in_napari.append(layer.name)


    if is_checked:

        centre_points = [ [eb_image.data.shape[0]//2, eb_image.data.shape[1]//2],[ib_image.data.shape[0]//2, eb_image.data.shape[1] + ib_image.data.shape[1]//2]]

        crosshairs = []

        for i,point in enumerate(centre_points):
            
            eb_location_r,eb_location_c = point[0], point[1]
            crosshair_length = width*point[0]
            horizontal_line = [ [eb_location_r, eb_location_c - crosshair_length],[eb_location_r,eb_location_c + crosshair_length] ]
            vertical_line = [ [eb_location_r - crosshair_length, eb_location_c],[eb_location_r + crosshair_length,eb_location_c] ]

            crosshairs.append(horizontal_line)
            crosshairs.append(vertical_line)

        if f"crosshair" not in layers_in_napari:

            viewer.add_shapes(data=crosshairs, shape_type='line', edge_width=5, edge_color='yellow', face_color='yellow', opacity=0.8, blending='translucent', name=f'crosshair')
        else:
            viewer.layers[f"crosshair"].data = crosshairs
            viewer.layers[f"crosshair"].opacity = 0.8

    else:
        
        if f"crosshair" in layers_in_napari :
            viewer.layers["crosshair"].opacity = 0
           
    return 

def _scale_length_value(hfw: float) -> float:

    scale_length_value = hfw*constants.METRE_TO_MICRON*0.2

    if scale_length_value > 0 and scale_length_value < 100:
        scale_length_value = round(scale_length_value/5)*5
    if scale_length_value > 100 and scale_length_value < 500:
        scale_length_value = round(scale_length_value/25)*25
    if scale_length_value > 500 and scale_length_value < 1000:
        scale_length_value = round(scale_length_value/50)*50

    scale_ratio = scale_length_value/(hfw*constants.METRE_TO_MICRON)

    return scale_ratio,scale_length_value

def _draw_scalebar(viewer: napari.Viewer, eb_image, ib_image,is_checked=False, width: float = 0.1) -> np.ndarray:

    layers_in_napari = []
    for layer in viewer.layers:
        layers_in_napari.append(layer.name)


    if is_checked:

        location_points = [ [int(eb_image.data.shape[0]*0.9), int(eb_image.data.shape[1]*0.15)],[int(ib_image.data.shape[0]*0.9), int(eb_image.data.shape[1] + ib_image.data.shape[1]*0.15)]]

        if is_checked:
            
            # making the scale bar line
            scale_bar_shape = []

            for i,point in enumerate(location_points):
                
                

                if i == 0:
                    scale_ratio,eb_scale = _scale_length_value(eb_image.metadata.image_settings.hfw)
                    length = scale_ratio*eb_image.data.shape[1]
                else:
                    scale_ratio,ib_scale = _scale_length_value(ib_image.metadata.image_settings.hfw)
                    length = scale_ratio*ib_image.data.shape[1]

                main_line = [[point[0]+25, int(point[1]-0.5*length)], [point[0]+25, int(point[1]+0.5*length)]]
        
                left_line = [[point[0]+50, int(point[1]-0.5*length)], [point[0], int(point[1]-0.5*length)]]
                right_line = [[point[0]+50, int(point[1]+0.5*length)], [point[0], int(point[1]+0.5*length)]]

                scale_bar_shape.append(main_line)
                scale_bar_shape.append(left_line)
                scale_bar_shape.append(right_line)

            if "scalebar" not in layers_in_napari:
                
                viewer.add_shapes(
                    data=scale_bar_shape,
                    shape_type='line',
                    edge_width=5,
                    edge_color='yellow',
                    name='scalebar'
                )
            else:

                viewer.layers["scalebar"].data = scale_bar_shape
                viewer.layers["scalebar"].opacity = 1

            ## making the scale bar value

            

            text = {
                "string": [f"{eb_scale} um",f"{ib_scale} um"],
                "color":"white"
            }

            if "scalebar" not in layers_in_napari:

                viewer.add_points(
                    data=location_points,
                    text=text,
                    size=20,
                    name="scalebar_value",
                    edge_color='transparent',
                    face_color='transparent',

                )
            else:
                viewer.layers["scalebar_value"].data = location_points
                viewer.layers["scalebar_value"].text = text
                viewer.layers["scalebar_value"].opacity = 1

    else:

        if "scalebar" in layers_in_napari:
            viewer.layers["scalebar"].opacity = 0
            viewer.layers["scalebar_value"].opacity = 0


    
>>>>>>> 59ad56f1


def convert_point_to_napari(resolution: list, pixel_size: float, centre: Point):
    icy, icx = resolution[1] // 2, resolution[0] // 2

    cx = int(icx + (centre.x / pixel_size))
    cy = int(icy - (centre.y / pixel_size))

    return Point(cx, cy)


def validate_pattern_placement(
    patterns: list[FibsemPatternSettings], resolution: list, shape: list[list[float]]
):
    x_lim = resolution[0]
    y_lim = resolution[1]

    for coordinate in shape:
        x_coord = coordinate[1]
        y_coord = coordinate[0]

        if x_coord < 0 or x_coord > x_lim:
            return False
        if y_coord < 0 or y_coord > y_lim:
            return False

    return True


from fibsem import config as cfg
from pathlib import Path


# TODO: add filters for file types


def _get_directory_ui(
    msg: str = "Select a directory", path: Path = cfg.LOG_PATH, parent=None
) -> Path:
    path = QtWidgets.QFileDialog.getExistingDirectory(parent, msg, directory=path)
    return path


def _get_file_ui(
    msg: str = "Select a file",
    path: Path = cfg.LOG_PATH,
    _filter: str = "*yaml",
    parent=None,
) -> Path:
    path, _ = QtWidgets.QFileDialog.getOpenFileName(
        parent, msg, directory=path, filter=_filter
    )
    return path


def _get_save_file_ui(
    msg: str = "Select a file",
    path: Path = cfg.LOG_PATH,
    _filter: str = "*yaml",
    parent=None,
) -> Path:
    path, _ = QtWidgets.QFileDialog.getSaveFileName(
        parent,
        msg,
        directory=path,
        filter=_filter,
    )
    return path


def _get_text_ui(
    msg: str = "Enter text",
    title: str = "Text Entry",
    default: str = "UserText",
    parent=None,
) -> tuple[str, bool]:
    text, okPressed = QtWidgets.QInputDialog.getText(
        parent,
        title,
        msg,
        QtWidgets.QLineEdit.Normal,
        default,
    )

    return text, okPressed<|MERGE_RESOLUTION|>--- conflicted
+++ resolved
@@ -225,8 +225,7 @@
         )  # TODO: line rotation doesnt work correctly, fix
         pattern_centre_x = (pattern_settings.end_x + pattern_settings.start_x) / 2
         pattern_centre_y = (pattern_settings.end_y + pattern_settings.start_y) / 2
-<<<<<<< HEAD
-=======
+
     
     elif pattern_settings.pattern is FibsemPattern.Annulus: #only used for out of bounds check
         pattern_width = 2*pattern_settings.radius
@@ -234,7 +233,6 @@
         pattern_centre_x = pattern_settings.centre_x
         pattern_centre_y = pattern_settings.centre_y
         pattern_rotation = 0
->>>>>>> 59ad56f1
 
     else:
         pattern_width = pattern_settings.width
@@ -262,11 +260,8 @@
     shape = [[py0, px0], [py1, px1], [py2, px2], [py3, px3]]
     return shape
 
-<<<<<<< HEAD
-def convert_bitmap_pattern_to_napari_shape(
-=======
+
 def convert_bitmap_pattern_to_napari_image(
->>>>>>> 59ad56f1
         pattern_settings: FibsemPatternSettings, image: FibsemImage
 ) -> np.ndarray:
     # image centre
@@ -293,11 +288,7 @@
 
     
     return img_array, translate_position
-    
-<<<<<<< HEAD
-    
-
-=======
+
 def convert_pattern_to_napari_image(pattern_settings: FibsemPatternSettings, image: FibsemImage) -> np.ndarray:
 
     # image centre
@@ -333,7 +324,6 @@
     # Generate the donut shape
     donut = np.logical_and(distance < outer_radius, distance > inner_radius).astype(int)
     return donut
->>>>>>> 59ad56f1
 
 
 def _remove_all_layers(viewer: napari.Viewer, layer_type = napari.layers.shapes.shapes.Shapes):
@@ -342,13 +332,10 @@
     layers_to_remove = []
     layers_to_ignore = ["ruler_line","crosshair","scalebar","scalebar_value"]
     for layer in viewer.layers:
-<<<<<<< HEAD
-        if isinstance(layer, layer_type) or layer.name == "bmp_Image":
-=======
+
         if layer.name in layers_to_ignore:
             continue
         if isinstance(layer, layer_type) or layer.name in ["bmp_Image","annulus_Image"]:
->>>>>>> 59ad56f1
             layers_to_remove.append(layer)
     for layer in layers_to_remove:
         viewer.layers.remove(layer)  # Not removing the second layer?
@@ -376,13 +363,7 @@
             if pattern_settings.pattern is FibsemPattern.Bitmap:
                 if pattern_settings.path == None or pattern_settings.path == '':
                     continue
-<<<<<<< HEAD
-                bmp_Image, translate_position = convert_bitmap_pattern_to_napari_shape(pattern_settings=pattern_settings, image=ib_image)
-                viewer.add_image(bmp_Image,translate=translate_position,name="bmp_Image")
-                shape_patterns = []
-                continue
-
-=======
+
                 bmp_Image, translate_position = convert_bitmap_pattern_to_napari_image(pattern_settings=pattern_settings, image=ib_image)
                 viewer.add_image(bmp_Image,translate=translate_position,name="bmp_Image")
                 shape_patterns = []
@@ -392,7 +373,6 @@
                 viewer.add_image(annulus_image,translate=translate_position,name="annulus_Image",blending="additive",colormap='yellow',opacity=0.4)
                 shape_patterns = []
                 continue
->>>>>>> 59ad56f1
 
             elif pattern_settings.pattern is FibsemPattern.Circle:
                 shape = convert_pattern_to_napari_circle(pattern_settings=pattern_settings, image=ib_image)
@@ -409,8 +389,7 @@
                 for c in shape:
                     c[1] += eb_image.data.shape[1]
             shape_patterns.append(shape)
-<<<<<<< HEAD
-=======
+
 
         if len(shape_patterns) > 0:    
             viewer.add_shapes(
@@ -423,7 +402,6 @@
                 opacity=0.5,
                 blending="translucent",
             )
->>>>>>> 59ad56f1
 
         if len(shape_patterns) > 0:    
             viewer.add_shapes(
@@ -452,7 +430,6 @@
     )
 
     return response
-<<<<<<< HEAD
 
 from PyQt5 import QtGui
 def _display_logo(path, label, shape=[50, 50]):
@@ -460,21 +437,7 @@
     label.setFixedSize(*shape)
     label.setPixmap(QtGui.QPixmap(path))
 
-def _draw_crosshair(arr: np.ndarray, width: float = 0.1) -> np.ndarray:
-    # add crosshair
-    cy, cx = arr.shape[0] // 2, arr.shape[1] // 2
-    from PIL import Image, ImageDraw
-
-    im = Image.fromarray(arr).convert("RGB")
-    draw = ImageDraw.Draw(im)
-    # 10% of img width in pixels
-    length = int(im.size[0] * width / 2)
-    draw.line((cx, cy - length) + (cx, cy + length), fill="yellow", width=3)
-    draw.line((cx - length, cy) + (cx + length, cy), fill="yellow", width=3)
-
-    arr = np.array(im)
-    return arr
-=======
+
         
 def _draw_crosshair(viewer: napari.Viewer, eb_image, ib_image,is_checked=False, width: float = 0.15) -> None:
 
@@ -612,7 +575,6 @@
 
 
     
->>>>>>> 59ad56f1
 
 
 def convert_point_to_napari(resolution: list, pixel_size: float, centre: Point):

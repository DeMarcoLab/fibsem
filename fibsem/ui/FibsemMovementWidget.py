<<<<<<< HEAD
import io
import logging
import os
import time
import traceback
from copy import deepcopy
from pathlib import Path

import napari
import napari.utils.notifications
from napari.qt.threading import thread_worker
import numpy as np
import yaml
from PIL import Image
from PyQt5 import QtCore, QtWidgets
from PyQt5.QtGui import QImage, QPixmap
from fibsem import config as cfg
from fibsem import constants, conversions
from fibsem.microscope import FibsemMicroscope
from fibsem.structures import (BeamType, FibsemStagePosition,
                               MicroscopeSettings, MovementMode, Point, FibsemImage)
from fibsem.ui.FibsemImageSettingsWidget import FibsemImageSettingsWidget
from fibsem.ui.qtdesigner_files import FibsemMovementWidget
from fibsem.ui.utils import _get_file_ui, _get_save_file_ui
from fibsem.imaging._tile import _plot_positions, _minimap 
from fibsem.ui import utils as ui_utils 
from fibsem.ui.utils import message_box_ui
from matplotlib.backends.backend_agg import FigureCanvasAgg
from fibsem.ui import _stylesheets
import fibsem.utils as utils

def log_status_message(step: str):
    logging.debug(
        f"STATUS | Movement Widget | {step}"
    )


class FibsemMovementWidget(FibsemMovementWidget.Ui_Form, QtWidgets.QWidget):
    move_signal = QtCore.pyqtSignal()
    movement_notification_signal = QtCore.pyqtSignal(str)
    positions_signal = QtCore.pyqtSignal(object)

    def __init__(
        self,
        microscope: FibsemMicroscope = None,
        settings: MicroscopeSettings = None,
        viewer: napari.Viewer = None,
        image_widget: FibsemImageSettingsWidget = None, 
        parent=None,
    ):
        super(FibsemMovementWidget, self).__init__(parent=parent)
        self.setupUi(self)
        self.parent = parent
        self.microscope = microscope
        self.settings = settings
        self.viewer = viewer
        self.image_widget = image_widget

        self.setup_connections()
        self.image_widget.picture_signal.connect(self.update_ui)
        self.positions = []
        self.minimap_image = None
        autoload_positions: bool = True # TODO: enable this
        if autoload_positions:
            self.import_positions(cfg.POSITION_PATH)
        self.update_ui()

    def setup_connections(self):

        # buttons
        self.pushButton_move.clicked.connect(self.move_to_position)
        self.pushButton_move.setStyleSheet(_stylesheets._GREEN_PUSHBUTTON_STYLE)
        self.pushButton_move_flat_ion.clicked.connect(self.move_flat_to_beam)
        self.pushButton_move_flat_ion.setStyleSheet(_stylesheets._BLUE_PUSHBUTTON_STYLE)
        self.pushButton_move_flat_electron.clicked.connect(self.move_flat_to_beam)
        self.pushButton_move_flat_electron.setStyleSheet(_stylesheets._BLUE_PUSHBUTTON_STYLE)
        
        # minimap
        self.pushButton_load_image_minimap.clicked.connect(self.load_image)
        self.pushButton_load_image_minimap.setVisible(cfg._MINIMAP_VISUALISATION) # DISABLE_MINIMAP IN UI
        self.label_4.setVisible(cfg._MINIMAP_VISUALISATION) # DISABLE_MINIMAP IN UI
        self.label_minimap.setVisible(cfg._MINIMAP_VISUALISATION) # DISABLE_MINIMAP IN UI

        self.pushButton_refresh_stage_position_data.clicked.connect(self.update_ui)
        self.pushButton_refresh_stage_position_data.setStyleSheet(_stylesheets._GRAY_PUSHBUTTON_STYLE)

        # register mouse callbacks
        self.image_widget.eb_layer.mouse_double_click_callbacks.append(self._double_click)
        self.image_widget.ib_layer.mouse_double_click_callbacks.append(self._double_click)

        # disable ui elements
        self.label_movement_instructions.setText("Double click to move. Alt + Double Click in the Ion Beam to Move Vertically")

        # positions
        self.comboBox_positions.currentIndexChanged.connect(self.select_position)
        self.pushButton_save_position.clicked.connect(lambda: self.add_position(position=None))
        self.pushButton_save_position.setStyleSheet(_stylesheets._GREEN_PUSHBUTTON_STYLE)
        self.pushButton_remove_position.clicked.connect(self.delete_position)
        self.pushButton_remove_position.setStyleSheet(_stylesheets._RED_PUSHBUTTON_STYLE)
        self.pushButton_go_to.clicked.connect(lambda: self.go_to_saved_position(None))
        self.pushButton_go_to.setStyleSheet(_stylesheets._BLUE_PUSHBUTTON_STYLE)
        self.pushButton_export.clicked.connect(self.export_positions)
        self.pushButton_export.setStyleSheet(_stylesheets._GRAY_PUSHBUTTON_STYLE)
        self.pushButton_import.clicked.connect(self.import_positions)
        self.pushButton_import.setStyleSheet(_stylesheets._GRAY_PUSHBUTTON_STYLE)
        self.pushButton_update_position.clicked.connect(self.update_saved_position)
        self.pushButton_update_position.setStyleSheet(_stylesheets._ORANGE_PUSHBUTTON_STYLE)

        self.movement_notification_signal.connect(self.update_moving_ui)

        # set custom tilt limits for the compustage
        if self.microscope is not None:
            if self.microscope.stage_is_compustage:
                self.doubleSpinBox_movement_stage_tilt.setMinimum(-195.0)
                self.doubleSpinBox_movement_stage_tilt.setMaximum(15)

                # NOTE: these values are expressed in mm in the UI, hence the conversion
                # set x, y, z step sizes to be 1 um
                self.doubleSpinBox_movement_stage_x.setSingleStep(1e-6 * constants.SI_TO_MILLI)
                self.doubleSpinBox_movement_stage_y.setSingleStep(1e-6 * constants.SI_TO_MILLI)
                self.doubleSpinBox_movement_stage_z.setSingleStep(1e-6 * constants.SI_TO_MILLI)

                # TODO: get the true limits from the microscope
                self.doubleSpinBox_movement_stage_x.setMinimum(-999.9e-6 * constants.SI_TO_MILLI)
                self.doubleSpinBox_movement_stage_x.setMaximum(999.9e-6 * constants.SI_TO_MILLI)
                self.doubleSpinBox_movement_stage_y.setMinimum(-377.8e-6 * constants.SI_TO_MILLI)
                self.doubleSpinBox_movement_stage_y.setMaximum(377.8e-6 * constants.SI_TO_MILLI)

    def _toggle_interactions(self, enable: bool, caller: str = None):
        
        self.pushButton_move.setEnabled(enable)
        self.pushButton_move_flat_ion.setEnabled(enable)
        self.pushButton_move_flat_electron.setEnabled(enable)
        self.pushButton_go_to.setEnabled(enable)
        if caller is None:
            self.parent.milling_widget._toggle_interactions(enable, caller="movement")
            self.parent.image_widget._toggle_interactions(enable, caller="movement")
        if enable:
            self.pushButton_move.setStyleSheet(_stylesheets._GREEN_PUSHBUTTON_STYLE)
            self.pushButton_move_flat_ion.setStyleSheet(_stylesheets._BLUE_PUSHBUTTON_STYLE)
            self.pushButton_move_flat_electron.setStyleSheet(_stylesheets._BLUE_PUSHBUTTON_STYLE)
            self.pushButton_go_to.setStyleSheet(_stylesheets._BLUE_PUSHBUTTON_STYLE)
        else:
            self.pushButton_move.setStyleSheet(_stylesheets._DISABLED_PUSHBUTTON_STYLE)
            self.pushButton_move_flat_ion.setStyleSheet(_stylesheets._DISABLED_PUSHBUTTON_STYLE)
            self.pushButton_move_flat_electron.setStyleSheet(_stylesheets._DISABLED_PUSHBUTTON_STYLE)
            self.pushButton_go_to.setStyleSheet(_stylesheets._DISABLED_PUSHBUTTON_STYLE)

    def move_to_position(self):
        worker = self.move_worker()
        worker.finished.connect(self.run_moving_finished)
        # worker.yielded.connect(self.update_moving_ui)
        worker.start()
    
    @thread_worker
    def move_worker(self):
        self._toggle_interactions(False)
        stage_position = self.get_position_from_ui()
        self.movement_notification_signal.emit(f"Moving to {stage_position}")
        self.microscope.move_stage_absolute(stage_position)
        log_status_message(f"MOVED_TO_{stage_position}")
        self.movement_notification_signal.emit("Move finished, taking new images")
        self.update_ui_after_movement()

    def run_moving_finished(self):
        self.positions_signal.emit(None)
        if self.parent.image_widget.TAKING_IMAGES:
            return
        self._toggle_interactions(True)
        if self.parent.image_widget._LIVE_IMAGING:
            self.parent.image_widget.live_imaging()


    def update_moving_ui(self, msg: str):
        logging.info(msg)
        napari.utils.notifications.notification_manager.records.clear()
        napari.utils.notifications.show_info(msg)

    def update_ui(self):

        stage_position: FibsemStagePosition = self.microscope.get_stage_position()

        self.doubleSpinBox_movement_stage_x.setValue(stage_position.x * constants.SI_TO_MILLI)
        self.doubleSpinBox_movement_stage_y.setValue(stage_position.y * constants.SI_TO_MILLI)
        self.doubleSpinBox_movement_stage_z.setValue(stage_position.z * constants.SI_TO_MILLI)
        self.doubleSpinBox_movement_stage_rotation.setValue(np.rad2deg(stage_position.r))
        self.doubleSpinBox_movement_stage_tilt.setValue(np.rad2deg(stage_position.t))

        # NOTE (pc): temporary to reduce number of updates    
        if self.sender() is None:
            self.minimap()

        _SAVED_POSITIONS = bool(len(self.positions))
        # self.pushButton_save_position.setVisible(_SAVED_POSITIONS) # always visible
        self.pushButton_remove_position.setEnabled(_SAVED_POSITIONS)
        self.pushButton_go_to.setVisible(_SAVED_POSITIONS)
        self.pushButton_update_position.setVisible(_SAVED_POSITIONS)
        self.pushButton_export.setVisible(_SAVED_POSITIONS)
        self.comboBox_positions.setVisible(_SAVED_POSITIONS)
        self.pushButton_import.setVisible(_SAVED_POSITIONS)
        self.label_saved_positions.setVisible(_SAVED_POSITIONS)
        self.label_current_position.setVisible(_SAVED_POSITIONS)
        self.lineEdit_position_name.setVisible(_SAVED_POSITIONS)
    
    def get_position_from_ui(self):

        stage_position = FibsemStagePosition(
            x=self.doubleSpinBox_movement_stage_x.value() * constants.MILLI_TO_SI,
            y=self.doubleSpinBox_movement_stage_y.value() * constants.MILLI_TO_SI,
            z=self.doubleSpinBox_movement_stage_z.value() * constants.MILLI_TO_SI,
            r=np.deg2rad(self.doubleSpinBox_movement_stage_rotation.value()),
            t=np.deg2rad(self.doubleSpinBox_movement_stage_tilt.value()),
            coordinate_system="RAW",

        )

        return stage_position

    def _double_click(self, layer, event):
        worker = self._double_click_worker(layer, event)
        worker.finished.connect(self.run_moving_finished)
        # worker.yielded.connect(self.update_moving_ui)
        if self.parent.image_widget._LIVE_IMAGING:
            self.parent.image_widget.stop_event.set()
        worker.start()

    @thread_worker
    def _double_click_worker(self, layer, event):
        
        if event.button != 1 or "Shift" in event.modifiers:
            return
        self._toggle_interactions(False)
        # get coords
        coords = layer.world_to_data(event.position)

        # TODO: dimensions are mixed which makes this confusing to interpret... resolve
        coords, beam_type, image = self.image_widget.get_data_from_coord(coords)
        self.movement_notification_signal.emit("Click to move in progress")
        if beam_type is None:
            napari.utils.notifications.show_info(
                f"Clicked outside image dimensions. Please click inside the image to move."
            )
            return

        point = conversions.image_to_microscope_image_coordinates(
            Point(x=coords[1], y=coords[0]), image.data, image.metadata.pixel_size.x,
        )

        # move
        self.movement_mode = MovementMode.Vertical if "Alt" in event.modifiers else MovementMode.Stable

        logging.debug({
            "msg": "stage_movement",                    # message type
            "movement_mode": self.movement_mode.name,   # movement mode
            "beam_type": beam_type.name,                # beam type
            "dm": point.to_dict(),                      # shift in microscope coordinates
            "coords": {"x": coords[1], "y": coords[0]}, # coords in image coordinates
        })
        
        log_status_message(f"MOVING_{self.movement_mode.name}_BY_{point.x:.2e}, {point.y:.2e} | {beam_type}")
        self.movement_notification_signal.emit("Moving stage ")
        # eucentric is only supported for ION beam
        if beam_type is BeamType.ION and self.movement_mode is MovementMode.Vertical:
            self.microscope.vertical_move(dx=point.x, dy=-point.y
            )

        else:
            # corrected stage movement
            self.microscope.stable_move(
                dx=point.x,
                dy=point.y,
                beam_type=beam_type,
            )
        self.movement_notification_signal.emit("Move finished, updating UI")
        self.update_ui_after_movement()

    def select_position(self):
        if self.comboBox_positions.currentIndex() != -1:
            position = self.positions[self.comboBox_positions.currentIndex()]
            self.label_current_position.setText(f"x={position.x*constants.METRE_TO_MILLIMETRE:.3f}, y={position.y*constants.METRE_TO_MILLIMETRE:.3f}, z={position.z*constants.METRE_TO_MILLIMETRE:.3f}, r={position.r*constants.RADIANS_TO_DEGREES:.1f}, t={position.t*constants.RADIANS_TO_DEGREES:.1f}")
            self.lineEdit_position_name.setText(position.name)

    def add_position(self, position: FibsemStagePosition = None):

        if not isinstance(position, FibsemStagePosition):
            position = self.microscope.get_stage_position()
            name = f"Position {len(self.positions):02d}"
            # if name == "":
                # napari.utils.notifications.show_warning("Please enter a name for the position")
                # return
            position.name = name
        self.positions.append(deepcopy(position))
        self.comboBox_positions.addItem(position.name)
        self.comboBox_positions.setCurrentIndex(self.comboBox_positions.count() - 1)
        self.lineEdit_position_name.setText(position.name)
        logging.info(f"Added position {position.name}")
        self.positions_signal.emit(self.positions)
        self.minimap()
        self.update_ui()

    def delete_position(self):
        del self.positions[self.comboBox_positions.currentIndex()]
        name = self.comboBox_positions.currentText()
        self.comboBox_positions.removeItem(self.comboBox_positions.currentIndex())
        logging.info(f"Removed position {name}")
        self.positions_signal.emit(self.positions)
        self.minimap()
        self.update_ui()

    def update_saved_position(self):
        position = self.microscope.get_stage_position()
        position.name = self.lineEdit_position_name.text()
        if position.name == "":
            napari.utils.notifications.show_warning("Please enter a name for the position")
            return
        self.positions[self.comboBox_positions.currentIndex()] = deepcopy(position)

        # update combobox
        self.comboBox_positions.setItemText(self.comboBox_positions.currentIndex(), position.name)

        self.select_position()
        logging.info(f"Updated position {self.comboBox_positions.currentText()}")
        self.positions_signal.emit(self.positions)
        self.minimap()

    def go_to_saved_position(self, pos:FibsemStagePosition = None):
        worker = self.go_to_saved_position_worker(pos)
        worker.finished.connect(self.run_moving_finished)
        # worker.yielded.connect(self.update_moving_ui)
        worker.start()
    
    @thread_worker
    def go_to_saved_position_worker(self, pos: FibsemStagePosition = None):

        if pos is None:
            pos = self.positions[self.comboBox_positions.currentIndex()]
        self._toggle_interactions(False)
        self.movement_notification_signal.emit(f"Moving to saved position {pos}")
        self.microscope.safe_absolute_stage_movement(pos)
        logging.info(f"Moved to position {pos}")
        self.update_ui_after_movement()


    def export_positions(self):

        path = _get_save_file_ui(msg="Select or create file", 
            path=cfg.POSITION_PATH, 
            _filter="YAML Files (*.yaml)")
        
        if path == '':
            napari.utils.notifications.show_info("No file selected, positions not saved")
            return
        
        response = message_box_ui(text="Do you want to overwrite the file ? Click no to append the new positions to the existing file.", 
            title="Overwrite ?", buttons=QtWidgets.QMessageBox.Yes | QtWidgets.QMessageBox.No)
        
        # save positions
        utils.save_positions(self.positions, path, overwrite=response)

        logging.info(f"Positions saved to {path}")


    def minimap_window_positions(self,positions):

        self.positions = positions
        self.comboBox_positions.clear()
        for position in positions:
            self.comboBox_positions.addItem(position.name)
        self.minimap()

    def import_positions(self, path: str = None):
        if not isinstance(path, str):
            path = _get_file_ui(msg="Select or create file")
        if path == '':
            napari.utils.notifications.show_info("No file selected, positions not loaded")
            return
        with open(path, "r") as f:
            ddict = yaml.safe_load(f)
        
        for pdict in ddict:
            position = FibsemStagePosition.from_dict(pdict)
            self.positions.append(position)
            self.comboBox_positions.addItem(position.name)
        self.minimap()
        self.positions_signal.emit(self.positions)

    def load_image(self):

        path = ui_utils._get_file_ui( msg="Select image to load", path=cfg.DATA_TILE_PATH, _filter="Image Files (*.tif *.tiff)", parent=self)

        if path == "":
            napari.utils.notifications.show_info(f"No file selected..")
            return

        
        image = FibsemImage.load(path)
        if image.metadata is None:
            napari.utils.notifications.show_error(f"Could not load image {path}. Make sure it is an OpenFibsem Image.")
            return

        self.minimap_image = image
        self.minimap()

    def minimap(self):

        if self.minimap_image is None:
            return
        
        current_position = self.microscope.get_stage_position()
        current_position.name = "Current Position"
        positions = deepcopy(self.positions)
        positions.insert(0, current_position)
        
        qpixmap = _minimap(self.minimap_image, positions)

        self.label_minimap.setPixmap(qpixmap)


    def update_ui_after_movement(self,retake:bool = True): # TODO: PPP Refactor
        # disable taking images after movement here
        if retake is False:
            self.update_ui()
            return
        if self.checkBox_movement_acquire_electron.isChecked() and self.checkBox_movement_acquire_ion.isChecked():
            self.image_widget.take_reference_images()
            return
        if self.checkBox_movement_acquire_electron.isChecked():
            self.image_widget.take_image(BeamType.ELECTRON)
        elif self.checkBox_movement_acquire_ion.isChecked():
            self.image_widget.take_image(BeamType.ION)
        else: 
            self.update_ui()
    
    def _stage_position_moved(self, pos: FibsemStagePosition):
        self.update_ui_after_movement(retake=False)

    def move_flat_to_beam(self):
        beam_type = BeamType.ION if self.sender() == self.pushButton_move_flat_ion else BeamType.ELECTRON
        worker = self.move_flat_to_beam_worker(beam_type)
        worker.finished.connect(self.run_moving_finished)
        # worker.yielded.connect(self.update_moving_ui)
        worker.start()

    @thread_worker
    def move_flat_to_beam_worker(self, beam_type):
        self._toggle_interactions(False)
        self.movement_notification_signal.emit(f"Moving flat to {beam_type.name} beam")
        self.microscope.move_flat_to_beam(beam_type=beam_type)
        self.update_ui_after_movement()



def main():

    viewer = napari.Viewer(ndisplay=2)
    movement_widget = FibsemMovementWidget()
    viewer.window.add_dock_widget(
        movement_widget, area="right", add_vertical_stretch=False
    )
    napari.run()


if __name__ == "__main__":
    main()
=======
import io
import logging
import os
import time
import traceback
from copy import deepcopy
from pathlib import Path

import napari
import napari.utils.notifications
from napari.qt.threading import thread_worker
import numpy as np
import yaml
from PIL import Image
from PyQt5 import QtCore, QtWidgets
from PyQt5.QtGui import QImage, QPixmap
from fibsem import config as cfg
from fibsem import constants, conversions
from fibsem.microscope import FibsemMicroscope
from fibsem.structures import (BeamType, FibsemStagePosition,
                               MicroscopeSettings, MovementMode, Point, FibsemImage)
from fibsem.ui.FibsemImageSettingsWidget import FibsemImageSettingsWidget
from fibsem.ui.qtdesigner_files import FibsemMovementWidget
from fibsem.ui.utils import _get_file_ui, _get_save_file_ui
from fibsem.imaging._tile import _plot_positions, _minimap 
from fibsem.ui import utils as ui_utils 
from fibsem.ui.utils import message_box_ui
from matplotlib.backends.backend_agg import FigureCanvasAgg
from fibsem.ui import _stylesheets
import fibsem.utils as utils

def log_status_message(step: str):
    logging.debug(
        f"STATUS | Movement Widget | {step}"
    )


class FibsemMovementWidget(FibsemMovementWidget.Ui_Form, QtWidgets.QWidget):
    move_signal = QtCore.pyqtSignal()
    movement_notification_signal = QtCore.pyqtSignal(str)
    positions_signal = QtCore.pyqtSignal(object)

    def __init__(
        self,
        microscope: FibsemMicroscope = None,
        settings: MicroscopeSettings = None,
        viewer: napari.Viewer = None,
        image_widget: FibsemImageSettingsWidget = None, 
        parent=None,
    ):
        super(FibsemMovementWidget, self).__init__(parent=parent)
        self.setupUi(self)
        self.parent = parent
        self.microscope = microscope
        self.settings = settings
        self.viewer = viewer
        self.image_widget = image_widget

        self.setup_connections()
        self.image_widget.picture_signal.connect(self.update_ui)
        self.positions = []
        self.minimap_image = None
        autoload_positions: bool = True # TODO: enable this
        if autoload_positions:
            self.import_positions(cfg.POSITION_PATH)
        self.update_ui()

    def setup_connections(self):

        # buttons
        self.pushButton_move.clicked.connect(self.move_to_position)
        self.pushButton_move.setStyleSheet(_stylesheets._GREEN_PUSHBUTTON_STYLE)
        self.pushButton_move_flat_ion.clicked.connect(self.move_flat_to_beam)
        self.pushButton_move_flat_ion.setStyleSheet(_stylesheets._BLUE_PUSHBUTTON_STYLE)
        self.pushButton_move_flat_electron.clicked.connect(self.move_flat_to_beam)
        self.pushButton_move_flat_electron.setStyleSheet(_stylesheets._BLUE_PUSHBUTTON_STYLE)
        
        # minimap
        self.pushButton_load_image_minimap.clicked.connect(self.load_image)
        self.pushButton_load_image_minimap.setVisible(cfg._MINIMAP_VISUALISATION) # DISABLE_MINIMAP IN UI
        self.label_4.setVisible(cfg._MINIMAP_VISUALISATION) # DISABLE_MINIMAP IN UI
        self.label_minimap.setVisible(cfg._MINIMAP_VISUALISATION) # DISABLE_MINIMAP IN UI

        self.pushButton_refresh_stage_position_data.clicked.connect(self.update_ui)
        self.pushButton_refresh_stage_position_data.setStyleSheet(_stylesheets._GRAY_PUSHBUTTON_STYLE)

        # register mouse callbacks
        self.image_widget.eb_layer.mouse_double_click_callbacks.append(self._double_click)
        self.image_widget.ib_layer.mouse_double_click_callbacks.append(self._double_click)

        # disable ui elements
        self.label_movement_instructions.setText("Double click to move. Alt + Double Click in the Ion Beam to Move Vertically")

        # positions
        self.comboBox_positions.currentIndexChanged.connect(self.select_position)
        self.pushButton_save_position.clicked.connect(lambda: self.add_position(position=None))
        self.pushButton_save_position.setStyleSheet(_stylesheets._GREEN_PUSHBUTTON_STYLE)
        self.pushButton_remove_position.clicked.connect(self.delete_position)
        self.pushButton_remove_position.setStyleSheet(_stylesheets._RED_PUSHBUTTON_STYLE)
        self.pushButton_go_to.clicked.connect(lambda: self.go_to_saved_position(None))
        self.pushButton_go_to.setStyleSheet(_stylesheets._BLUE_PUSHBUTTON_STYLE)
        self.pushButton_export.clicked.connect(self.export_positions)
        self.pushButton_export.setStyleSheet(_stylesheets._GRAY_PUSHBUTTON_STYLE)
        self.pushButton_import.clicked.connect(self.import_positions)
        self.pushButton_import.setStyleSheet(_stylesheets._GRAY_PUSHBUTTON_STYLE)
        self.pushButton_update_position.clicked.connect(self.update_saved_position)
        self.pushButton_update_position.setStyleSheet(_stylesheets._ORANGE_PUSHBUTTON_STYLE)

        self.movement_notification_signal.connect(self.update_moving_ui)

        # set custom tilt limits for the compustage
        if self.microscope is not None:
            if self.microscope.stage_is_compustage:
                self.doubleSpinBox_movement_stage_tilt.setMinimum(-195.0)
                self.doubleSpinBox_movement_stage_tilt.setMaximum(15)

                # NOTE: these values are expressed in mm in the UI, hence the conversion
                # set x, y, z step sizes to be 1 um
                self.doubleSpinBox_movement_stage_x.setSingleStep(1e-6 * constants.SI_TO_MILLI)
                self.doubleSpinBox_movement_stage_y.setSingleStep(1e-6 * constants.SI_TO_MILLI)
                self.doubleSpinBox_movement_stage_z.setSingleStep(1e-6 * constants.SI_TO_MILLI)

                # TODO: get the true limits from the microscope
                self.doubleSpinBox_movement_stage_x.setMinimum(-999.9e-6 * constants.SI_TO_MILLI)
                self.doubleSpinBox_movement_stage_x.setMaximum(999.9e-6 * constants.SI_TO_MILLI)
                self.doubleSpinBox_movement_stage_y.setMinimum(-377.8e-6 * constants.SI_TO_MILLI)
                self.doubleSpinBox_movement_stage_y.setMaximum(377.8e-6 * constants.SI_TO_MILLI)

    def _toggle_interactions(self, enable: bool, caller: str = None):
        
        self.pushButton_move.setEnabled(enable)
        self.pushButton_move_flat_ion.setEnabled(enable)
        self.pushButton_move_flat_electron.setEnabled(enable)
        self.pushButton_go_to.setEnabled(enable)
        if caller is None:
            self.parent.milling_widget._toggle_interactions(enable, caller="movement")
            self.parent.image_widget._toggle_interactions(enable, caller="movement")
        if enable:
            self.pushButton_move.setStyleSheet(_stylesheets._GREEN_PUSHBUTTON_STYLE)
            self.pushButton_move_flat_ion.setStyleSheet(_stylesheets._BLUE_PUSHBUTTON_STYLE)
            self.pushButton_move_flat_electron.setStyleSheet(_stylesheets._BLUE_PUSHBUTTON_STYLE)
            self.pushButton_go_to.setStyleSheet(_stylesheets._BLUE_PUSHBUTTON_STYLE)
        else:
            self.pushButton_move.setStyleSheet(_stylesheets._DISABLED_PUSHBUTTON_STYLE)
            self.pushButton_move_flat_ion.setStyleSheet(_stylesheets._DISABLED_PUSHBUTTON_STYLE)
            self.pushButton_move_flat_electron.setStyleSheet(_stylesheets._DISABLED_PUSHBUTTON_STYLE)
            self.pushButton_go_to.setStyleSheet(_stylesheets._DISABLED_PUSHBUTTON_STYLE)

    def move_to_position(self):
        worker = self.move_worker()
        worker.finished.connect(self.run_moving_finished)
        # worker.yielded.connect(self.update_moving_ui)
        worker.start()
    
    @thread_worker
    def move_worker(self):
        self._toggle_interactions(False)
        stage_position = self.get_position_from_ui()
        self.movement_notification_signal.emit(f"Moving to {stage_position}")
        self.microscope.move_stage_absolute(stage_position)
        log_status_message(f"MOVED_TO_{stage_position}")
        self.movement_notification_signal.emit("Move finished, taking new images")
        self.update_ui_after_movement()

    def run_moving_finished(self):
        self.positions_signal.emit(None)
        if self.parent.image_widget.TAKING_IMAGES:
            return
        self._toggle_interactions(True)
        if self.parent.image_widget._LIVE_IMAGING:
            self.parent.image_widget.live_imaging()


    def update_moving_ui(self, msg: str):
        logging.info(msg)
        napari.utils.notifications.notification_manager.records.clear()
        napari.utils.notifications.show_info(msg)

    def update_ui(self):

        stage_position: FibsemStagePosition = self.microscope.get_stage_position()

        self.doubleSpinBox_movement_stage_x.setValue(stage_position.x * constants.SI_TO_MILLI)
        self.doubleSpinBox_movement_stage_y.setValue(stage_position.y * constants.SI_TO_MILLI)
        self.doubleSpinBox_movement_stage_z.setValue(stage_position.z * constants.SI_TO_MILLI)
        self.doubleSpinBox_movement_stage_rotation.setValue(np.rad2deg(stage_position.r))
        self.doubleSpinBox_movement_stage_tilt.setValue(np.rad2deg(stage_position.t))

        # NOTE (pc): temporary to reduce number of updates    
        if self.sender() is None:
            self.minimap()

        _SAVED_POSITIONS = bool(len(self.positions))
        # self.pushButton_save_position.setVisible(_SAVED_POSITIONS) # always visible
        self.pushButton_remove_position.setEnabled(_SAVED_POSITIONS)
        self.pushButton_go_to.setVisible(_SAVED_POSITIONS)
        self.pushButton_update_position.setVisible(_SAVED_POSITIONS)
        self.pushButton_export.setVisible(_SAVED_POSITIONS)
        self.comboBox_positions.setVisible(_SAVED_POSITIONS)
        self.pushButton_import.setVisible(_SAVED_POSITIONS)
        self.label_saved_positions.setVisible(_SAVED_POSITIONS)
        self.label_current_position.setVisible(_SAVED_POSITIONS)
        self.lineEdit_position_name.setVisible(_SAVED_POSITIONS)
    
    def get_position_from_ui(self):

        stage_position = FibsemStagePosition(
            x=self.doubleSpinBox_movement_stage_x.value() * constants.MILLI_TO_SI,
            y=self.doubleSpinBox_movement_stage_y.value() * constants.MILLI_TO_SI,
            z=self.doubleSpinBox_movement_stage_z.value() * constants.MILLI_TO_SI,
            r=np.deg2rad(self.doubleSpinBox_movement_stage_rotation.value()),
            t=np.deg2rad(self.doubleSpinBox_movement_stage_tilt.value()),
            coordinate_system="RAW",

        )

        return stage_position

    def _double_click(self, layer, event):
        worker = self._double_click_worker(layer, event)
        worker.finished.connect(self.run_moving_finished)
        # worker.yielded.connect(self.update_moving_ui)
        if self.parent.image_widget._LIVE_IMAGING:
            self.parent.image_widget.stop_event.set()
        worker.start()

    @thread_worker
    def _double_click_worker(self, layer, event):
        
        if event.button != 1 or "Shift" in event.modifiers:
            return
        self._toggle_interactions(False)
        # get coords
        coords = layer.world_to_data(event.position)

        # TODO: dimensions are mixed which makes this confusing to interpret... resolve
        coords, beam_type, image = self.image_widget.get_data_from_coord(coords)
        self.movement_notification_signal.emit("Click to move in progress")
        if beam_type is None:
            napari.utils.notifications.show_info(
                f"Clicked outside image dimensions. Please click inside the image to move."
            )
            return

        point = conversions.image_to_microscope_image_coordinates(
            Point(x=coords[1], y=coords[0]), image.data, image.metadata.pixel_size.x,
        )

        # move
        self.movement_mode = MovementMode.Vertical if "Alt" in event.modifiers else MovementMode.Stable

        logging.debug({
            "msg": "stage_movement",                    # message type
            "movement_mode": self.movement_mode.name,   # movement mode
            "beam_type": beam_type.name,                # beam type
            "dm": point.to_dict(),                      # shift in microscope coordinates
            "coords": {"x": coords[1], "y": coords[0]}, # coords in image coordinates
        })
        
        log_status_message(f"MOVING_{self.movement_mode.name}_BY_{point.x:.2e}, {point.y:.2e} | {beam_type}")
        self.movement_notification_signal.emit("Moving stage ")
        # eucentric is only supported for ION beam
        if beam_type is BeamType.ION and self.movement_mode is MovementMode.Vertical:
            self.microscope.vertical_move(dx=point.x, dy=-point.y
            )

        else:
            # corrected stage movement
            self.microscope.stable_move(
                dx=point.x,
                dy=point.y,
                beam_type=beam_type,
            )
        self.movement_notification_signal.emit("Move finished, updating UI")
        self.update_ui_after_movement()

    def select_position(self):
        if self.comboBox_positions.currentIndex() != -1:
            position = self.positions[self.comboBox_positions.currentIndex()]
            self.label_current_position.setText(f"x={position.x*constants.METRE_TO_MILLIMETRE:.3f}, y={position.y*constants.METRE_TO_MILLIMETRE:.3f}, z={position.z*constants.METRE_TO_MILLIMETRE:.3f}, r={position.r*constants.RADIANS_TO_DEGREES:.1f}, t={position.t*constants.RADIANS_TO_DEGREES:.1f}")
            self.lineEdit_position_name.setText(position.name)

    def add_position(self, position: FibsemStagePosition = None):

        if not isinstance(position, FibsemStagePosition):
            position = self.microscope.get_stage_position()
            name = f"Position {len(self.positions):02d}"
            # if name == "":
                # napari.utils.notifications.show_warning("Please enter a name for the position")
                # return
            position.name = name
        self.positions.append(deepcopy(position))
        self.comboBox_positions.addItem(position.name)
        self.comboBox_positions.setCurrentIndex(self.comboBox_positions.count() - 1)
        self.lineEdit_position_name.setText(position.name)
        logging.info(f"Added position {position.name}")
        self.positions_signal.emit(self.positions)
        self.minimap()
        self.update_ui()

    def delete_position(self):
        del self.positions[self.comboBox_positions.currentIndex()]
        name = self.comboBox_positions.currentText()
        self.comboBox_positions.removeItem(self.comboBox_positions.currentIndex())
        logging.info(f"Removed position {name}")
        self.positions_signal.emit(self.positions)
        self.minimap()
        self.update_ui()

    def update_saved_position(self):
        position = self.microscope.get_stage_position()
        position.name = self.lineEdit_position_name.text()
        if position.name == "":
            napari.utils.notifications.show_warning("Please enter a name for the position")
            return
        self.positions[self.comboBox_positions.currentIndex()] = deepcopy(position)

        # update combobox
        self.comboBox_positions.setItemText(self.comboBox_positions.currentIndex(), position.name)

        self.select_position()
        logging.info(f"Updated position {self.comboBox_positions.currentText()}")
        self.positions_signal.emit(self.positions)
        self.minimap()

    def go_to_saved_position(self, pos:FibsemStagePosition = None):
        worker = self.go_to_saved_position_worker(pos)
        worker.finished.connect(self.run_moving_finished)
        # worker.yielded.connect(self.update_moving_ui)
        worker.start()
    
    @thread_worker
    def go_to_saved_position_worker(self, pos: FibsemStagePosition = None):

        if pos is None:
            pos = self.positions[self.comboBox_positions.currentIndex()]
        self._toggle_interactions(False)
        self.movement_notification_signal.emit(f"Moving to saved position {pos}")
        self.microscope.safe_absolute_stage_movement(pos)
        logging.info(f"Moved to position {pos}")
        self.update_ui_after_movement()


    def export_positions(self):

        path = _get_save_file_ui(msg="Select or create file", 
            path=cfg.POSITION_PATH, 
            _filter="YAML Files (*.yaml)")
        
        if path == '':
            napari.utils.notifications.show_info("No file selected, positions not saved")
            return
        
        response = message_box_ui(text="Do you want to overwrite the file ? Click no to append the new positions to the existing file.", 
            title="Overwrite ?", buttons=QtWidgets.QMessageBox.Yes | QtWidgets.QMessageBox.No)
        
        # save positions
        utils.save_positions(self.positions, path, overwrite=response)

        logging.info(f"Positions saved to {path}")


    def minimap_window_positions(self,positions):

        self.positions = positions
        self.comboBox_positions.clear()
        for position in positions:
            self.comboBox_positions.addItem(position.name)
        self.minimap()

    def import_positions(self, path: str = None):
        if not isinstance(path, str):
            path = _get_file_ui(msg="Select or create file")
        if path == '':
            napari.utils.notifications.show_info("No file selected, positions not loaded")
            return
        with open(path, "r") as f:
            ddict = yaml.safe_load(f)
        
        for pdict in ddict:
            position = FibsemStagePosition.from_dict(pdict)
            self.positions.append(position)
            self.comboBox_positions.addItem(position.name)
        self.minimap()
        self.positions_signal.emit(self.positions)

    def load_image(self):

        path = ui_utils._get_file_ui( msg="Select image to load", path=cfg.DATA_TILE_PATH, _filter="Image Files (*.tif *.tiff)", parent=self)

        if path == "":
            napari.utils.notifications.show_info(f"No file selected..")
            return

        
        image = FibsemImage.load(path)
        if image.metadata is None:
            napari.utils.notifications.show_error(f"Could not load image {path}. Make sure it is an OpenFibsem Image.")
            return

        self.minimap_image = image
        self.minimap()

    def minimap(self):

        if self.minimap_image is None:
            return
        
        current_position = self.microscope.get_stage_position()
        current_position.name = "Current Position"
        positions = deepcopy(self.positions)
        positions.insert(0, current_position)
        
        qpixmap = _minimap(self.minimap_image, positions)

        self.label_minimap.setPixmap(qpixmap)


    def update_ui_after_movement(self,retake:bool = True): # TODO: PPP Refactor
        # disable taking images after movement here
        if retake is False:
            self.update_ui()
            return
        if self.checkBox_movement_acquire_electron.isChecked() and self.checkBox_movement_acquire_ion.isChecked():
            self.image_widget.take_reference_images()
            return
        if self.checkBox_movement_acquire_electron.isChecked():
            self.image_widget.take_image(BeamType.ELECTRON)
        elif self.checkBox_movement_acquire_ion.isChecked():
            self.image_widget.take_image(BeamType.ION)
        else: 
            self.update_ui()
    
    def _stage_position_moved(self, pos: FibsemStagePosition):
        self.update_ui_after_movement(retake=False)

    def move_flat_to_beam(self):
        beam_type = BeamType.ION if self.sender() == self.pushButton_move_flat_ion else BeamType.ELECTRON
        worker = self.move_flat_to_beam_worker(beam_type)
        worker.finished.connect(self.run_moving_finished)
        # worker.yielded.connect(self.update_moving_ui)
        worker.start()

    @thread_worker
    def move_flat_to_beam_worker(self, beam_type):
        self._toggle_interactions(False)
        self.movement_notification_signal.emit(f"Moving flat to {beam_type.name} beam")
        self.microscope.move_flat_to_beam(beam_type=beam_type)
        self.update_ui_after_movement()



def main():

    viewer = napari.Viewer(ndisplay=2)
    movement_widget = FibsemMovementWidget()
    viewer.window.add_dock_widget(
        movement_widget, area="right", add_vertical_stretch=False
    )
    napari.run()


if __name__ == "__main__":
    main()
>>>>>>> 057367ce
<|MERGE_RESOLUTION|>--- conflicted
+++ resolved
@@ -1,4 +1,3 @@
-<<<<<<< HEAD
 import io
 import logging
 import os
@@ -462,470 +461,4 @@
 
 
 if __name__ == "__main__":
-    main()
-=======
-import io
-import logging
-import os
-import time
-import traceback
-from copy import deepcopy
-from pathlib import Path
-
-import napari
-import napari.utils.notifications
-from napari.qt.threading import thread_worker
-import numpy as np
-import yaml
-from PIL import Image
-from PyQt5 import QtCore, QtWidgets
-from PyQt5.QtGui import QImage, QPixmap
-from fibsem import config as cfg
-from fibsem import constants, conversions
-from fibsem.microscope import FibsemMicroscope
-from fibsem.structures import (BeamType, FibsemStagePosition,
-                               MicroscopeSettings, MovementMode, Point, FibsemImage)
-from fibsem.ui.FibsemImageSettingsWidget import FibsemImageSettingsWidget
-from fibsem.ui.qtdesigner_files import FibsemMovementWidget
-from fibsem.ui.utils import _get_file_ui, _get_save_file_ui
-from fibsem.imaging._tile import _plot_positions, _minimap 
-from fibsem.ui import utils as ui_utils 
-from fibsem.ui.utils import message_box_ui
-from matplotlib.backends.backend_agg import FigureCanvasAgg
-from fibsem.ui import _stylesheets
-import fibsem.utils as utils
-
-def log_status_message(step: str):
-    logging.debug(
-        f"STATUS | Movement Widget | {step}"
-    )
-
-
-class FibsemMovementWidget(FibsemMovementWidget.Ui_Form, QtWidgets.QWidget):
-    move_signal = QtCore.pyqtSignal()
-    movement_notification_signal = QtCore.pyqtSignal(str)
-    positions_signal = QtCore.pyqtSignal(object)
-
-    def __init__(
-        self,
-        microscope: FibsemMicroscope = None,
-        settings: MicroscopeSettings = None,
-        viewer: napari.Viewer = None,
-        image_widget: FibsemImageSettingsWidget = None, 
-        parent=None,
-    ):
-        super(FibsemMovementWidget, self).__init__(parent=parent)
-        self.setupUi(self)
-        self.parent = parent
-        self.microscope = microscope
-        self.settings = settings
-        self.viewer = viewer
-        self.image_widget = image_widget
-
-        self.setup_connections()
-        self.image_widget.picture_signal.connect(self.update_ui)
-        self.positions = []
-        self.minimap_image = None
-        autoload_positions: bool = True # TODO: enable this
-        if autoload_positions:
-            self.import_positions(cfg.POSITION_PATH)
-        self.update_ui()
-
-    def setup_connections(self):
-
-        # buttons
-        self.pushButton_move.clicked.connect(self.move_to_position)
-        self.pushButton_move.setStyleSheet(_stylesheets._GREEN_PUSHBUTTON_STYLE)
-        self.pushButton_move_flat_ion.clicked.connect(self.move_flat_to_beam)
-        self.pushButton_move_flat_ion.setStyleSheet(_stylesheets._BLUE_PUSHBUTTON_STYLE)
-        self.pushButton_move_flat_electron.clicked.connect(self.move_flat_to_beam)
-        self.pushButton_move_flat_electron.setStyleSheet(_stylesheets._BLUE_PUSHBUTTON_STYLE)
-        
-        # minimap
-        self.pushButton_load_image_minimap.clicked.connect(self.load_image)
-        self.pushButton_load_image_minimap.setVisible(cfg._MINIMAP_VISUALISATION) # DISABLE_MINIMAP IN UI
-        self.label_4.setVisible(cfg._MINIMAP_VISUALISATION) # DISABLE_MINIMAP IN UI
-        self.label_minimap.setVisible(cfg._MINIMAP_VISUALISATION) # DISABLE_MINIMAP IN UI
-
-        self.pushButton_refresh_stage_position_data.clicked.connect(self.update_ui)
-        self.pushButton_refresh_stage_position_data.setStyleSheet(_stylesheets._GRAY_PUSHBUTTON_STYLE)
-
-        # register mouse callbacks
-        self.image_widget.eb_layer.mouse_double_click_callbacks.append(self._double_click)
-        self.image_widget.ib_layer.mouse_double_click_callbacks.append(self._double_click)
-
-        # disable ui elements
-        self.label_movement_instructions.setText("Double click to move. Alt + Double Click in the Ion Beam to Move Vertically")
-
-        # positions
-        self.comboBox_positions.currentIndexChanged.connect(self.select_position)
-        self.pushButton_save_position.clicked.connect(lambda: self.add_position(position=None))
-        self.pushButton_save_position.setStyleSheet(_stylesheets._GREEN_PUSHBUTTON_STYLE)
-        self.pushButton_remove_position.clicked.connect(self.delete_position)
-        self.pushButton_remove_position.setStyleSheet(_stylesheets._RED_PUSHBUTTON_STYLE)
-        self.pushButton_go_to.clicked.connect(lambda: self.go_to_saved_position(None))
-        self.pushButton_go_to.setStyleSheet(_stylesheets._BLUE_PUSHBUTTON_STYLE)
-        self.pushButton_export.clicked.connect(self.export_positions)
-        self.pushButton_export.setStyleSheet(_stylesheets._GRAY_PUSHBUTTON_STYLE)
-        self.pushButton_import.clicked.connect(self.import_positions)
-        self.pushButton_import.setStyleSheet(_stylesheets._GRAY_PUSHBUTTON_STYLE)
-        self.pushButton_update_position.clicked.connect(self.update_saved_position)
-        self.pushButton_update_position.setStyleSheet(_stylesheets._ORANGE_PUSHBUTTON_STYLE)
-
-        self.movement_notification_signal.connect(self.update_moving_ui)
-
-        # set custom tilt limits for the compustage
-        if self.microscope is not None:
-            if self.microscope.stage_is_compustage:
-                self.doubleSpinBox_movement_stage_tilt.setMinimum(-195.0)
-                self.doubleSpinBox_movement_stage_tilt.setMaximum(15)
-
-                # NOTE: these values are expressed in mm in the UI, hence the conversion
-                # set x, y, z step sizes to be 1 um
-                self.doubleSpinBox_movement_stage_x.setSingleStep(1e-6 * constants.SI_TO_MILLI)
-                self.doubleSpinBox_movement_stage_y.setSingleStep(1e-6 * constants.SI_TO_MILLI)
-                self.doubleSpinBox_movement_stage_z.setSingleStep(1e-6 * constants.SI_TO_MILLI)
-
-                # TODO: get the true limits from the microscope
-                self.doubleSpinBox_movement_stage_x.setMinimum(-999.9e-6 * constants.SI_TO_MILLI)
-                self.doubleSpinBox_movement_stage_x.setMaximum(999.9e-6 * constants.SI_TO_MILLI)
-                self.doubleSpinBox_movement_stage_y.setMinimum(-377.8e-6 * constants.SI_TO_MILLI)
-                self.doubleSpinBox_movement_stage_y.setMaximum(377.8e-6 * constants.SI_TO_MILLI)
-
-    def _toggle_interactions(self, enable: bool, caller: str = None):
-        
-        self.pushButton_move.setEnabled(enable)
-        self.pushButton_move_flat_ion.setEnabled(enable)
-        self.pushButton_move_flat_electron.setEnabled(enable)
-        self.pushButton_go_to.setEnabled(enable)
-        if caller is None:
-            self.parent.milling_widget._toggle_interactions(enable, caller="movement")
-            self.parent.image_widget._toggle_interactions(enable, caller="movement")
-        if enable:
-            self.pushButton_move.setStyleSheet(_stylesheets._GREEN_PUSHBUTTON_STYLE)
-            self.pushButton_move_flat_ion.setStyleSheet(_stylesheets._BLUE_PUSHBUTTON_STYLE)
-            self.pushButton_move_flat_electron.setStyleSheet(_stylesheets._BLUE_PUSHBUTTON_STYLE)
-            self.pushButton_go_to.setStyleSheet(_stylesheets._BLUE_PUSHBUTTON_STYLE)
-        else:
-            self.pushButton_move.setStyleSheet(_stylesheets._DISABLED_PUSHBUTTON_STYLE)
-            self.pushButton_move_flat_ion.setStyleSheet(_stylesheets._DISABLED_PUSHBUTTON_STYLE)
-            self.pushButton_move_flat_electron.setStyleSheet(_stylesheets._DISABLED_PUSHBUTTON_STYLE)
-            self.pushButton_go_to.setStyleSheet(_stylesheets._DISABLED_PUSHBUTTON_STYLE)
-
-    def move_to_position(self):
-        worker = self.move_worker()
-        worker.finished.connect(self.run_moving_finished)
-        # worker.yielded.connect(self.update_moving_ui)
-        worker.start()
-    
-    @thread_worker
-    def move_worker(self):
-        self._toggle_interactions(False)
-        stage_position = self.get_position_from_ui()
-        self.movement_notification_signal.emit(f"Moving to {stage_position}")
-        self.microscope.move_stage_absolute(stage_position)
-        log_status_message(f"MOVED_TO_{stage_position}")
-        self.movement_notification_signal.emit("Move finished, taking new images")
-        self.update_ui_after_movement()
-
-    def run_moving_finished(self):
-        self.positions_signal.emit(None)
-        if self.parent.image_widget.TAKING_IMAGES:
-            return
-        self._toggle_interactions(True)
-        if self.parent.image_widget._LIVE_IMAGING:
-            self.parent.image_widget.live_imaging()
-
-
-    def update_moving_ui(self, msg: str):
-        logging.info(msg)
-        napari.utils.notifications.notification_manager.records.clear()
-        napari.utils.notifications.show_info(msg)
-
-    def update_ui(self):
-
-        stage_position: FibsemStagePosition = self.microscope.get_stage_position()
-
-        self.doubleSpinBox_movement_stage_x.setValue(stage_position.x * constants.SI_TO_MILLI)
-        self.doubleSpinBox_movement_stage_y.setValue(stage_position.y * constants.SI_TO_MILLI)
-        self.doubleSpinBox_movement_stage_z.setValue(stage_position.z * constants.SI_TO_MILLI)
-        self.doubleSpinBox_movement_stage_rotation.setValue(np.rad2deg(stage_position.r))
-        self.doubleSpinBox_movement_stage_tilt.setValue(np.rad2deg(stage_position.t))
-
-        # NOTE (pc): temporary to reduce number of updates    
-        if self.sender() is None:
-            self.minimap()
-
-        _SAVED_POSITIONS = bool(len(self.positions))
-        # self.pushButton_save_position.setVisible(_SAVED_POSITIONS) # always visible
-        self.pushButton_remove_position.setEnabled(_SAVED_POSITIONS)
-        self.pushButton_go_to.setVisible(_SAVED_POSITIONS)
-        self.pushButton_update_position.setVisible(_SAVED_POSITIONS)
-        self.pushButton_export.setVisible(_SAVED_POSITIONS)
-        self.comboBox_positions.setVisible(_SAVED_POSITIONS)
-        self.pushButton_import.setVisible(_SAVED_POSITIONS)
-        self.label_saved_positions.setVisible(_SAVED_POSITIONS)
-        self.label_current_position.setVisible(_SAVED_POSITIONS)
-        self.lineEdit_position_name.setVisible(_SAVED_POSITIONS)
-    
-    def get_position_from_ui(self):
-
-        stage_position = FibsemStagePosition(
-            x=self.doubleSpinBox_movement_stage_x.value() * constants.MILLI_TO_SI,
-            y=self.doubleSpinBox_movement_stage_y.value() * constants.MILLI_TO_SI,
-            z=self.doubleSpinBox_movement_stage_z.value() * constants.MILLI_TO_SI,
-            r=np.deg2rad(self.doubleSpinBox_movement_stage_rotation.value()),
-            t=np.deg2rad(self.doubleSpinBox_movement_stage_tilt.value()),
-            coordinate_system="RAW",
-
-        )
-
-        return stage_position
-
-    def _double_click(self, layer, event):
-        worker = self._double_click_worker(layer, event)
-        worker.finished.connect(self.run_moving_finished)
-        # worker.yielded.connect(self.update_moving_ui)
-        if self.parent.image_widget._LIVE_IMAGING:
-            self.parent.image_widget.stop_event.set()
-        worker.start()
-
-    @thread_worker
-    def _double_click_worker(self, layer, event):
-        
-        if event.button != 1 or "Shift" in event.modifiers:
-            return
-        self._toggle_interactions(False)
-        # get coords
-        coords = layer.world_to_data(event.position)
-
-        # TODO: dimensions are mixed which makes this confusing to interpret... resolve
-        coords, beam_type, image = self.image_widget.get_data_from_coord(coords)
-        self.movement_notification_signal.emit("Click to move in progress")
-        if beam_type is None:
-            napari.utils.notifications.show_info(
-                f"Clicked outside image dimensions. Please click inside the image to move."
-            )
-            return
-
-        point = conversions.image_to_microscope_image_coordinates(
-            Point(x=coords[1], y=coords[0]), image.data, image.metadata.pixel_size.x,
-        )
-
-        # move
-        self.movement_mode = MovementMode.Vertical if "Alt" in event.modifiers else MovementMode.Stable
-
-        logging.debug({
-            "msg": "stage_movement",                    # message type
-            "movement_mode": self.movement_mode.name,   # movement mode
-            "beam_type": beam_type.name,                # beam type
-            "dm": point.to_dict(),                      # shift in microscope coordinates
-            "coords": {"x": coords[1], "y": coords[0]}, # coords in image coordinates
-        })
-        
-        log_status_message(f"MOVING_{self.movement_mode.name}_BY_{point.x:.2e}, {point.y:.2e} | {beam_type}")
-        self.movement_notification_signal.emit("Moving stage ")
-        # eucentric is only supported for ION beam
-        if beam_type is BeamType.ION and self.movement_mode is MovementMode.Vertical:
-            self.microscope.vertical_move(dx=point.x, dy=-point.y
-            )
-
-        else:
-            # corrected stage movement
-            self.microscope.stable_move(
-                dx=point.x,
-                dy=point.y,
-                beam_type=beam_type,
-            )
-        self.movement_notification_signal.emit("Move finished, updating UI")
-        self.update_ui_after_movement()
-
-    def select_position(self):
-        if self.comboBox_positions.currentIndex() != -1:
-            position = self.positions[self.comboBox_positions.currentIndex()]
-            self.label_current_position.setText(f"x={position.x*constants.METRE_TO_MILLIMETRE:.3f}, y={position.y*constants.METRE_TO_MILLIMETRE:.3f}, z={position.z*constants.METRE_TO_MILLIMETRE:.3f}, r={position.r*constants.RADIANS_TO_DEGREES:.1f}, t={position.t*constants.RADIANS_TO_DEGREES:.1f}")
-            self.lineEdit_position_name.setText(position.name)
-
-    def add_position(self, position: FibsemStagePosition = None):
-
-        if not isinstance(position, FibsemStagePosition):
-            position = self.microscope.get_stage_position()
-            name = f"Position {len(self.positions):02d}"
-            # if name == "":
-                # napari.utils.notifications.show_warning("Please enter a name for the position")
-                # return
-            position.name = name
-        self.positions.append(deepcopy(position))
-        self.comboBox_positions.addItem(position.name)
-        self.comboBox_positions.setCurrentIndex(self.comboBox_positions.count() - 1)
-        self.lineEdit_position_name.setText(position.name)
-        logging.info(f"Added position {position.name}")
-        self.positions_signal.emit(self.positions)
-        self.minimap()
-        self.update_ui()
-
-    def delete_position(self):
-        del self.positions[self.comboBox_positions.currentIndex()]
-        name = self.comboBox_positions.currentText()
-        self.comboBox_positions.removeItem(self.comboBox_positions.currentIndex())
-        logging.info(f"Removed position {name}")
-        self.positions_signal.emit(self.positions)
-        self.minimap()
-        self.update_ui()
-
-    def update_saved_position(self):
-        position = self.microscope.get_stage_position()
-        position.name = self.lineEdit_position_name.text()
-        if position.name == "":
-            napari.utils.notifications.show_warning("Please enter a name for the position")
-            return
-        self.positions[self.comboBox_positions.currentIndex()] = deepcopy(position)
-
-        # update combobox
-        self.comboBox_positions.setItemText(self.comboBox_positions.currentIndex(), position.name)
-
-        self.select_position()
-        logging.info(f"Updated position {self.comboBox_positions.currentText()}")
-        self.positions_signal.emit(self.positions)
-        self.minimap()
-
-    def go_to_saved_position(self, pos:FibsemStagePosition = None):
-        worker = self.go_to_saved_position_worker(pos)
-        worker.finished.connect(self.run_moving_finished)
-        # worker.yielded.connect(self.update_moving_ui)
-        worker.start()
-    
-    @thread_worker
-    def go_to_saved_position_worker(self, pos: FibsemStagePosition = None):
-
-        if pos is None:
-            pos = self.positions[self.comboBox_positions.currentIndex()]
-        self._toggle_interactions(False)
-        self.movement_notification_signal.emit(f"Moving to saved position {pos}")
-        self.microscope.safe_absolute_stage_movement(pos)
-        logging.info(f"Moved to position {pos}")
-        self.update_ui_after_movement()
-
-
-    def export_positions(self):
-
-        path = _get_save_file_ui(msg="Select or create file", 
-            path=cfg.POSITION_PATH, 
-            _filter="YAML Files (*.yaml)")
-        
-        if path == '':
-            napari.utils.notifications.show_info("No file selected, positions not saved")
-            return
-        
-        response = message_box_ui(text="Do you want to overwrite the file ? Click no to append the new positions to the existing file.", 
-            title="Overwrite ?", buttons=QtWidgets.QMessageBox.Yes | QtWidgets.QMessageBox.No)
-        
-        # save positions
-        utils.save_positions(self.positions, path, overwrite=response)
-
-        logging.info(f"Positions saved to {path}")
-
-
-    def minimap_window_positions(self,positions):
-
-        self.positions = positions
-        self.comboBox_positions.clear()
-        for position in positions:
-            self.comboBox_positions.addItem(position.name)
-        self.minimap()
-
-    def import_positions(self, path: str = None):
-        if not isinstance(path, str):
-            path = _get_file_ui(msg="Select or create file")
-        if path == '':
-            napari.utils.notifications.show_info("No file selected, positions not loaded")
-            return
-        with open(path, "r") as f:
-            ddict = yaml.safe_load(f)
-        
-        for pdict in ddict:
-            position = FibsemStagePosition.from_dict(pdict)
-            self.positions.append(position)
-            self.comboBox_positions.addItem(position.name)
-        self.minimap()
-        self.positions_signal.emit(self.positions)
-
-    def load_image(self):
-
-        path = ui_utils._get_file_ui( msg="Select image to load", path=cfg.DATA_TILE_PATH, _filter="Image Files (*.tif *.tiff)", parent=self)
-
-        if path == "":
-            napari.utils.notifications.show_info(f"No file selected..")
-            return
-
-        
-        image = FibsemImage.load(path)
-        if image.metadata is None:
-            napari.utils.notifications.show_error(f"Could not load image {path}. Make sure it is an OpenFibsem Image.")
-            return
-
-        self.minimap_image = image
-        self.minimap()
-
-    def minimap(self):
-
-        if self.minimap_image is None:
-            return
-        
-        current_position = self.microscope.get_stage_position()
-        current_position.name = "Current Position"
-        positions = deepcopy(self.positions)
-        positions.insert(0, current_position)
-        
-        qpixmap = _minimap(self.minimap_image, positions)
-
-        self.label_minimap.setPixmap(qpixmap)
-
-
-    def update_ui_after_movement(self,retake:bool = True): # TODO: PPP Refactor
-        # disable taking images after movement here
-        if retake is False:
-            self.update_ui()
-            return
-        if self.checkBox_movement_acquire_electron.isChecked() and self.checkBox_movement_acquire_ion.isChecked():
-            self.image_widget.take_reference_images()
-            return
-        if self.checkBox_movement_acquire_electron.isChecked():
-            self.image_widget.take_image(BeamType.ELECTRON)
-        elif self.checkBox_movement_acquire_ion.isChecked():
-            self.image_widget.take_image(BeamType.ION)
-        else: 
-            self.update_ui()
-    
-    def _stage_position_moved(self, pos: FibsemStagePosition):
-        self.update_ui_after_movement(retake=False)
-
-    def move_flat_to_beam(self):
-        beam_type = BeamType.ION if self.sender() == self.pushButton_move_flat_ion else BeamType.ELECTRON
-        worker = self.move_flat_to_beam_worker(beam_type)
-        worker.finished.connect(self.run_moving_finished)
-        # worker.yielded.connect(self.update_moving_ui)
-        worker.start()
-
-    @thread_worker
-    def move_flat_to_beam_worker(self, beam_type):
-        self._toggle_interactions(False)
-        self.movement_notification_signal.emit(f"Moving flat to {beam_type.name} beam")
-        self.microscope.move_flat_to_beam(beam_type=beam_type)
-        self.update_ui_after_movement()
-
-
-
-def main():
-
-    viewer = napari.Viewer(ndisplay=2)
-    movement_widget = FibsemMovementWidget()
-    viewer.window.add_dock_widget(
-        movement_widget, area="right", add_vertical_stretch=False
-    )
-    napari.run()
-
-
-if __name__ == "__main__":
-    main()
->>>>>>> 057367ce
+    main()
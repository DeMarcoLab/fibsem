--- conflicted
+++ resolved
@@ -20,14 +20,11 @@
 from fibsem.ui.FibsemImageSettingsWidget import FibsemImageSettingsWidget
 from fibsem.ui.qtdesigner_files import FibsemMovementWidget
 from fibsem.ui.utils import _get_file_ui, _get_save_file_ui
-<<<<<<< HEAD
 from fibsem.imaging._tile import _plot_positions, _minimap 
 from fibsem.ui import utils as ui_utils 
 from fibsem.ui.utils import message_box_ui
 from matplotlib.backends.backend_agg import FigureCanvasAgg
-=======
 from fibsem.ui import _stylesheets
->>>>>>> edcc732f
 
 def log_status_message(step: str):
     logging.debug(
@@ -72,11 +69,8 @@
         self.pushButton_move_flat_ion.clicked.connect(self.move_flat_to_beam)
         self.pushButton_move_flat_ion.setStyleSheet(_stylesheets._BLUE_PUSHBUTTON_STYLE)
         self.pushButton_move_flat_electron.clicked.connect(self.move_flat_to_beam)
-<<<<<<< HEAD
         self.pushButton_load_image_minimap.clicked.connect(self.load_image)
-=======
         self.pushButton_move_flat_electron.setStyleSheet(_stylesheets._BLUE_PUSHBUTTON_STYLE)
->>>>>>> edcc732f
 
         # register mouse callbacks
         self.image_widget.eb_layer.mouse_double_click_callbacks.append(self._double_click)

import logging
import traceback
import os
import yaml
from pathlib import Path
import napari
import napari.utils.notifications
import numpy as np
from PyQt5 import QtWidgets
from PyQt5 import QtCore
from PyQt5.QtGui import QPixmap, QImage
from copy import deepcopy
from fibsem import constants, conversions
from fibsem.microscope import FibsemMicroscope
from fibsem.structures import (BeamType, FibsemStagePosition,
                               MicroscopeSettings, MovementMode, Point)
from fibsem.ui.FibsemImageSettingsWidget import FibsemImageSettingsWidget
from fibsem.ui.qtdesigner_files import FibsemMovementWidget
from fibsem.ui.utils import _get_save_file_ui, _get_file_ui

def log_status_message(step: str):
    logging.debug(
        f"STATUS | Movement Widget | {step}"
    )


class FibsemMovementWidget(FibsemMovementWidget.Ui_Form, QtWidgets.QWidget):
    move_signal = QtCore.pyqtSignal()
    def __init__(
        self,
        microscope: FibsemMicroscope = None,
        settings: MicroscopeSettings = None,
        viewer: napari.Viewer = None,
        image_widget: FibsemImageSettingsWidget = None, 
        parent=None,
    ):
        super(FibsemMovementWidget, self).__init__(parent=parent)
        self.setupUi(self)

        self.microscope = microscope
        self.settings = settings
        self.viewer = viewer
        self.image_widget = image_widget

        self.setup_connections()
        self.image_widget.picture_signal.connect(self.update_ui)
        self.positions = []
   
        self.update_ui()
        self.minimap()

    def setup_connections(self):

        # set ui elements
        self.comboBox_movement_mode.addItems([mode.name for mode in MovementMode])
        self.comboBox_movement_stage_coordinate_system.addItems(["SPECIMEN", "RAW"])

        # buttons
        self.pushButton_move.clicked.connect(self.move_to_position)
        self.pushButton_continue.clicked.connect(self.continue_pressed)
        self.pushButton_auto_eucentric.clicked.connect(self.auto_eucentric_correction)

        # register mouse callbacks
        self.image_widget.eb_layer.mouse_double_click_callbacks.append(self._double_click)
        self.image_widget.ib_layer.mouse_double_click_callbacks.append(self._double_click)

        # disable ui elements
        self.label_movement_instructions.setText("Double click to move.")
        self.pushButton_continue.setVisible(False)
        self.pushButton_auto_eucentric.setVisible(False)
        self.comboBox_movement_stage_coordinate_system.setVisible(False)
        self.label_movement_stage_coordinate_system.setVisible(False)

        # positions
        self.comboBox_positions.currentIndexChanged.connect(self.select_position)
        self.pushButton_save_position.clicked.connect(self.add_position)
        self.pushButton_remove_position.clicked.connect(self.delete_position)
        self.pushButton_go_to.clicked.connect(self.go_to_saved_position)
        self.pushButton_export.clicked.connect(self.export_positions)
        self.pushButton_import.clicked.connect(self.import_positions)
        self.pushButton_update_position.clicked.connect(self.update_saved_position)
        self.checkBox_auto_scaling.stateChanged.connect(self.minimap)
        self.spinBox_grid_radius.valueChanged.connect(self.minimap)
    def auto_eucentric_correction(self):

        print("auto eucentric")

    def continue_pressed(self):
        print("continue pressed")

    def move_to_position(self):
        stage_position = self.get_position_from_ui()
        self.microscope.move_stage_absolute(stage_position)
        log_status_message(f"MOVED_TO_{stage_position}")
<<<<<<< HEAD
        self.image_widget.take_reference_images()
        self.update_ui()
        self.minimap()
=======
        self.update_ui_after_movement()
        self.move_signal.emit()
>>>>>>> 409e5c0a
    
    def update_ui(self):

        stage_position: FibsemStagePosition = self.microscope.get_stage_position()

        self.doubleSpinBox_movement_stage_x.setValue(stage_position.x * constants.SI_TO_MILLI)
        self.doubleSpinBox_movement_stage_y.setValue(stage_position.y * constants.SI_TO_MILLI)
        self.doubleSpinBox_movement_stage_z.setValue(stage_position.z * constants.SI_TO_MILLI)
        self.doubleSpinBox_movement_stage_rotation.setValue(np.rad2deg(stage_position.r))
        self.doubleSpinBox_movement_stage_tilt.setValue(np.rad2deg(stage_position.t))

    
    def get_position_from_ui(self):

        stage_position = FibsemStagePosition(
            x=self.doubleSpinBox_movement_stage_x.value() * constants.MILLI_TO_SI,
            y=self.doubleSpinBox_movement_stage_y.value() * constants.MILLI_TO_SI,
            z=self.doubleSpinBox_movement_stage_z.value() * constants.MILLI_TO_SI,
            r=np.deg2rad(self.doubleSpinBox_movement_stage_rotation.value()),
            t=np.deg2rad(self.doubleSpinBox_movement_stage_tilt.value()),
            coordinate_system=self.comboBox_movement_stage_coordinate_system.currentText(),

        )

        return stage_position

    def _double_click(self, layer, event):
        
        if event.button != 1:
            return

        # get coords
        coords = layer.world_to_data(event.position)

        # TODO: dimensions are mixed which makes this confusing to interpret... resolve
        coords, beam_type, image = self.image_widget.get_data_from_coord(coords)

        if beam_type is None:
            napari.utils.notifications.show_info(
                f"Clicked outside image dimensions. Please click inside the image to move."
            )
            return

        point = conversions.image_to_microscope_image_coordinates(
            Point(x=coords[1], y=coords[0]), image.data, image.metadata.pixel_size.x,
        )

        # move
        self.movement_mode = MovementMode[self.comboBox_movement_mode.currentText()]

        logging.debug(
            f"Movement: {self.movement_mode.name} | COORD {coords} | SHIFT {point.x:.2e}, {point.y:.2e} | {beam_type}"
        )
        log_status_message(f"MOVING_{self.movement_mode.name}_BY_{point.x:.2e}, {point.y:.2e} | {beam_type}")
        # eucentric is only supported for ION beam
        if beam_type is BeamType.ION and self.movement_mode is MovementMode.Eucentric:
            self.microscope.eucentric_move(
                settings=self.settings, dy=-point.y
            )

        else:
            # corrected stage movement
            self.microscope.stable_move(
                settings=self.settings,
                dx=point.x,
                dy=point.y,
                beam_type=beam_type,
            )
<<<<<<< HEAD

        self.image_widget.take_reference_images()
        self.update_ui()
        self.minimap()

    def select_position(self):
        if self.comboBox_positions.currentIndex() != -1:
            position = self.positions[self.comboBox_positions.currentIndex()]
            self.label_current_position.setText(f"x={position.x*constants.METRE_TO_MILLIMETRE:.3f}, y={position.y*constants.METRE_TO_MILLIMETRE:.3f}, z={position.z*constants.METRE_TO_MILLIMETRE:.3f}, r={position.r*constants.RADIANS_TO_DEGREES:.1f}, t={position.t*constants.RADIANS_TO_DEGREES:.1f}")
            self.minimap()

    def add_position(self):
        position = self.microscope.get_stage_position()
        name = self.lineEdit_position_name.text()
        if name == "":
            napari.utils.notifications.show_warning("Please enter a name for the position")
            return
        position.name = name
        self.positions.append(position)
        self.comboBox_positions.addItem(name)
        self.comboBox_positions.setCurrentIndex(self.comboBox_positions.count() - 1)
        self.lineEdit_position_name.setText("")
        logging.info(f"Added position {name}")

    def delete_position(self):
        del self.positions[self.comboBox_positions.currentIndex()]
        name = self.comboBox_positions.currentIndex()
        self.comboBox_positions.removeItem(self.comboBox_positions.currentIndex())
        logging.info(f"Removed position {name}")

    def update_saved_position(self):
        position = self.microscope.get_stage_position()
        position.name = self.comboBox_positions.currentText()
        self.positions[self.comboBox_positions.currentIndex()] = position
        self.select_position()
        logging.info(f"Updated position {self.comboBox_positions.currentText()}")

    def go_to_saved_position(self):
        self.microscope.move_stage_absolute(self.positions[self.comboBox_positions.currentIndex()])
        self.movement_widget.update_ui()
        self.image_widget.take_reference_images()
        logging.info(f"Moved to position {self.comboBox_positions.currentIndex()}")

    def export_positions(self):
        protocol_path = _get_save_file_ui(msg="Select or create file")
        if protocol_path == '':
            return
        dict_position = []
        for position in self.positions:
            dict_position.append(position.__to_dict__())
        with open(os.path.join(Path(protocol_path).with_suffix(".yaml")), "w") as f:
            yaml.safe_dump(dict_position, f, indent=4, default_flow_style=False)

        logging.info("Positions saved to file")


    def import_positions(self):
        protocol_path = _get_file_ui(msg="Select or create file")
        if protocol_path == '':
            napari.utils.notifications.show_info("No file selected, positions not loaded")
            return
        with open(protocol_path, "r") as f:
            dict_positions = yaml.safe_load(f)
        for dict_position in dict_positions:
            position = FibsemStagePosition.__from_dict__(dict_position)
            self.positions.append(position)
            self.comboBox_positions.addItem(position.name)

    def minimap(self):
        x = []
        y = []
        labels = []
        pil_image = None
        current_position = self.microscope.get_stage_position()
        x.append(deepcopy(current_position.x)*constants.SI_TO_MICRO)
        y.append(deepcopy(current_position.y)*constants.SI_TO_MICRO)
        labels.append("Current Position")
        for position in self.positions:
            x.append(deepcopy(position.x)*constants.SI_TO_MICRO)
            y.append(deepcopy(position.y)*constants.SI_TO_MICRO)
            labels.append(deepcopy(position.name))
        import pandas as pd
        df = pd.DataFrame({'x': x, 'y': y, 'labels': labels})
        import plotly.express as px
        import plotly.io as pio
        fig = px.scatter(df, color="labels", labels={'color': 'Position'}, x = 'x', y = 'y', width=400, height=400)
        fig.update_traces(
                marker=dict(size=8, symbol="cross"),
                selector=dict(mode="markers"),
            )
        
        if self.checkBox_auto_scaling.isChecked():
            fig.update_layout(legend=dict(
                orientation="h",
                yanchor="bottom",
                y=1.02,
                xanchor="right",
                x=1
            ),
            margin=dict(l=5, r=5, t=5, b=5),
            legend_title_text=None,
            xaxis_title=None,
                yaxis_title=None,
            )
            
        else:
            range = [-self.spinBox_grid_radius.value(), self.spinBox_grid_radius.value()]
            fig.update_layout(legend=dict(
                orientation="h",
                yanchor="bottom",
                y=1.02,
                xanchor="right",
                x=1
            ),
            margin=dict(l=5, r=5, t=5, b=5),
            legend_title_text=None,
            xaxis_title=None,
            yaxis_title=None,
            xaxis=dict(range=range),
            yaxis=dict(range=range)
            )

        image_from_plot = fig.to_image(format="png", engine="kaleido")

        from PIL import Image
        import io
        pil_image = Image.open(io.BytesIO(image_from_plot))
        # Convert the PIL image to a QImage
        image_qt = QImage(pil_image.tobytes(), pil_image.width, pil_image.height, QImage.Format_RGBA8888)
        # Convert the QImage to a QPixmap 
        qpixmap = QPixmap.fromImage(image_qt)
        self.label_minimap.setPixmap(qpixmap)

=======
        
        self.update_ui_after_movement()
        self.move_signal.emit()
>>>>>>> 409e5c0a

    def update_ui_after_movement(self):
        # disable taking images after movement here
        if self.checkBox_movement_acquire_electron.isChecked():
            self.image_widget.take_image(BeamType.ELECTRON)
        if self.checkBox_movement_acquire_ion.isChecked():
            self.image_widget.take_image(BeamType.ION)
        self.update_ui()

def main():

    viewer = napari.Viewer(ndisplay=2)
    movement_widget = FibsemMovementWidget()
    viewer.window.add_dock_widget(
        movement_widget, area="right", add_vertical_stretch=False
    )
    napari.run()


if __name__ == "__main__":
    main()<|MERGE_RESOLUTION|>--- conflicted
+++ resolved
@@ -58,7 +58,6 @@
         # buttons
         self.pushButton_move.clicked.connect(self.move_to_position)
         self.pushButton_continue.clicked.connect(self.continue_pressed)
-        self.pushButton_auto_eucentric.clicked.connect(self.auto_eucentric_correction)
 
         # register mouse callbacks
         self.image_widget.eb_layer.mouse_double_click_callbacks.append(self._double_click)
@@ -67,7 +66,6 @@
         # disable ui elements
         self.label_movement_instructions.setText("Double click to move.")
         self.pushButton_continue.setVisible(False)
-        self.pushButton_auto_eucentric.setVisible(False)
         self.comboBox_movement_stage_coordinate_system.setVisible(False)
         self.label_movement_stage_coordinate_system.setVisible(False)
 
@@ -92,14 +90,8 @@
         stage_position = self.get_position_from_ui()
         self.microscope.move_stage_absolute(stage_position)
         log_status_message(f"MOVED_TO_{stage_position}")
-<<<<<<< HEAD
-        self.image_widget.take_reference_images()
-        self.update_ui()
+        self.update_ui_after_movement()
         self.minimap()
-=======
-        self.update_ui_after_movement()
-        self.move_signal.emit()
->>>>>>> 409e5c0a
     
     def update_ui(self):
 
@@ -168,10 +160,8 @@
                 dy=point.y,
                 beam_type=beam_type,
             )
-<<<<<<< HEAD
-
-        self.image_widget.take_reference_images()
-        self.update_ui()
+        
+        self.update_ui_after_movement()
         self.minimap()
 
     def select_position(self):
@@ -302,11 +292,6 @@
         qpixmap = QPixmap.fromImage(image_qt)
         self.label_minimap.setPixmap(qpixmap)
 
-=======
-        
-        self.update_ui_after_movement()
-        self.move_signal.emit()
->>>>>>> 409e5c0a
 
     def update_ui_after_movement(self):
         # disable taking images after movement here

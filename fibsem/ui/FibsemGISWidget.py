import logging

import napari
import napari.utils.notifications
import numpy as np
from PyQt5 import QtWidgets

from fibsem import constants, conversions
from fibsem.microscope import FibsemMicroscope, TescanMicroscope, ThermoMicroscope
from fibsem.structures import (MicroscopeSettings)
from fibsem.ui.FibsemImageSettingsWidget import FibsemImageSettingsWidget
from fibsem.ui.qtdesigner_files import FibsemGISWidget


class FibsemGISWidget(FibsemGISWidget.Ui_Form, QtWidgets.QWidget):
    def __init__(
        self,
        microscope: FibsemMicroscope = None,
        settings: MicroscopeSettings = None,
        viewer: napari.Viewer = None,
        image_widget: FibsemImageSettingsWidget = None, 
        parent=None,
    ):
        super(FibsemGISWidget, self).__init__(parent=parent)
        self.setupUi(self)

        self.microscope = microscope
        self.settings = settings
        self.viewer = viewer
        self.image_widget = image_widget
        self.GIS_inserted = False
        self.GIS_insert_status_label.setText(f"GIS Status: inserted" if self.GIS_inserted else "GIS Status: retracted")

        self.lines = self.microscope.GIS_available_lines()

        self.gas_combobox.addItems(self.lines)
        self.current_line = self.lines[0]
        self.gas_combobox.setCurrentText(self.current_line)

        self.available_positions = self.microscope.GIS_available_positions()
        self.position_combobox.addItems(self.available_positions)


        if isinstance(self.microscope, TescanMicroscope):
            self.tescan_setup()
        if isinstance(self.microscope, ThermoMicroscope):
            self.thermo_setup()


        self.setup_connections()

        self.update_ui()


    def tescan_setup(self):
        
        self.GIS_insert_status_label.hide()
        self.insertGIS_button.setEnabled(False)
        self.insertGIS_button.hide()

        self.update_ui()

    def thermo_setup(self):

<<<<<<< HEAD
        self.GIS_inserted = True
        self.insert_retract_gis()
=======
        self.gas_combobox.addItems(self.lines.keys())
        self.current_line = self.lines[list(self.lines.keys())[0]]
        self.gas_combobox.setCurrentText(list(self.lines.keys())[0])
>>>>>>> 62d37d26

        self.update_ui()

    def change_gas(self):
        line_name = self.gas_combobox.currentText()
        self.current_line = line_name

        self.update_ui()

    def setup_connections(self):
        self.insertGIS_button.clicked.connect(self.insert_retract_gis)
        self.gas_combobox.currentIndexChanged.connect(self.change_gas)
        self.move_GIS_button.clicked.connect(self.move_gis)
    
    def move_gis(self):

        position = self.position_combobox.currentText()
        self.microscope.GIS_move_to(self.current_line, position)
        self.update_ui()

    def update_ui(self):
<<<<<<< HEAD
        current_position = self.microscope.GIS_position(self.current_line)
        self.position_combobox.setCurrentText(current_position)
        self.current_position_label.setText(f"Current Position: {current_position}")
=======
        if isinstance(self.microscope, TescanMicroscope):
            current_position = self.microscope.GIS_position(self.current_line)
            self.position_combobox.setCurrentText(current_position.name)
            self.current_position_label.setText(f"Current Position: {current_position.name}")
>>>>>>> 62d37d26


    def insert_retract_gis(self):
        if self.GIS_inserted:
            self.microscope.GIS_move_to(self.current_line, "Retract")
            self.GIS_inserted = False
            self.insertGIS_button.setText("Insert GIS")
            self.GIS_insert_status_label.setText("GIS Status: retracted")
        else:
            self.microscope.GIS_move_to(self.current_line, "Insert")
            self.GIS_inserted = True
            self.insertGIS_button.setText("Retract GIS")
            self.GIS_insert_status_label.setText("GIS Status: inserted")

def main():

    viewer = napari.Viewer(ndisplay=2)
    movement_widget = FibsemGISWidget()
    viewer.window.add_dock_widget(
        movement_widget, area="right", add_vertical_stretch=False
    )
    napari.run()


if __name__ == "__main__":
    main()<|MERGE_RESOLUTION|>--- conflicted
+++ resolved
@@ -62,14 +62,8 @@
 
     def thermo_setup(self):
 
-<<<<<<< HEAD
         self.GIS_inserted = True
         self.insert_retract_gis()
-=======
-        self.gas_combobox.addItems(self.lines.keys())
-        self.current_line = self.lines[list(self.lines.keys())[0]]
-        self.gas_combobox.setCurrentText(list(self.lines.keys())[0])
->>>>>>> 62d37d26
 
         self.update_ui()
 
@@ -91,16 +85,9 @@
         self.update_ui()
 
     def update_ui(self):
-<<<<<<< HEAD
         current_position = self.microscope.GIS_position(self.current_line)
         self.position_combobox.setCurrentText(current_position)
         self.current_position_label.setText(f"Current Position: {current_position}")
-=======
-        if isinstance(self.microscope, TescanMicroscope):
-            current_position = self.microscope.GIS_position(self.current_line)
-            self.position_combobox.setCurrentText(current_position.name)
-            self.current_position_label.setText(f"Current Position: {current_position.name}")
->>>>>>> 62d37d26
 
 
     def insert_retract_gis(self):

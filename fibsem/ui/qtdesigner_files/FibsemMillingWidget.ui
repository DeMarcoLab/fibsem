<?xml version="1.0" encoding="UTF-8"?>
<ui version="4.0">
 <class>Form</class>
 <widget class="QWidget" name="Form">
  <property name="geometry">
   <rect>
    <x>0</x>
    <y>0</y>
    <width>722</width>
    <height>837</height>
   </rect>
  </property>
  <property name="windowTitle">
   <string>Form</string>
  </property>
  <layout class="QGridLayout" name="gridLayout">
   <item row="27" column="0" colspan="2">
    <widget class="QLabel" name="label_info">
     <property name="text">
      <string/>
     </property>
     <property name="wordWrap">
      <bool>true</bool>
     </property>
    </widget>
   </item>
   <item row="28" column="0" colspan="2">
    <spacer name="verticalSpacer">
     <property name="orientation">
      <enum>Qt::Vertical</enum>
     </property>
     <property name="sizeHint" stdset="0">
      <size>
       <width>20</width>
       <height>40</height>
      </size>
     </property>
    </spacer>
   </item>
   <item row="18" column="0" colspan="2">
    <widget class="Line" name="line">
     <property name="orientation">
      <enum>Qt::Horizontal</enum>
     </property>
    </widget>
   </item>
   <item row="26" column="0" colspan="2">
    <widget class="QPushButton" name="pushButton_run_milling">
     <property name="text">
      <string>Run Milling</string>
     </property>
    </widget>
   </item>
   <item row="16" column="0" colspan="2">
    <widget class="QFrame" name="frame">
     <property name="minimumSize">
      <size>
       <width>0</width>
       <height>0</height>
      </size>
     </property>
     <layout class="QGridLayout" name="gridLayout_4">
      <item row="1" column="1">
       <widget class="QComboBox" name="comboBox_milling_stage"/>
      </item>
      <item row="5" column="1">
       <widget class="QComboBox" name="comboBox_milling_current"/>
      </item>
      <item row="4" column="0" colspan="2">
       <widget class="QLabel" name="label_milling_header">
        <property name="font">
         <font>
          <pointsize>10</pointsize>
          <weight>75</weight>
          <bold>true</bold>
         </font>
        </property>
        <property name="text">
         <string>Milling</string>
        </property>
       </widget>
      </item>
      <item row="23" column="0" colspan="2">
       <spacer name="verticalSpacer_2">
        <property name="orientation">
         <enum>Qt::Vertical</enum>
        </property>
        <property name="sizeHint" stdset="0">
         <size>
          <width>20</width>
          <height>40</height>
         </size>
        </property>
       </spacer>
      </item>
      <item row="12" column="0">
       <widget class="QLabel" name="label_preset">
        <property name="text">
         <string>Preset</string>
        </property>
       </widget>
      </item>
      <item row="19" column="1">
       <widget class="QDoubleSpinBox" name="doubleSpinBox_centre_y">
        <property name="minimum">
         <double>-10000000000000000.000000000000000</double>
        </property>
        <property name="maximum">
         <double>99999999999999991611392.000000000000000</double>
        </property>
        <property name="singleStep">
         <double>0.100000000000000</double>
        </property>
       </widget>
      </item>
      <item row="11" column="0">
       <widget class="QLabel" name="label_spacing">
        <property name="text">
         <string>Spacing</string>
        </property>
       </widget>
      </item>
      <item row="6" column="0">
       <widget class="QLabel" name="label_hfw">
        <property name="text">
         <string>Horizontal Field Width (um)</string>
        </property>
       </widget>
      </item>
      <item row="13" column="0" colspan="2">
       <widget class="Line" name="line_2">
        <property name="orientation">
         <enum>Qt::Horizontal</enum>
        </property>
       </widget>
      </item>
      <item row="18" column="1">
       <widget class="QDoubleSpinBox" name="doubleSpinBox_centre_x">
        <property name="minimum">
         <double>-9999999999999999583119736832.000000000000000</double>
        </property>
        <property name="maximum">
         <double>1000000000000000000.000000000000000</double>
        </property>
        <property name="singleStep">
         <double>0.100000000000000</double>
        </property>
       </widget>
      </item>
      <item row="8" column="0">
       <widget class="QLabel" name="label_rate">
        <property name="text">
         <string>Rate (mm3/A/s)</string>
        </property>
       </widget>
      </item>
      <item row="24" column="0">
       <widget class="QCheckBox" name="checkBox_live_update">
        <property name="text">
         <string>Live Update</string>
        </property>
       </widget>
      </item>
      <item row="5" column="0">
       <widget class="QLabel" name="label_milling_current">
        <property name="text">
         <string>Current (A)</string>
        </property>
       </widget>
      </item>
      <item row="9" column="0">
       <widget class="QLabel" name="label_dwell_time">
        <property name="text">
         <string>Dwell Time (us)</string>
        </property>
       </widget>
      </item>
      <item row="2" column="0">
       <widget class="QPushButton" name="pushButton_add_milling_stage">
        <property name="text">
         <string>Add</string>
        </property>
       </widget>
      </item>
      <item row="16" column="1">
       <widget class="QComboBox" name="comboBox_patterns"/>
      </item>
      <item row="3" column="0" colspan="2">
       <widget class="Line" name="line_3">
        <property name="orientation">
         <enum>Qt::Horizontal</enum>
        </property>
       </widget>
      </item>
      <item row="18" column="0">
       <widget class="QLabel" name="label_centre_x">
        <property name="text">
         <string>Centre X (um)</string>
        </property>
       </widget>
      </item>
      <item row="7" column="0">
       <widget class="QLabel" name="label_application_file">
        <property name="text">
         <string>Application File</string>
        </property>
       </widget>
      </item>
      <item row="10" column="1">
       <widget class="QDoubleSpinBox" name="doubleSpinBox_spot_size">
        <property name="decimals">
         <number>4</number>
        </property>
        <property name="minimum">
         <double>0.000000000000000</double>
        </property>
        <property name="maximum">
         <double>100000.000000000000000</double>
        </property>
        <property name="singleStep">
         <double>0.010000000000000</double>
        </property>
        <property name="value">
         <double>0.000000000000000</double>
        </property>
       </widget>
      </item>
      <item row="10" column="0">
       <widget class="QLabel" name="label_spot_size">
        <property name="text">
         <string>Spot Size (um)</string>
        </property>
       </widget>
      </item>
      <item row="8" column="1">
       <widget class="QDoubleSpinBox" name="doubleSpinBox_rate">
        <property name="decimals">
         <number>4</number>
        </property>
        <property name="minimum">
         <double>0.000000000000000</double>
        </property>
        <property name="maximum">
         <double>100000.000000000000000</double>
        </property>
        <property name="singleStep">
         <double>0.010000000000000</double>
        </property>
        <property name="value">
         <double>0.000000000000000</double>
        </property>
       </widget>
      </item>
      <item row="19" column="0">
       <widget class="QLabel" name="label_centre_y">
        <property name="text">
         <string>Centre Y (um)</string>
        </property>
       </widget>
      </item>
      <item row="1" column="0">
       <widget class="QLabel" name="label_milling_stage">
        <property name="text">
         <string>Milling Stage</string>
        </property>
       </widget>
      </item>
      <item row="21" column="0" rowspan="2" colspan="2">
       <layout class="QGridLayout" name="gridLayout_patterns"/>
      </item>
      <item row="12" column="1">
       <widget class="QComboBox" name="comboBox_preset"/>
      </item>
      <item row="2" column="1">
       <widget class="QPushButton" name="pushButton_remove_milling_stage">
        <property name="text">
         <string>Remove</string>
        </property>
       </widget>
      </item>
      <item row="11" column="1">
       <widget class="QDoubleSpinBox" name="doubleSpinBox_spacing">
        <property name="value">
         <double>1.000000000000000</double>
        </property>
       </widget>
      </item>
      <item row="6" column="1">
       <widget class="QDoubleSpinBox" name="doubleSpinBox_hfw">
        <property name="enabled">
         <bool>true</bool>
        </property>
        <property name="readOnly">
         <bool>true</bool>
        </property>
        <property name="minimum">
         <double>10.000000000000000</double>
        </property>
        <property name="maximum">
         <double>1000000000.000000000000000</double>
        </property>
        <property name="value">
         <double>150.000000000000000</double>
        </property>
       </widget>
      </item>
      <item row="9" column="1">
       <widget class="QDoubleSpinBox" name="doubleSpinBox_dwell_time">
        <property name="decimals">
         <number>4</number>
        </property>
        <property name="minimum">
         <double>0.000000000000000</double>
        </property>
        <property name="maximum">
         <double>4000000.000000000000000</double>
        </property>
        <property name="singleStep">
         <double>0.010000000000000</double>
        </property>
        <property name="value">
         <double>0.000000000000000</double>
        </property>
       </widget>
      </item>
      <item row="7" column="1">
       <widget class="QComboBox" name="comboBox_application_file"/>
      </item>
      <item row="26" column="0" colspan="2">
       <widget class="QPushButton" name="pushButton">
        <property name="text">
         <string>Update Pattern</string>
        </property>
       </widget>
      </item>
      <item row="14" column="0" colspan="2">
       <widget class="QLabel" name="label_patterns_header">
        <property name="font">
         <font>
          <pointsize>10</pointsize>
          <weight>75</weight>
          <bold>true</bold>
         </font>
        </property>
        <property name="text">
         <string>Patterns</string>
        </property>
       </widget>
      </item>
      <item row="16" column="0">
       <widget class="QLabel" name="label_pattern_set">
        <property name="text">
         <string>Pattern</string>
        </property>
       </widget>
      </item>
<<<<<<< HEAD
      <item row="24" column="1">
       <widget class="QCheckBox" name="checkBox_relative_move">
        <property name="text">
         <string>Keep Relative Orientation</string>
        </property>
        <property name="checked">
         <bool>true</bool>
=======
      <item row="25" column="0">
       <widget class="QCheckBox" name="checkBox_move_all_patterns">
        <property name="text">
         <string>Move All Patterns Together</string>
>>>>>>> e721e4b9
        </property>
       </widget>
      </item>
     </layout>
    </widget>
   </item>
  </layout>
 </widget>
 <tabstops>
  <tabstop>frame</tabstop>
  <tabstop>comboBox_milling_stage</tabstop>
  <tabstop>pushButton_add_milling_stage</tabstop>
  <tabstop>pushButton_remove_milling_stage</tabstop>
  <tabstop>checkBox_live_update</tabstop>
  <tabstop>pushButton</tabstop>
  <tabstop>pushButton_run_milling</tabstop>
  <tabstop>comboBox_milling_current</tabstop>
  <tabstop>doubleSpinBox_hfw</tabstop>
  <tabstop>comboBox_application_file</tabstop>
  <tabstop>doubleSpinBox_rate</tabstop>
  <tabstop>doubleSpinBox_dwell_time</tabstop>
  <tabstop>doubleSpinBox_spot_size</tabstop>
  <tabstop>doubleSpinBox_spacing</tabstop>
  <tabstop>comboBox_preset</tabstop>
  <tabstop>comboBox_patterns</tabstop>
  <tabstop>doubleSpinBox_centre_x</tabstop>
  <tabstop>doubleSpinBox_centre_y</tabstop>
 </tabstops>
 <resources/>
 <connections/>
</ui><|MERGE_RESOLUTION|>--- conflicted
+++ resolved
@@ -354,7 +354,6 @@
         </property>
        </widget>
       </item>
-<<<<<<< HEAD
       <item row="24" column="1">
        <widget class="QCheckBox" name="checkBox_relative_move">
         <property name="text">
@@ -362,12 +361,7 @@
         </property>
         <property name="checked">
          <bool>true</bool>
-=======
-      <item row="25" column="0">
-       <widget class="QCheckBox" name="checkBox_move_all_patterns">
-        <property name="text">
-         <string>Move All Patterns Together</string>
->>>>>>> e721e4b9
+
         </property>
        </widget>
       </item>

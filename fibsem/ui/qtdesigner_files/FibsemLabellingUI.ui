<?xml version="1.0" encoding="UTF-8"?>
<ui version="4.0">
 <class>Dialog</class>
 <widget class="QDialog" name="Dialog">
  <property name="geometry">
   <rect>
    <x>0</x>
    <y>0</y>
    <width>400</width>
    <height>469</height>
   </rect>
  </property>
  <property name="windowTitle">
   <string>Dialog</string>
  </property>
  <layout class="QGridLayout" name="gridLayout">
   <item row="4" column="1">
    <widget class="QComboBox" name="comboBox_model_class_index"/>
   </item>
   <item row="2" column="0">
    <widget class="QCheckBox" name="checkBox_model_assist">
     <property name="text">
      <string>Model Assisted</string>
     </property>
    </widget>
   </item>
   <item row="2" column="1">
    <widget class="QLabel" name="label_model_info">
     <property name="text">
      <string>No Model</string>
     </property>
    </widget>
   </item>
   <item row="13" column="0" colspan="2">
    <spacer name="verticalSpacer">
     <property name="orientation">
      <enum>Qt::Vertical</enum>
     </property>
     <property name="sizeHint" stdset="0">
      <size>
       <width>20</width>
       <height>40</height>
      </size>
     </property>
    </spacer>
   </item>
   <item row="11" column="0" colspan="2">
    <widget class="QLabel" name="label_instructions">
     <property name="text">
      <string>Instructions</string>
     </property>
     <property name="wordWrap">
      <bool>true</bool>
     </property>
    </widget>
   </item>
   <item row="5" column="1">
    <widget class="QPushButton" name="pushButton_model_clear">
     <property name="text">
      <string>Clear</string>
     </property>
    </widget>
   </item>
   <item row="5" column="0">
    <widget class="QPushButton" name="pushButton_model_confirm">
     <property name="text">
      <string>Confirm</string>
     </property>
    </widget>
   </item>
   <item row="0" column="0" colspan="2">
    <widget class="QLabel" name="label_title">
     <property name="font">
      <font>
       <pointsize>12</pointsize>
      </font>
     </property>
     <property name="text">
      <string>OpenFIBSEM Labelling</string>
     </property>
    </widget>
   </item>
   <item row="1" column="0" colspan="2">
    <widget class="QTabWidget" name="tabWidget">
     <property name="minimumSize">
      <size>
       <width>0</width>
       <height>0</height>
      </size>
     </property>
     <property name="currentIndex">
      <number>0</number>
     </property>
     <widget class="QWidget" name="tab">
      <attribute name="title">
       <string>Data</string>
      </attribute>
      <layout class="QGridLayout" name="gridLayout_2">
       <item row="3" column="0">
        <widget class="QLabel" name="label_data_file_ext">
         <property name="text">
          <string>File Extension</string>
         </property>
        </widget>
       </item>
       <item row="1" column="0">
        <widget class="QLabel" name="label_labels_path">
         <property name="text">
          <string>Label Path</string>
         </property>
        </widget>
       </item>
<<<<<<< HEAD
       <item row="2" column="1">
        <widget class="QLineEdit" name="lineEdit_data_config"/>
       </item>
=======
>>>>>>> a9e7a8d6
       <item row="6" column="1">
        <widget class="QCheckBox" name="checkBox_save_rgb">
         <property name="text">
          <string>Save RGB Masks</string>
         </property>
         <property name="checked">
          <bool>false</bool>
         </property>
        </widget>
       </item>
       <item row="1" column="2">
        <widget class="QToolButton" name="pushButton_labels_path">
         <property name="text">
          <string>...</string>
         </property>
        </widget>
       </item>
       <item row="1" column="1">
        <widget class="QLineEdit" name="lineEdit_labels_path"/>
       </item>
       <item row="4" column="0" colspan="3">
        <widget class="QPushButton" name="pushButton_load_data">
<<<<<<< HEAD
=======
         <property name="text">
          <string>Load Data</string>
         </property>
        </widget>
       </item>
       <item row="0" column="0">
        <widget class="QLabel" name="label_data_path">
>>>>>>> a9e7a8d6
         <property name="text">
          <string>Load Data</string>
         </property>
        </widget>
       </item>
<<<<<<< HEAD
       <item row="0" column="0">
        <widget class="QLabel" name="label_data_path">
=======
       <item row="0" column="1">
        <widget class="QLineEdit" name="lineEdit_data_path"/>
       </item>
       <item row="5" column="0" colspan="3">
        <spacer name="verticalSpacer_2">
         <property name="orientation">
          <enum>Qt::Vertical</enum>
         </property>
         <property name="sizeHint" stdset="0">
          <size>
           <width>20</width>
           <height>40</height>
          </size>
         </property>
        </spacer>
       </item>
       <item row="0" column="2">
        <widget class="QToolButton" name="pushButton_data_path">
         <property name="text">
          <string>...</string>
         </property>
        </widget>
       </item>
       <item row="3" column="1" colspan="2">
        <widget class="QComboBox" name="comboBox_data_file_ext"/>
       </item>
       <item row="6" column="0">
        <widget class="QCheckBox" name="checkBox_autosave">
>>>>>>> a9e7a8d6
         <property name="text">
          <string>Image Path</string>
         </property>
        </widget>
       </item>
<<<<<<< HEAD
       <item row="0" column="1">
        <widget class="QLineEdit" name="lineEdit_data_path"/>
       </item>
       <item row="5" column="0" colspan="3">
        <spacer name="verticalSpacer_2">
         <property name="orientation">
          <enum>Qt::Vertical</enum>
         </property>
         <property name="sizeHint" stdset="0">
          <size>
           <width>20</width>
           <height>40</height>
          </size>
=======
       <item row="2" column="0">
        <widget class="QLabel" name="label_data_config">
         <property name="text">
          <string>Class Config</string>
         </property>
        </widget>
       </item>
       <item row="2" column="1">
        <widget class="QLineEdit" name="lineEdit_data_config"/>
       </item>
       <item row="2" column="2">
        <widget class="QToolButton" name="pushButton_data_config">
         <property name="text">
          <string>...</string>
>>>>>>> a9e7a8d6
         </property>
        </widget>
       </item>
       <item row="0" column="2">
        <widget class="QToolButton" name="pushButton_data_path">
         <property name="text">
          <string>...</string>
         </property>
        </widget>
       </item>
       <item row="3" column="1" colspan="2">
        <widget class="QComboBox" name="comboBox_data_file_ext"/>
       </item>
       <item row="2" column="0">
        <widget class="QLabel" name="label_data_config">
         <property name="text">
          <string>Class Config</string>
         </property>
        </widget>
       </item>
       <item row="2" column="2">
        <widget class="QToolButton" name="pushButton_data_config">
         <property name="text">
          <string>...</string>
         </property>
        </widget>
       </item>
       <item row="6" column="0">
        <widget class="QCheckBox" name="checkBox_autosave">
         <property name="text">
          <string>AutoSave</string>
         </property>
         <property name="checked">
          <bool>true</bool>
         </property>
        </widget>
       </item>
      </layout>
     </widget>
    </widget>
   </item>
   <item row="4" column="0">
    <widget class="QLabel" name="label_model_class_index">
     <property name="text">
      <string>Class Map</string>
     </property>
    </widget>
   </item>
  </layout>
 </widget>
 <tabstops>
  <tabstop>tabWidget</tabstop>
  <tabstop>lineEdit_data_path</tabstop>
  <tabstop>pushButton_data_path</tabstop>
  <tabstop>lineEdit_labels_path</tabstop>
  <tabstop>pushButton_labels_path</tabstop>
  <tabstop>pushButton_load_data</tabstop>
  <tabstop>checkBox_model_assist</tabstop>
  <tabstop>comboBox_model_class_index</tabstop>
  <tabstop>pushButton_model_confirm</tabstop>
  <tabstop>pushButton_model_clear</tabstop>
 </tabstops>
 <resources/>
 <connections/>
</ui><|MERGE_RESOLUTION|>--- conflicted
+++ resolved
@@ -110,12 +110,6 @@
          </property>
         </widget>
        </item>
-<<<<<<< HEAD
-       <item row="2" column="1">
-        <widget class="QLineEdit" name="lineEdit_data_config"/>
-       </item>
-=======
->>>>>>> a9e7a8d6
        <item row="6" column="1">
         <widget class="QCheckBox" name="checkBox_save_rgb">
          <property name="text">
@@ -138,8 +132,6 @@
        </item>
        <item row="4" column="0" colspan="3">
         <widget class="QPushButton" name="pushButton_load_data">
-<<<<<<< HEAD
-=======
          <property name="text">
           <string>Load Data</string>
          </property>
@@ -147,16 +139,11 @@
        </item>
        <item row="0" column="0">
         <widget class="QLabel" name="label_data_path">
->>>>>>> a9e7a8d6
-         <property name="text">
-          <string>Load Data</string>
-         </property>
-        </widget>
-       </item>
-<<<<<<< HEAD
-       <item row="0" column="0">
-        <widget class="QLabel" name="label_data_path">
-=======
+         <property name="text">
+          <string>Image Path</string>
+         </property>
+        </widget>
+       </item>
        <item row="0" column="1">
         <widget class="QLineEdit" name="lineEdit_data_path"/>
        </item>
@@ -185,27 +172,14 @@
        </item>
        <item row="6" column="0">
         <widget class="QCheckBox" name="checkBox_autosave">
->>>>>>> a9e7a8d6
-         <property name="text">
-          <string>Image Path</string>
-         </property>
-        </widget>
-       </item>
-<<<<<<< HEAD
-       <item row="0" column="1">
-        <widget class="QLineEdit" name="lineEdit_data_path"/>
-       </item>
-       <item row="5" column="0" colspan="3">
-        <spacer name="verticalSpacer_2">
-         <property name="orientation">
-          <enum>Qt::Vertical</enum>
-         </property>
-         <property name="sizeHint" stdset="0">
-          <size>
-           <width>20</width>
-           <height>40</height>
-          </size>
-=======
+         <property name="text">
+          <string>AutoSave</string>
+         </property>
+         <property name="checked">
+          <bool>true</bool>
+         </property>
+        </widget>
+       </item>
        <item row="2" column="0">
         <widget class="QLabel" name="label_data_config">
          <property name="text">
@@ -220,41 +194,6 @@
         <widget class="QToolButton" name="pushButton_data_config">
          <property name="text">
           <string>...</string>
->>>>>>> a9e7a8d6
-         </property>
-        </widget>
-       </item>
-       <item row="0" column="2">
-        <widget class="QToolButton" name="pushButton_data_path">
-         <property name="text">
-          <string>...</string>
-         </property>
-        </widget>
-       </item>
-       <item row="3" column="1" colspan="2">
-        <widget class="QComboBox" name="comboBox_data_file_ext"/>
-       </item>
-       <item row="2" column="0">
-        <widget class="QLabel" name="label_data_config">
-         <property name="text">
-          <string>Class Config</string>
-         </property>
-        </widget>
-       </item>
-       <item row="2" column="2">
-        <widget class="QToolButton" name="pushButton_data_config">
-         <property name="text">
-          <string>...</string>
-         </property>
-        </widget>
-       </item>
-       <item row="6" column="0">
-        <widget class="QCheckBox" name="checkBox_autosave">
-         <property name="text">
-          <string>AutoSave</string>
-         </property>
-         <property name="checked">
-          <bool>true</bool>
          </property>
         </widget>
        </item>

import napari
import napari.utils.notifications
from PyQt5 import QtWidgets

from fibsem.microscope import FibsemMicroscope
from fibsem import constants, acquire
from fibsem.structures import BeamType, ImageSettings, FibsemImage
from fibsem.ui import utils as ui_utils
from fibsem.ui.qtdesigner_files import ImageSettingsWidget

import numpy as np
from pathlib import Path


class FibsemImageSettingsWidget(ImageSettingsWidget.Ui_Form, QtWidgets.QWidget):
    def __init__(
        self,
        microscope: FibsemMicroscope = None,
        image_settings: ImageSettings = None,
        viewer: napari.Viewer = None,
        parent=None,
    ):
        super(FibsemImageSettingsWidget, self).__init__(parent=parent)
        self.setupUi(self)

        self.microscope = microscope
        self.viewer = viewer
        self.eb_layer, self.ib_layer = None, None

        self.setup_connections()

        if image_settings is not None:
            self.set_ui_from_settings(image_settings)

        # register initial images
        self.update_viewer(
            np.zeros(shape=(1024, 1536), dtype=np.uint8), BeamType.ION.name
        )
        self.update_viewer(
            np.zeros(shape=(1024, 1536), dtype=np.uint8), BeamType.ELECTRON.name
        )

    def setup_connections(self):

        # set ui elements
        self.comboBox_image_beam_type.addItems([beam.name for beam in BeamType])

        self.pushButton_take_image.clicked.connect(self.take_image)
        self.pushButton_take_all_images.clicked.connect(self.take_reference_images)
        self.checkBox_image_save_image.toggled.connect(self.update_ui)

    def set_ui_from_settings(self, image_settings: ImageSettings):

        self.spinBox_resolution_x.setValue(image_settings.resolution[0])
        self.spinBox_resolution_y.setValue(image_settings.resolution[1])
        self.doubleSpinBox_image_dwell_time.setValue(
            image_settings.dwell_time * constants.SI_TO_MICRO
        )
        self.doubleSpinBox_image_hfw.setValue(
            image_settings.hfw * constants.SI_TO_MICRO
        )
        self.comboBox_image_beam_type.setCurrentText(image_settings.beam_type.name)
        self.checkBox_image_use_autocontrast.setChecked(image_settings.autocontrast)
        self.checkBox_image_use_autogamma.setChecked(image_settings.gamma_enabled)
        self.checkBox_image_save_image.setChecked(image_settings.save)
        self.lineEdit_image_path.setText(image_settings.save_path)
        self.lineEdit_image_label.setText(image_settings.label)

    def update_ui(self):

        self.label_image_save_path.setVisible(
            self.checkBox_image_save_image.isChecked()
        )
        self.lineEdit_image_path.setVisible(self.checkBox_image_save_image.isChecked())
        self.label_image_label.setVisible(self.checkBox_image_save_image.isChecked())
        self.lineEdit_image_label.setVisible(self.checkBox_image_save_image.isChecked())

    def get_settings_from_ui(self):

        self.image_settings = ImageSettings(
            resolution=[
                self.spinBox_resolution_x.value(),
                self.spinBox_resolution_y.value(),
            ],
            dwell_time=self.doubleSpinBox_image_dwell_time.value()
            * constants.MICRO_TO_SI,
            hfw=self.doubleSpinBox_image_hfw.value() * constants.MICRO_TO_SI,
            beam_type=BeamType[self.comboBox_image_beam_type.currentText()],
            autocontrast=self.checkBox_image_use_autocontrast.isChecked(),
            gamma_enabled=self.checkBox_image_use_autogamma.isChecked(),
            save=self.checkBox_image_save_image.isChecked(),
            save_path=Path(self.lineEdit_image_path.text()),
            label=self.lineEdit_image_label.text(),
        )

        return self.image_settings

    def take_image(self):
        self.image_settings: ImageSettings = self.get_settings_from_ui()

        arr = acquire.new_image(self.microscope, self.image_settings)
        name = f"{self.image_settings.beam_type.name}"

        if self.image_settings.beam_type == BeamType.ELECTRON:
            self.eb_image = arr
        if self.image_settings.beam_type == BeamType.ION:
            self.ib_image = arr

        self.update_viewer(arr.data, name)

    def take_reference_images(self):

        self.image_settings = self.get_settings_from_ui()

        self.eb_image, self.ib_image = acquire.take_reference_images(
            self.microscope, self.image_settings
        )

        self.update_viewer(self.ib_image.data, BeamType.ION.name)
        self.update_viewer(self.eb_image.data, BeamType.ELECTRON.name)

    def update_viewer(self, arr: np.ndarray, name: str):

        arr = ui_utils._draw_crosshair(arr)

        try:
            self.viewer.layers[name].data = arr
        except:
            layer = self.viewer.add_image(arr, name=name)

        layer = self.viewer.layers[name]
        if self.eb_layer is None and name == BeamType.ELECTRON.name:
            self.eb_layer = layer
        if self.ib_layer is None and name == BeamType.ION.name:
            self.ib_layer = layer

        # centre the camera
        if self.eb_layer:
            self.viewer.camera.center = [
                0.0,
                self.eb_layer.data.shape[0] / 2,
                self.eb_layer.data.shape[1],
            ]
            self.viewer.camera.zoom = 0.45

        if self.ib_layer:
            translation = (
                self.viewer.layers["ELECTRON"].data.shape[1]
                if self.eb_layer
                else arr.shape[1]
            )
            self.ib_layer.translate = [0.0, translation]

        if self.eb_layer:
            points = np.array([[-20, 200], [-20, self.eb_layer.data.shape[1] + 150]])
            string = ["ELECTRON BEAM", "ION BEAM"]
            text = {"string": string, "color": "white"}
            try:
                self.viewer.layers["label"].data = points
            except:
                self.viewer.add_points(
<<<<<<< HEAD
                points,
                name="label",
                text=text,
                size=20,
                edge_width=7,
                # edge_width_is_relative=False,
                edge_color='transparent',
                face_color='transparent',
                )   


        
=======
                    points,
                    name="label",
                    text=text,
                    size=20,
                    edge_width=7,
                    # edge_width_is_relative=False,
                    edge_color="transparent",
                    face_color="transparent",
                )

        # set the active layer to the electron beam (for movement)
        if self.eb_layer:
            self.viewer.layers.selection.active = self.eb_layer
>>>>>>> e8c68980

    def get_data_from_coord(self, coords: tuple) -> tuple:
        # check inside image dimensions, (y, x)
        eb_shape = self.eb_image.data.shape[0], self.eb_image.data.shape[1]
        ib_shape = (
            self.ib_image.data.shape[0],
            self.ib_image.data.shape[1] + self.eb_image.data.shape[1],
        )

        if (coords[0] > 0 and coords[0] < eb_shape[0]) and (
            coords[1] > 0 and coords[1] < eb_shape[1]
        ):
            image = self.eb_image
            beam_type = BeamType.ELECTRON

        elif (coords[0] > 0 and coords[0] < ib_shape[0]) and (
            coords[1] > eb_shape[0] and coords[1] < ib_shape[1]
        ):
            image = self.ib_image
            coords = (coords[0], coords[1] - ib_shape[1] // 2)
            beam_type = BeamType.ION
        else:
            beam_type, image = None, None

        return coords, beam_type, image

    def closeEvent(self, event):
        self.viewer.layers.clear()
        event.accept()


def main():

    image_settings = ImageSettings(
        resolution=[1536, 1024],
        dwell_time=1e-6,
        hfw=150e-6,
        autocontrast=True,
        beam_type=BeamType.ION,
        save=True,
        label="my_label",
        save_path="path/to/save",
        gamma_enabled=True,
    )

    viewer = napari.Viewer(ndisplay=2)
    image_settings_ui = FibsemImageSettingsWidget(image_settings=image_settings)
    viewer.window.add_dock_widget(
        image_settings_ui, area="right", add_vertical_stretch=False
    )
    napari.run()


if __name__ == "__main__":
    main()<|MERGE_RESOLUTION|>--- conflicted
+++ resolved
@@ -159,20 +159,6 @@
                 self.viewer.layers["label"].data = points
             except:
                 self.viewer.add_points(
-<<<<<<< HEAD
-                points,
-                name="label",
-                text=text,
-                size=20,
-                edge_width=7,
-                # edge_width_is_relative=False,
-                edge_color='transparent',
-                face_color='transparent',
-                )   
-
-
-        
-=======
                     points,
                     name="label",
                     text=text,
@@ -186,7 +172,7 @@
         # set the active layer to the electron beam (for movement)
         if self.eb_layer:
             self.viewer.layers.selection.active = self.eb_layer
->>>>>>> e8c68980
+
 
     def get_data_from_coord(self, coords: tuple) -> tuple:
         # check inside image dimensions, (y, x)

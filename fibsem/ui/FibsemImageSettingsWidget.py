import logging
from pathlib import Path

import napari
import napari.utils.notifications

import numpy as np
from PIL import Image
from PyQt5 import QtWidgets
from PyQt5.QtCore import pyqtSignal
<<<<<<< HEAD
from scipy.ndimage import median_filter

from fibsem import acquire, constants
from fibsem.microscope import FibsemMicroscope, TescanMicroscope
from fibsem.structures import (BeamSettings, BeamType, FibsemDetectorSettings,
                               FibsemImage, ImageSettings, Point)
from fibsem.ui import utils as ui_utils
=======
from fibsem.microscope import FibsemMicroscope, TescanMicroscope
from fibsem import constants, acquire

from fibsem.structures import BeamType, ImageSettings, FibsemImage, Point, FibsemDetectorSettings, BeamSettings
from fibsem.ui import utils as ui_utils 
from fibsem.ui import _stylesheets
>>>>>>> e721e4b9
from fibsem.ui.qtdesigner_files import ImageSettingsWidget
from fibsem.ui import _stylesheets
from napari.qt.threading import thread_worker

def log_status_message(step: str):
    logging.debug(
        f"STATUS | Image Widget | {step}"
    )

class FibsemImageSettingsWidget(ImageSettingsWidget.Ui_Form, QtWidgets.QWidget):
    picture_signal = pyqtSignal()
    viewer_update_signal = pyqtSignal()
    def __init__(
        self,
        microscope: FibsemMicroscope = None,
        image_settings: ImageSettings = None,
        viewer: napari.Viewer = None,
        parent=None,
    ):
        super(FibsemImageSettingsWidget, self).__init__(parent=parent)
        self.setupUi(self)
        self.parent = parent
        self.microscope = microscope
        self.viewer = viewer
        self.eb_layer, self.ib_layer = None, None
        self.eb_image, self.ib_image = None, None

        self.eb_last = np.zeros(shape=(1024, 1536), dtype=np.uint8)
        self.ib_last = np.zeros(shape=(1024, 1536), dtype=np.uint8)

        self._features_layer = None

        self._TESCAN = isinstance(self.microscope, TescanMicroscope)
        self.TAKING_IMAGES = False
        self.setup_connections()

        if image_settings is not None:
            # self.detector_settings = self.get_detector_settings()
            # self.beam_settings = self.get_beam_settings()
            self.image_settings = image_settings
            self.set_ui_from_settings(image_settings = image_settings, beam_type = BeamType.ELECTRON)
        self.update_detector_ui()

        # register initial images
        self.update_viewer(np.zeros(shape=(1024, 1536), dtype=np.uint8), BeamType.ION.name)
        self.update_viewer(np.zeros(shape=(1024, 1536), dtype=np.uint8), BeamType.ELECTRON.name)

    def setup_connections(self):

        # set ui elements

        self.selected_beam.addItems([beam.name for beam in BeamType])

        self.pushButton_take_image.clicked.connect(lambda: self.take_image(None))
        self.pushButton_take_image.setStyleSheet(_stylesheets._GREEN_PUSHBUTTON_STYLE)
        self.pushButton_take_all_images.clicked.connect(self.take_reference_images)
        self.pushButton_take_all_images.setStyleSheet(_stylesheets._GREEN_PUSHBUTTON_STYLE)
        self.checkBox_image_save_image.toggled.connect(self.update_ui_saving_settings)
        self.set_detector_button.clicked.connect(self.apply_detector_settings)
        self.set_detector_button.setStyleSheet(_stylesheets._BLUE_PUSHBUTTON_STYLE)
        self.selected_beam.currentIndexChanged.connect(self.update_detector_ui)
        self.button_set_beam_settings.clicked.connect(self.apply_beam_settings)
        self.button_set_beam_settings.setStyleSheet(_stylesheets._BLUE_PUSHBUTTON_STYLE)
        self.detector_contrast_slider.valueChanged.connect(self.update_labels)
        self.detector_brightness_slider.valueChanged.connect(self.update_labels)
        self.ion_ruler_checkBox.toggled.connect(self.update_ruler)
        self.scalebar_checkbox.toggled.connect(self.update_ui_tools)
        self.crosshair_checkbox.toggled.connect(self.update_ui_tools)

        if self._TESCAN:

            self.label_11.hide()
            self.stigmation_x.hide()
            self.stigmation_y.hide()
            self.stigmation_x.setEnabled(False)
            self.stigmation_y.setEnabled(False)
            available_presets = self.microscope.get_available_values("presets")
            self.comboBox_presets.addItems(available_presets)   
            self.comboBox_presets.currentTextChanged.connect(self.update_presets)
        else:
            self.comboBox_presets.hide()
            self.label_presets.hide()
  
    def update_presets(self):
        beam_type = BeamType[self.selected_beam.currentText()]
        self.microscope.set("preset", self.comboBox_presets.currentText(), beam_type)
    def check_point_image(self,point):
            
            if point[1] >= 0 and point[1] <= self.eb_layer.data.shape[1]:
                return True
            else:
                return False

    def update_ruler(self):

        if self.ion_ruler_checkBox.isChecked():
            self.ion_ruler_label.setText("Ruler: is on")

            # create initial ruler

            data = [[500,500],[500,1000]]
            p1,p2 = data[0],data[1]


            hfw_scale = self.eb_image.metadata.pixel_size.x if self.check_point_image(p1) else self.ib_image.metadata.pixel_size.x

            midpoint = [np.mean([p1[0],p2[0]]),np.mean([p1[1],p2[1]])]
            dist_um = 500 * hfw_scale*constants.SI_TO_MICRO
            text = {
                "string": [f"{dist_um:.2f} um"],
                "color": "white"
            }

            # creating initial layers 

            self._features_layer = self.viewer.add_points(data, size=20, face_color='lime', edge_color='white', name='ruler')
            self.viewer.add_shapes(data, shape_type='line', edge_color='lime', name='ruler_line',edge_width=5)
            self.viewer.add_points(midpoint,text=text, size=20, face_color='transparent', edge_color='transparent', name='ruler_value')
            self._features_layer.mode = 'select'


            self.viewer.layers.selection.active = self._features_layer
            self._features_layer.mouse_drag_callbacks.append(self.update_ruler_points)


        else:
            self.ion_ruler_label.setText("Ruler: is off")
            self.viewer.layers.remove(self._features_layer)
            self.viewer.layers.remove('ruler_line')
            self.viewer.layers.remove('ruler_value')
            self._features_layer = None
            self.viewer.layers.selection.active = self.eb_layer




    def update_ruler_points(self,layer, event):
        
        dragged = False
        yield

        while event.type == 'mouse_move':


            if self._features_layer.selected_data is not None:
                data = self._features_layer.data


                p1 = data[0]
                p2 = data[1]

                dist_pix = np.linalg.norm(p1-p2)
                
                midpoint = [(np.mean([p1[0],p2[0]])),(np.mean([p1[1],p2[1]]))]
                
                self.viewer.layers['ruler_line'].data = [p1,p2]
                self.viewer.layers['ruler_value'].data = midpoint
                
                hfw_scale = self.eb_image.metadata.pixel_size.x if self.check_point_image(p1) else self.ib_image.metadata.pixel_size.x

                dist_um = dist_pix * hfw_scale*constants.SI_TO_MICRO

                text = {
                "string": [f"{dist_um:.2f} um"],
                "color": "white"
                }

                self.viewer.layers['ruler_value'].text = text
                dist_dx = abs(p2[1]-p1[1]) * self.image_settings.hfw/self.image_settings.resolution[0]*constants.SI_TO_MICRO
                dist_dy = abs(p2[0]-p1[0]) * self.image_settings.hfw/self.image_settings.resolution[0]*constants.SI_TO_MICRO


                self.ion_ruler_label.setText(f"Ruler: {dist_um:.2f} um  dx: {dist_dx:.2f} um  dy: {dist_dy:.2f} um")
                self.viewer.layers.selection.active = self._features_layer
                self.viewer.layers['ruler_line'].refresh()

                
                dragged = True
                yield
            



    def update_labels(self):
        self.detector_contrast_label.setText(f"{self.detector_contrast_slider.value()}%")
        self.detector_brightness_label.setText(f"{self.detector_brightness_slider.value()}%")

    def apply_detector_settings(self):
        beam =  BeamType[self.selected_beam.currentText()]
        self.get_settings_from_ui()
        self.microscope.set("detector_type", self.detector_settings.type, beam_type=beam)
        self.microscope.set("detector_mode", self.detector_settings.mode, beam_type=beam)
        self.microscope.set("detector_brightness", self.detector_settings.brightness, beam_type=beam)
        self.microscope.set("detector_contrast", self.detector_settings.contrast, beam_type=beam)
        log_status_message("SET_DETECTOR_PARAMETERS")
        log_status_message(f"Detector Type: {self.detector_settings.type}, Mode: {self.detector_settings.mode}, Brightness: {self.detector_settings.brightness}, Contrast: {self.detector_settings.contrast}")
        

    def apply_beam_settings(self):
        beam = BeamType[self.selected_beam.currentText()]
        self.get_settings_from_ui()
        self.microscope.set("working_distance", self.beam_settings.working_distance, beam_type=beam)
        self.microscope.set("current", self.beam_settings.beam_current, beam_type=beam)
        self.microscope.set("voltage", self.beam_settings.voltage, beam_type=beam)
        self.microscope.set("stigmation", self.beam_settings.stigmation, beam_type=beam)
        self.microscope.set("shift", self.beam_settings.shift, beam_type=beam)
        log_status_message("SET_BEAM_PARAMETERS")
        log_status_message(f"Working Distance: {self.beam_settings.working_distance}, Current: {self.beam_settings.beam_current}, Voltage: {self.beam_settings.voltage}, Stigmation: {self.beam_settings.stigmation}, Shift: {self.beam_settings.shift}")
        self.set_ui_from_settings(self.image_settings,beam)

    def get_detector_settings(self, beam_type: BeamType = BeamType.ELECTRON) -> FibsemDetectorSettings:
        contrast = self.microscope.get("detector_contrast", beam_type=beam_type)
        brightness = self.microscope.get("detector_brightness", beam_type=beam_type)
        type = self.microscope.get("detector_type", beam_type=beam_type)
        mode = self.microscope.get("detector_mode", beam_type=beam_type)
        return FibsemDetectorSettings(type, mode, brightness, contrast)
    
    def get_beam_settings(self, beam_type: BeamType= BeamType.ELECTRON) -> BeamSettings:
        beam_settings = BeamSettings(
            beam_type = beam_type,
            working_distance=self.microscope.get("working_distance", beam_type=beam_type),
            beam_current = self.microscope.get("current", beam_type=beam_type),
            voltage = self.microscope.get("voltage", beam_type=beam_type),
            shift=self.microscope.get("shift", beam_type=beam_type),
            stigmation=self.microscope.get("stigmation", beam_type=beam_type),
        )
        return beam_settings

    def get_settings_from_ui(self):

        self.image_settings = ImageSettings(
            resolution=[self.spinBox_resolution_x.value(), self.spinBox_resolution_y.value()],
            dwell_time=self.doubleSpinBox_image_dwell_time.value() * constants.MICRO_TO_SI,
            hfw=self.doubleSpinBox_image_hfw.value() * constants.MICRO_TO_SI,
            beam_type=BeamType[self.selected_beam.currentText()],
            autocontrast=self.checkBox_image_use_autocontrast.isChecked(),
            gamma_enabled=self.checkBox_image_use_autogamma.isChecked(),
            save=self.checkBox_image_save_image.isChecked(),
            save_path=Path(self.lineEdit_image_path.text()),
            label=self.lineEdit_image_label.text()
            
        )

        self.detector_settings = FibsemDetectorSettings(
            type=self.detector_type_combobox.currentText(),
            mode=self.detector_mode_combobox.currentText(),
            brightness=self.detector_brightness_slider.value()*constants.FROM_PERCENTAGES,
            contrast=self.detector_contrast_slider.value()*constants.FROM_PERCENTAGES,
        )

        self.beam_settings = BeamSettings(
            beam_type=BeamType[self.selected_beam.currentText()],
            working_distance=self.working_distance.value()*constants.MILLI_TO_SI,
            beam_current=self.beam_current.value()*constants.PICO_TO_SI,
            voltage=self.beam_voltage.value()*constants.KILO_TO_SI,
            hfw = self.doubleSpinBox_image_hfw.value() * constants.MICRO_TO_SI,
            resolution=[self.spinBox_resolution_x.value(), self.spinBox_resolution_y.value()],
            dwell_time=self.doubleSpinBox_image_dwell_time.value() * constants.MICRO_TO_SI,
            stigmation = Point(self.stigmation_x.value(), self.stigmation_y.value()),
            shift = Point(self.shift_x.value() * constants.MICRO_TO_SI, self.shift_y.value()*constants.MICRO_TO_SI),
        )
        return self.image_settings, self.detector_settings, self.beam_settings

    def set_ui_from_settings(self, image_settings: ImageSettings, beam_type: BeamType):

        # disconnect beam type combobox
        self.selected_beam.currentIndexChanged.disconnect()
        self.selected_beam.setCurrentText(beam_type.name)
        self.selected_beam.currentIndexChanged.connect(self.update_detector_ui)
        
        beam_settings = self.get_beam_settings(beam_type)
        detector_settings = self.get_detector_settings(beam_type)

        self.spinBox_resolution_x.setValue(image_settings.resolution[0])
        self.spinBox_resolution_y.setValue(image_settings.resolution[1])

        self.doubleSpinBox_image_dwell_time.setValue(image_settings.dwell_time * constants.SI_TO_MICRO)
        self.doubleSpinBox_image_hfw.setValue(image_settings.hfw * constants.SI_TO_MICRO)

        self.checkBox_image_use_autocontrast.setChecked(image_settings.autocontrast)
        self.checkBox_image_use_autogamma.setChecked(image_settings.gamma_enabled)
        self.checkBox_image_save_image.setChecked(image_settings.save)
        self.lineEdit_image_path.setText(str(image_settings.save_path))
        self.lineEdit_image_label.setText(image_settings.label)

        self.detector_type_combobox.setCurrentText(detector_settings.type)
        self.detector_mode_combobox.setCurrentText(detector_settings.mode)
        self.detector_contrast_slider.setValue(int(detector_settings.contrast*100))
        self.detector_brightness_slider.setValue(int(detector_settings.brightness*100))
        self.beam_current.setValue(beam_settings.beam_current*constants.SI_TO_PICO)
        self.beam_voltage.setValue(beam_settings.voltage*constants.SI_TO_KILO)
        if beam_settings.working_distance is not None:
            self.working_distance.setValue(beam_settings.working_distance*constants.METRE_TO_MILLIMETRE)
        if beam_settings.shift is not None:
            self.shift_x.setValue(beam_settings.shift.x * constants.SI_TO_MICRO)
            self.shift_y.setValue(beam_settings.shift.y * constants.SI_TO_MICRO)
        if beam_settings.stigmation is not None:
            self.stigmation_x.setValue(beam_settings.stigmation.x)
            self.stigmation_y.setValue(beam_settings.stigmation.y)
        
        self.update_ui_saving_settings()

    def update_ui_saving_settings(self):

        self.label_image_save_path.setVisible(self.checkBox_image_save_image.isChecked())
        self.lineEdit_image_path.setVisible(self.checkBox_image_save_image.isChecked())
        self.label_image_label.setVisible(self.checkBox_image_save_image.isChecked())
        self.lineEdit_image_label.setVisible(self.checkBox_image_save_image.isChecked())
        
  
    def update_detector_ui(self):
        beam_type = BeamType[self.selected_beam.currentText()]
        # if beam_type is BeamType.ELECTRON:
        #     self.comboBox_presets.hide()
        #     self.label_presets.hide()
        # else:
        #     self.comboBox_presets.show()
        #     self.label_presets.show()

        _is_ion = bool(beam_type is BeamType.ION)
        _is_tescan = isinstance(self.microscope, TescanMicroscope)
        
        self.comboBox_presets.setVisible(_is_ion and _is_tescan)
        self.label_presets.setVisible(_is_ion and _is_tescan)


        self.detector_type = self.microscope.get_available_values("detector_type", beam_type=beam_type)
        self.detector_type_combobox.clear()
        self.detector_type_combobox.addItems(self.detector_type)
        self.detector_type_combobox.setCurrentText(self.microscope.get("detector_type", beam_type=beam_type))
        
        self.detector_mode = self.microscope.get_available_values("detector_mode", beam_type=beam_type)
        self.detector_mode_combobox.clear()
        self.detector_mode_combobox.addItems(self.detector_mode if self.detector_mode is not None else ["N/A"])# if self.detector_mode is not None  else self.mode.addItem("N/A")
        self.detector_mode_combobox.setCurrentText(self.microscope.get("detector_mode", beam_type=beam_type))

        self.set_ui_from_settings(self.image_settings, beam_type)

    def take_image(self, beam_type: BeamType = None):
        self.TAKING_IMAGES = True
        print("helllo from thread")
        worker = self.take_image_worker(beam_type)
        worker.finished.connect(self.imaging_finished)
        worker.yielded.connect(self.update_imaging_ui)
        worker.start()
        print("started thread")

    def update_imaging_ui(self, msg: str):
        logging.info(msg)
        napari.utils.notifications.notification_manager.records.clear()
        napari.utils.notifications.show_info(msg)

    def imaging_finished(self):
        if self.ib_image is not None:
            self.update_viewer(self.ib_image.data, BeamType.ION.name)
        if self.eb_image is not None:
            self.update_viewer(self.eb_image.data, BeamType.ELECTRON.name)
        self._toggle_interactions(True)
        self.TAKING_IMAGES = False

    def _toggle_interactions(self, enable: bool, caller: str = None):
        self.pushButton_take_image.setEnabled(enable)
        self.pushButton_take_all_images.setEnabled(enable)
        self.set_detector_button.setEnabled(enable)
        self.button_set_beam_settings.setEnabled(enable)
        self.parent.movement_widget._toggle_interactions(enable, caller="ui")
        self.parent.milling_widget._toggle_interactions(enable, caller="ui")
        if enable:
            self.pushButton_take_all_images.setStyleSheet(_stylesheets._GREEN_PUSHBUTTON_STYLE)
            self.pushButton_take_image.setStyleSheet(_stylesheets._GREEN_PUSHBUTTON_STYLE)
            self.set_detector_button.setStyleSheet(_stylesheets._BLUE_PUSHBUTTON_STYLE)
            self.button_set_beam_settings.setStyleSheet(_stylesheets._BLUE_PUSHBUTTON_STYLE)
        else:
            self.pushButton_take_all_images.setStyleSheet(_stylesheets._DISABLED_PUSHBUTTON_STYLE)
            self.pushButton_take_image.setStyleSheet(_stylesheets._DISABLED_PUSHBUTTON_STYLE)
            self.set_detector_button.setStyleSheet(_stylesheets._DISABLED_PUSHBUTTON_STYLE)
            self.button_set_beam_settings.setStyleSheet(_stylesheets._DISABLED_PUSHBUTTON_STYLE)

    @thread_worker
    def take_image_worker(self, beam_type: BeamType = None):
        self._toggle_interactions(False)
        print("Taking image...")
        self.image_settings = self.get_settings_from_ui()[0]
        yield "Taking image..."
        if beam_type is not None:
            self.image_settings.beam_type = beam_type

        arr =  acquire.new_image(self.microscope, self.image_settings)
        name = f"{self.image_settings.beam_type.name}"

        if self.image_settings.beam_type == BeamType.ELECTRON:
            self.eb_image = arr
        if self.image_settings.beam_type == BeamType.ION:
            self.ib_image = arr
        
        self.picture_signal.emit()
        log_status_message("IMAGE_TAKEN_{beam_type}".format(beam_type=self.image_settings.beam_type.name))
        log_status_message("Settings used: {}".format(self.image_settings))

    def take_reference_images(self):
        self.TAKING_IMAGES = True
        worker = self.take_reference_images_worker()
        worker.finished.connect(self.imaging_finished)
        worker.yielded.connect(self.update_imaging_ui)
        worker.start()

    @thread_worker
    def take_reference_images_worker(self):
        self._toggle_interactions(False)
        self.image_settings = self.get_settings_from_ui()[0]
        yield "Taking reference images..."
        self.eb_image, self.ib_image = acquire.take_reference_images(self.microscope, self.image_settings)
        self.picture_signal.emit()
        log_status_message("REFERENCE_IMAGES_TAKEN")
        log_status_message("Settings used: {}".format(self.image_settings))

    def update_ui_tools(self):

        self.update_viewer(self.eb_last, BeamType.ELECTRON.name)
        self.update_viewer(self.ib_last, BeamType.ION.name)



    def update_viewer(self, arr: np.ndarray, name: str):


        if name == BeamType.ELECTRON.name:
            self.eb_last = arr
        if name == BeamType.ION.name:
            self.ib_last = arr

        # median filter for display
        arr = median_filter(arr, size=3)
       
        try:
            self.viewer.layers[name].data = arr
        except:    
            layer = self.viewer.add_image(arr, name = name)
        

        layer = self.viewer.layers[name]
        if self.eb_layer is None and name == BeamType.ELECTRON.name:
            self.eb_layer = layer
        if self.ib_layer is None and name == BeamType.ION.name:
            self.ib_layer = layer
        

        # centre the camera
        if self.eb_layer:
            self.viewer.camera.center = [
                0.0,
                self.eb_layer.data.shape[0] / 2,
                self.eb_layer.data.shape[1],
            ]
            self.viewer.camera.zoom = 0.45

        if self.ib_layer:
            translation = (
                self.viewer.layers["ELECTRON"].data.shape[1]
                if self.eb_layer
                else arr.shape[1]
            )
            self.ib_layer.translate = [0.0, translation]       

        if self.eb_layer:
            points = np.array([[-20, 200], [-20, self.eb_layer.data.shape[1] + 150]])
            string = ["ELECTRON BEAM", "ION BEAM"]
            text = {
                "string": string,
                "color": "white"
            }

            try:
                self.viewer.layers['label'].data = points
            except:    
                self.viewer.add_points(
                points,
                name="label",
                text=text,
                size=20,
                edge_width=7,
                edge_width_is_relative=False,
                edge_color='transparent',
                face_color='transparent',
                )   


        # draw scalebar and crosshair
        if self.eb_image is not None and self.ib_image is not None:
            ui_utils._draw_scalebar(viewer=self.viewer,eb_image= self.eb_image,ib_image= self.ib_image,is_checked=self.scalebar_checkbox.isChecked())
            ui_utils._draw_crosshair(viewer=self.viewer,eb_image= self.eb_image,ib_image= self.ib_image,is_checked=self.crosshair_checkbox.isChecked()) 
            
        self.set_ui_from_settings(image_settings = self.image_settings, beam_type= BeamType[self.selected_beam.currentText()])      
        
        # set the active layer to the electron beam (for movement)
        if self.eb_layer:
            self.viewer.layers.selection.active = self.eb_layer

        self.viewer_update_signal.emit()

    def get_data_from_coord(self, coords: tuple) -> tuple:
        # check inside image dimensions, (y, x)
        eb_shape = self.eb_image.data.shape[0], self.eb_image.data.shape[1]
        ib_shape = self.ib_image.data.shape[0], self.ib_image.data.shape[1] + self.eb_image.data.shape[1]

        if (coords[0] > 0 and coords[0] < eb_shape[0]) and (
            coords[1] > 0 and coords[1] < eb_shape[1]
        ):
            image = self.eb_image
            beam_type = BeamType.ELECTRON

        elif (coords[0] > 0 and coords[0] < ib_shape[0]) and (
            coords[1] > eb_shape[0] and coords[1] < ib_shape[1]
        ):
            image = self.ib_image
            coords = (coords[0], coords[1] - ib_shape[1] // 2)
            beam_type = BeamType.ION
        else:
            beam_type, image = None, None
        log_status_message(f"COORDS: {coords}, BEAM_TYPE: {beam_type}")
        return coords, beam_type, image
    
    def closeEvent(self, event):
        self.viewer.layers.clear()
        event.accept()

    def clear_viewer(self):
        self.viewer.layers.clear()
        self.eb_layer = None
        self.ib_layer = None

    def _set_active_layer(self):
        if self.eb_layer:
            self.viewer.layers.selection.active = self.eb_layer

def main():

    image_settings = ImageSettings(resolution=[1536, 1024], dwell_time=1e-6, hfw=150e-6, 
    autocontrast=True, beam_type=BeamType.ION, 
    save=True, label="my_label", save_path="path/to/save", 
    gamma_enabled=True)

    viewer = napari.Viewer(ndisplay=2)
    image_settings_ui = FibsemImageSettingsWidget(image_settings=image_settings)
    viewer.window.add_dock_widget(
        image_settings_ui, area="right", add_vertical_stretch=False
    )
    napari.run()


if __name__ == "__main__":
    main()<|MERGE_RESOLUTION|>--- conflicted
+++ resolved
@@ -8,7 +8,6 @@
 from PIL import Image
 from PyQt5 import QtWidgets
 from PyQt5.QtCore import pyqtSignal
-<<<<<<< HEAD
 from scipy.ndimage import median_filter
 
 from fibsem import acquire, constants
@@ -16,14 +15,14 @@
 from fibsem.structures import (BeamSettings, BeamType, FibsemDetectorSettings,
                                FibsemImage, ImageSettings, Point)
 from fibsem.ui import utils as ui_utils
-=======
+
 from fibsem.microscope import FibsemMicroscope, TescanMicroscope
 from fibsem import constants, acquire
 
 from fibsem.structures import BeamType, ImageSettings, FibsemImage, Point, FibsemDetectorSettings, BeamSettings
 from fibsem.ui import utils as ui_utils 
 from fibsem.ui import _stylesheets
->>>>>>> e721e4b9
+
 from fibsem.ui.qtdesigner_files import ImageSettingsWidget
 from fibsem.ui import _stylesheets
 from napari.qt.threading import thread_worker

--- conflicted
+++ resolved
@@ -59,10 +59,7 @@
 
         self._TESCAN = isinstance(self.microscope, TescanMicroscope)
         self.TAKING_IMAGES = False
-<<<<<<< HEAD
-=======
-
->>>>>>> 3a1d29a0
+
         self.setup_connections()
 
         if image_settings is not None:

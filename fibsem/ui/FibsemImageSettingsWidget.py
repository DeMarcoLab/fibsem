--- conflicted
+++ resolved
@@ -123,6 +123,14 @@
             self.ib_layer = layer
         
 
+        layer = self.viewer.layers[name]
+        if self.eb_layer is None and name == BeamType.ELECTRON.name:
+            self.eb_layer = layer
+        if self.ib_layer is None and name == BeamType.ION.name:
+            self.ib_layer = layer
+        
+
+
         # centre the camera
         if self.eb_layer:
             self.viewer.camera.center = [
@@ -143,7 +151,6 @@
                 "string": string,
                 "color": "white"
             }
-<<<<<<< HEAD
 
             try:
                 self.viewer.layers['label'].data = points
@@ -151,24 +158,16 @@
                 self.viewer.add_points(
                 points,
                 name="label",
-=======
-            self.viewer.add_points(
-                points,
->>>>>>> 382fb283
                 text=text,
                 size=20,
                 edge_width=7,
                 edge_width_is_relative=False,
                 edge_color='transparent',
                 face_color='transparent',
-<<<<<<< HEAD
                 )   
 
 
         
-=======
-            )   
->>>>>>> 382fb283
 
     def get_data_from_coord(self, coords: tuple) -> tuple:
         # check inside image dimensions, (y, x)
@@ -198,6 +197,11 @@
         self.viewer.layers.clear()
         event.accept()
 
+    
+    def closeEvent(self, event):
+        self.viewer.layers.clear()
+        event.accept()
+
 def main():
 
     image_settings = ImageSettings(resolution=[1536, 1024], dwell_time=1e-6, hfw=150e-6, 

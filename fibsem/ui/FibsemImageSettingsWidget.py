import napari
import napari.utils.notifications
from PyQt5 import QtWidgets

from fibsem.microscope import FibsemMicroscope
from fibsem import constants, acquire
from fibsem.structures import BeamType, ImageSettings, FibsemImage
from fibsem.ui import utils as ui_utils 
from fibsem.ui.qtdesigner_files import ImageSettingsWidget

import numpy as np
from pathlib import Path


class FibsemImageSettingsWidget(ImageSettingsWidget.Ui_Form, QtWidgets.QWidget):
    def __init__(
        self,
        microscope: FibsemMicroscope = None,
        image_settings: ImageSettings = None,
        viewer: napari.Viewer = None,
        parent=None,
    ):
        super(FibsemImageSettingsWidget, self).__init__(parent=parent)
        self.setupUi(self)

        self.microscope = microscope
        self.viewer = viewer
        self.eb_layer, self.ib_layer = None, None

        self.setup_connections()
    
        if image_settings is not None:
            self.set_ui_from_settings(image_settings)

        # register initial images
        self.update_viewer(np.zeros(shape=(1024, 1536), dtype=np.uint8), BeamType.ION.name)
        self.update_viewer(np.zeros(shape=(1024, 1536), dtype=np.uint8), BeamType.ELECTRON.name)

    def setup_connections(self):

        # set ui elements
        self.comboBox_image_beam_type.addItems([beam.name for beam in BeamType])
        
        self.pushButton_take_image.clicked.connect(self.take_image)
        self.pushButton_take_all_images.clicked.connect(self.take_reference_images)
        self.checkBox_image_save_image.toggled.connect(self.update_ui)


    def set_ui_from_settings(self, image_settings: ImageSettings):

        self.spinBox_resolution_x.setValue(image_settings.resolution[0])
        self.spinBox_resolution_y.setValue(image_settings.resolution[1])
        self.doubleSpinBox_image_dwell_time.setValue(image_settings.dwell_time * constants.SI_TO_MICRO)
        self.doubleSpinBox_image_hfw.setValue(image_settings.hfw * constants.SI_TO_MICRO)
        self.comboBox_image_beam_type.setCurrentText(image_settings.beam_type.name)
        self.checkBox_image_use_autocontrast.setChecked(image_settings.autocontrast)
        self.checkBox_image_use_autogamma.setChecked(image_settings.gamma_enabled)
        self.checkBox_image_save_image.setChecked(image_settings.save)
        self.lineEdit_image_path.setText(image_settings.save_path)
        self.lineEdit_image_label.setText(image_settings.label)

    def update_ui(self):

        self.label_image_save_path.setVisible(self.checkBox_image_save_image.isChecked())
        self.lineEdit_image_path.setVisible(self.checkBox_image_save_image.isChecked())
        self.label_image_label.setVisible(self.checkBox_image_save_image.isChecked())
        self.lineEdit_image_label.setVisible(self.checkBox_image_save_image.isChecked())
        
    def get_settings_from_ui(self):

        self.image_settings = ImageSettings(
            resolution=[self.spinBox_resolution_x.value(), self.spinBox_resolution_y.value()],
            dwell_time=self.doubleSpinBox_image_dwell_time.value() * constants.MICRO_TO_SI,
            hfw=self.doubleSpinBox_image_hfw.value() * constants.MICRO_TO_SI,
            beam_type=BeamType[self.comboBox_image_beam_type.currentText()],
            autocontrast=self.checkBox_image_use_autocontrast.isChecked(),
            gamma_enabled=self.checkBox_image_use_autogamma.isChecked(),
            save=self.checkBox_image_save_image.isChecked(),
            save_path=Path(self.lineEdit_image_path.text()),
            label=self.lineEdit_image_label.text()
            
        )

        return self.image_settings

    def take_image(self):
        self.image_settings: ImageSettings = self.get_settings_from_ui()

        arr =  acquire.new_image(self.microscope, self.image_settings)
        name = f"{self.image_settings.beam_type.name}"

        if self.image_settings.beam_type == BeamType.ELECTRON:
            self.eb_image = arr
        if self.image_settings.beam_type == BeamType.ION:
            self.ib_image = arr

        self.update_viewer(arr.data, name)

    def take_reference_images(self):

        self.image_settings = self.get_settings_from_ui()

        self.eb_image, self.ib_image = acquire.take_reference_images(self.microscope, self.image_settings)

        self.update_viewer(self.ib_image.data, BeamType.ION.name)
        self.update_viewer(self.eb_image.data, BeamType.ELECTRON.name)


    def update_viewer(self, arr: np.ndarray, name: str):
       
        arr = ui_utils._draw_crosshair(arr)

        try:
            self.viewer.layers[name].data = arr
        except:    
            layer = self.viewer.add_image(arr, name = name)
        
<<<<<<< HEAD
        layer = self.viewer.layers[name]
        if self.eb_layer is None and name == BeamType.ELECTRON.name:
            self.eb_layer = layer
        if self.ib_layer is None and name == BeamType.ION.name:
            self.ib_layer = layer
        
=======
>>>>>>> 83e5dc6c
        # centre the camera
        if self.eb_layer:
            self.viewer.camera.center = [
                0.0,
                self.eb_layer.data.shape[0] / 2,
                self.eb_layer.data.shape[1],
            ]
            self.viewer.camera.zoom = 0.45

        if self.ib_layer:
            self.ib_layer.translate = [0.0, arr.shape[1]]        
        self.viewer.layers.selection.active = self.eb_layer

    def get_data_from_coord(self, coords: tuple) -> tuple:
        # check inside image dimensions, (y, x)
        eb_shape = self.eb_image.data.shape[0], self.eb_image.data.shape[1]
        ib_shape = self.ib_image.data.shape[0], self.ib_image.data.shape[1] + self.eb_image.data.shape[1]

        if (coords[0] > 0 and coords[0] < eb_shape[0]) and (
            coords[1] > 0 and coords[1] < eb_shape[1]
        ):
            image = self.eb_image
            beam_type = BeamType.ELECTRON
            # print("electron")

        elif (coords[0] > 0 and coords[0] < ib_shape[0]) and (
            coords[1] > eb_shape[0] and coords[1] < ib_shape[1]
        ):
            image = self.ib_image
            coords = (coords[0], coords[1] - ib_shape[1] // 2)
            beam_type = BeamType.ION
            # print("ion")
        else:
            beam_type, image = None, None

        return coords, beam_type, image
    
    def closeEvent(self, event):
        self.viewer.layers.clear()
        event.accept()

def main():

    image_settings = ImageSettings(resolution=[1536, 1024], dwell_time=1e-6, hfw=150e-6, 
    autocontrast=True, beam_type=BeamType.ION, 
    save=True, label="my_label", save_path="path/to/save", 
    gamma_enabled=True)


    viewer = napari.Viewer(ndisplay=2)
    image_settings_ui = FibsemImageSettingsWidget(image_settings=image_settings)
    viewer.window.add_dock_widget(
        image_settings_ui, area="right", add_vertical_stretch=False
    )
    napari.run()


if __name__ == "__main__":
    main()<|MERGE_RESOLUTION|>--- conflicted
+++ resolved
@@ -115,15 +115,14 @@
         except:    
             layer = self.viewer.add_image(arr, name = name)
         
-<<<<<<< HEAD
+
         layer = self.viewer.layers[name]
         if self.eb_layer is None and name == BeamType.ELECTRON.name:
             self.eb_layer = layer
         if self.ib_layer is None and name == BeamType.ION.name:
             self.ib_layer = layer
         
-=======
->>>>>>> 83e5dc6c
+
         # centre the camera
         if self.eb_layer:
             self.viewer.camera.center = [

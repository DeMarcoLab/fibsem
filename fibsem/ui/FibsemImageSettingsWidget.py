--- conflicted
+++ resolved
@@ -310,19 +310,12 @@
         self.viewer.layers.clear()
         event.accept()
 
-<<<<<<< HEAD
-    
-    def closeEvent(self, event):
-        self.viewer.layers.clear()
-        event.accept()
-=======
 
     def clear_viewer(self):
         self.viewer.layers.clear()
         self.eb_layer = None
         self.ib_layer = None
 
->>>>>>> dd18da37
 
 def main():
 

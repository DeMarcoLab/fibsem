--- conflicted
+++ resolved
@@ -9,12 +9,9 @@
 from fibsem.ui import utils as ui_utils 
 
 from fibsem.ui.qtdesigner_files import ImageSettingsWidget
-<<<<<<< HEAD
 
 from scipy.ndimage import median_filter
-=======
 from PIL import Image
->>>>>>> 59ad56f1
 import numpy as np
 from pathlib import Path
 import logging
@@ -356,14 +353,7 @@
 
 
     def update_viewer(self, arr: np.ndarray, name: str):
-<<<<<<< HEAD
-    
-        # median fitler
-        arr = median_filter(arr, size=3)
-
-        arr = ui_utils._draw_crosshair(arr)
-=======
->>>>>>> 59ad56f1
+
 
         if name == BeamType.ELECTRON.name:
             self.eb_last = arr

import json
from abc import ABC, abstractmethod
from dataclasses import dataclass

import yaml
import numpy as np
from fibsem.structures import FibsemPattern, FibsemPatternSettings, Point


def check_keys(protocol: dict, required_keys: list[str]) -> bool:
    return all([k in protocol.keys() for k in required_keys])


REQUIRED_KEYS = {
    "Rectangle": ("width", "height", "depth", "rotation"),
    "Line": ("start_x", "end_x", "start_y", "end_y", "depth"),
    "Circle": ("radius", "depth"),
    "Trench": (
        "lamella_width",
        "lamella_height",
        "trench_height",
        "size_ratio",
        "offset",
        "depth",
    ),
    "Horseshoe": (
        "lamella_width",
        "lamella_height",
        "trench_height",
        "size_ratio",
        "offset",
        "side_offset",
        "side_width",
        "depth",
    ),
    "Fiducial": ("height", "width", "depth", "rotation"),
    "Undercut": (
        "height",
        "width",
        "depth",
        "trench_width",
        "rhs_height",
        "h_offset",
    ),
    "MicroExpansion": (
        "height",
        "width",
        "depth",
        "distance",
        "lamella_width",
    ),
    "SpotWeld": ("height", "width", "depth", "distance", "number", "rotation"),
    "WaffleNotch": (
        "vheight",
        "vwidth",
        "hheight",
        "hwidth",
        "depth",
        "distance",
    ),
    "Clover": ("radius", "depth"),
    "TriForce": ("height", "width", "depth"),
}


@dataclass
class BasePattern(ABC):
    name: str = "BasePattern"
    required_keys: tuple[str] = ()
    patterns = None
    protocol = None
<<<<<<< HEAD
    point: Point = Point()

=======
    point = None
>>>>>>> e3deb2b5
    @abstractmethod
    def define(
        self, protocol: dict, point: Point = Point()
    ) -> list[FibsemPatternSettings]:
        pass

    def __to_dict__(self):
        return {
            "name": self.name,
            "required_keys": self.required_keys,
            "protocol": self.protocol,
            "point": self.point.__to_dict__() if self.point is not None else None,
        }

    @classmethod
    def __from_dict__(cls, data):
        pattern = cls(
            name=data["name"],
            required_keys=REQUIRED_KEYS[data["name"]],
        )
        pattern.protocol = data["protocol"]
        pattern.point = (
            Point.__from_dict__(data["point"]) if data["point"] is not None else Point()
        )
        return pattern


@dataclass
class RectanglePattern(BasePattern):
    name: str = "Rectangle"
    required_keys: tuple[str] = REQUIRED_KEYS["Rectangle"]
    patterns = None
    protocol = None
    point = None
<<<<<<< HEAD

=======
>>>>>>> e3deb2b5
    def define(
        self, protocol: dict, point: Point = Point()
    ) -> list[FibsemPatternSettings]:
        protocol["centre_x"] = point.x
        protocol["centre_y"] = point.y
        protocol["pattern"] = "Rectangle"  # redundant now
        protocol["rotation"] = protocol.get("rotation", 0)
<<<<<<< HEAD
        protocol["cleaning_cross_section"] = protocol.get(
            "cleaning_cross_section", False
        )
=======
        protocol["cleaning_cross_section"] = protocol.get("cleaning_cross_section", False)
>>>>>>> e3deb2b5
        protocol["scan_direction"] = protocol.get("scan_direction", "TopToBottom")
        self.patterns = [FibsemPatternSettings.__from_dict__(protocol)]
        self.protocol = protocol
        self.point = point
<<<<<<< HEAD
        return self.patterns
=======
        return self.patterns 
>>>>>>> e3deb2b5


@dataclass
class LinePattern(BasePattern):
    name: str = "Line"
    required_keys: tuple[str] = REQUIRED_KEYS["Line"]
    patterns = None
    protocol = None
    point = None
<<<<<<< HEAD

=======
>>>>>>> e3deb2b5
    def define(
        self, protocol: dict, point: Point = Point()
    ) -> list[FibsemPatternSettings]:
        protocol["pattern"] = "Line"  # redundant now
        protocol["centre_x"] = point.x
        protocol["centre_y"] = point.y
        protocol["cleaning_cross_section"] = protocol.get(
            "cleaning_cross_section", False
        )
        protocol["scan_direction"] = protocol.get("scan_direction", "TopToBottom")
        self.patterns = [FibsemPatternSettings.__from_dict__(protocol)]
        self.protocol = protocol
        self.point = point
        return self.patterns


@dataclass
class CirclePattern(BasePattern):
    name: str = "Circle"
    required_keys: tuple[str] = REQUIRED_KEYS["Circle"]
    patterns = None
    protocol = None
    point = None
<<<<<<< HEAD

=======
>>>>>>> e3deb2b5
    def define(
        self, protocol: dict, point: Point = Point()
    ) -> list[FibsemPatternSettings]:
        protocol["centre_x"] = point.x
        protocol["centre_y"] = point.y
        protocol["pattern"] = "Circle"  # redundant now
        protocol["start_angle"] = 0
        protocol["end_angle"] = 360
        protocol["rotation"] = 0
        protocol["cleaning_cross_section"] = protocol.get(
            "cleaning_cross_section", False
        )
        protocol["scan_direction"] = protocol.get("scan_direction", "TopToBottom")
<<<<<<< HEAD
        self.patterns = [FibsemPatternSettings.__from_dict__(protocol)]
=======
        self.patterns = [FibsemPatternSettings.__from_dict__(protocol)] 
>>>>>>> e3deb2b5
        self.protocol = protocol
        self.point = point
        return self.patterns


@dataclass
class TrenchPattern(BasePattern):
    name: str = "Trench"
    required_keys: tuple[str] = REQUIRED_KEYS["Trench"]
    patterns = None
    protocol = None
    point = None
<<<<<<< HEAD

=======
>>>>>>> e3deb2b5
    def define(
        self, protocol: dict, point: Point = Point()
    ) -> list[FibsemPatternSettings]:
        check_keys(protocol, self.required_keys)

        lamella_width = protocol["lamella_width"]
        lamella_height = protocol["lamella_height"]
        trench_height = protocol["trench_height"]
        upper_trench_height = trench_height / max(protocol["size_ratio"], 1.0)
        offset = protocol["offset"]
        depth = protocol["depth"]

        centre_upper_y = point.y + (
            lamella_height / 2 + upper_trench_height / 2 + offset
        )
        centre_lower_y = point.y - (lamella_height / 2 + trench_height / 2 + offset)

        # mill settings
        lower_pattern_settings = FibsemPatternSettings(
            pattern=FibsemPattern.Rectangle,
            width=lamella_width,
            height=trench_height,
            depth=depth,
            centre_x=point.x,
            centre_y=centre_lower_y,
            cleaning_cross_section=True,
            scan_direction="BottomToTop",
        )

        upper_pattern_settings = FibsemPatternSettings(
            pattern=FibsemPattern.Rectangle,
            width=lamella_width,
            height=upper_trench_height,
            depth=depth,
            centre_x=point.x,
            centre_y=centre_upper_y,
            cleaning_cross_section=True,
            scan_direction="TopToBottom",
        )

<<<<<<< HEAD
        self.patterns = [lower_pattern_settings, upper_pattern_settings]
=======
        self.patterns = [lower_pattern_settings, upper_pattern_settings]    
>>>>>>> e3deb2b5
        self.protocol = protocol
        self.point = point
        return self.patterns


@dataclass
class HorseshoePattern(BasePattern):
    name: str = "Horseshoe"
    required_keys: tuple[str] = REQUIRED_KEYS["Horseshoe"]
    patterns = None
    # ref: "horseshoe" terminology https://www.researchgate.net/publication/351737991_A_Modular_Platform_for_Streamlining_Automated_Cryo-FIB_Workflows#pf14
    protocol = None
    point = None
<<<<<<< HEAD

=======
>>>>>>> e3deb2b5
    def define(
        self, protocol: dict, point: Point = Point()
    ) -> list[FibsemPatternSettings]:
        """Calculate the trench milling patterns"""

        check_keys(protocol, self.required_keys)

        lamella_width = protocol["lamella_width"]
        lamella_height = protocol["lamella_height"]
        trench_height = protocol["trench_height"]
        upper_trench_height = trench_height / max(protocol["size_ratio"], 1.0)
        offset = protocol["offset"]
        depth = protocol["depth"]

        centre_upper_y = point.y + (
            lamella_height / 2 + upper_trench_height / 2 + offset
        )
        centre_lower_y = point.y - (lamella_height / 2 + trench_height / 2 + offset)

        lower_pattern = FibsemPatternSettings(
            pattern=FibsemPattern.Rectangle,
            width=lamella_width,
            height=trench_height,
            depth=depth,
            centre_x=point.x,
            centre_y=centre_lower_y,
            cleaning_cross_section=True,
            scan_direction="BottomToTop",
        )

        upper_pattern = FibsemPatternSettings(
            pattern=FibsemPattern.Rectangle,
            width=lamella_width,
            height=upper_trench_height,
            depth=depth,
            centre_x=point.x,
            centre_y=centre_upper_y,
            cleaning_cross_section=True,
            scan_direction="TopToBottom",
        )

        side_pattern = FibsemPatternSettings(
            pattern=FibsemPattern.Rectangle,
            width=protocol["side_width"],
            height=lamella_height + offset,
            depth=depth,
            centre_x=point.x
            - protocol["side_offset"]
            + (lamella_width / 2 - protocol["side_width"] / 2),
            centre_y=point.y,
            cleaning_cross_section=True,
            scan_direction="TopToBottom",
        )

        self.patterns = [lower_pattern, upper_pattern, side_pattern]
        self.protocol = protocol
        self.point = point
        return self.patterns


@dataclass
class FiducialPattern(BasePattern):
    name: str = "Fiducial"
    required_keys: tuple[str] = REQUIRED_KEYS["Fiducial"]
    patterns = None
    protocol = None
    point = None
<<<<<<< HEAD

=======
>>>>>>> e3deb2b5
    def define(
        self, protocol: dict, point: Point = Point()
    ) -> list[FibsemPatternSettings]:
        import numpy as np

        # ?
        protocol["centre_x"] = point.x
        protocol["centre_y"] = point.y
        protocol["pattern"] = "Rectangle"
        protocol["cleaning_cross_section"] = protocol.get(
            "cleaning_cross_section", False
        )
        protocol["scan_direction"] = protocol.get("scan_direction", "TopToBottom")

        left_pattern = FibsemPatternSettings.__from_dict__(protocol)
        left_pattern.rotation = np.deg2rad(protocol["rotation"])
        right_pattern = FibsemPatternSettings.__from_dict__(protocol)
        right_pattern.rotation = left_pattern.rotation + np.deg2rad(90)

        self.patterns = [left_pattern, right_pattern]
        self.protocol = protocol
        self.point = point
        return self.patterns


@dataclass
class UndercutPattern(BasePattern):
    name: str = "Undercut"
    required_keys: tuple[str] = REQUIRED_KEYS["Undercut"]
    patterns = None
    protocol = None
    point = None
<<<<<<< HEAD

=======
>>>>>>> e3deb2b5
    def define(
        self, protocol: dict, point: Point = Point()
    ) -> list[FibsemPatternSettings]:
        check_keys(protocol, self.required_keys)

        # jcut_lhs_height = protocol["lhs_height"]
        jcut_rhs_height = protocol["rhs_height"]
        jcut_lamella_height = protocol["height"]
        jcut_width = protocol["width"]
        jcut_trench_thickness = protocol["trench_width"]
        # jcut_lhs_trench_thickness = protocol["lhs_trench_width"]
        # jcut_lhs_offset = protocol["lhs_offset"]
        jcut_depth = protocol["depth"]
        jcut_h_offset = protocol["h_offset"]

        jcut_half_width = jcut_width - jcut_trench_thickness / 2
        jcut_half_height = jcut_lamella_height / 2

        use_cleaning_cross_section = protocol.get("cleaning_cross_section", True)

        # top_jcut
        jcut_top_centre_x = point.x + jcut_width / 2 - jcut_h_offset
        jcut_top_centre_y = point.y + jcut_lamella_height
        jcut_top_width = jcut_width
        jcut_top_height = jcut_trench_thickness
        jcut_top_depth = jcut_depth

        top_pattern = FibsemPatternSettings(
            pattern=FibsemPattern.Rectangle,
            width=jcut_top_width,
            height=jcut_top_height,
            depth=jcut_top_depth,
            centre_x=jcut_top_centre_x,
            centre_y=jcut_top_centre_y,
            cleaning_cross_section=use_cleaning_cross_section,
            scan_direction="TopToBottom",
        )

        # lhs_jcut
        # jcut_lhs = microscope.patterning.create_rectangle(
        #     center_x=point.x - jcut_half_width - jcut_lhs_offset,
        #     center_y=point.y + jcut_half_height - (jcut_lhs_height / 2 - jcut_half_height),
        #     width=jcut_lhs_trench_thickness,
        #     height=jcut_lhs_height,
        #     depth=jcut_depth,
        # )  # depth

        # rhs jcut
        jcut_rhs_centre_x = point.x + jcut_half_width - jcut_h_offset
        jcut_rhs_centre_y = (
            point.y
            + jcut_half_height
            - (jcut_rhs_height / 2 - jcut_half_height)
            + jcut_trench_thickness / 2
        )
        jcut_rhs_width = jcut_trench_thickness
        jcut_rhs_height = jcut_rhs_height
        jcut_rhs_depth = jcut_depth

        rhs_pattern = FibsemPatternSettings(
            pattern=FibsemPattern.Rectangle,
            width=jcut_rhs_width,
            height=jcut_rhs_height,
            depth=jcut_rhs_depth,
            centre_x=jcut_rhs_centre_x,
            centre_y=jcut_rhs_centre_y,
            cleaning_cross_section=use_cleaning_cross_section,
            scan_direction="TopToBottom",
        )

        self.patterns = [top_pattern, rhs_pattern]
        self.protocol = protocol
        self.point = point
        return self.patterns


@dataclass
class MicroExpansionPattern(BasePattern):
    name: str = "MicroExpansion"
    required_keys: tuple[str] = REQUIRED_KEYS["MicroExpansion"]
    patterns = None
    protocol = None
    point = None
<<<<<<< HEAD

=======
>>>>>>> e3deb2b5
    # ref: https://www.nature.com/articles/s41467-022-29501-3
    def define(
        self, protocol: dict, point: Point = Point()
    ) -> list[FibsemPatternSettings]:
        """
        Draw the microexpansion joints for stress relief of lamella.

        Args:
            microscope (FibsemMicroscope): OpenFIBSEM microscope instance
            protocol (dict): Contains a dictionary of the necessary values for drawing the joints.
            protocol (dict): Lamella protocol

        Returns:
            patterns: list[FibsemPatternSettings]
        """
        check_keys(protocol, self.required_keys)

        width = protocol["width"]
        height = protocol["height"]
        depth = protocol["depth"]  # lamella milling depth

        left_pattern_settings = FibsemPatternSettings(
            pattern=FibsemPattern.Rectangle,
            width=width,
            height=height,
            depth=depth,
            centre_x=point.x
            - protocol["lamella_width"] / 2  # lamella property
            - protocol["distance"],
            centre_y=point.y,
            cleaning_cross_section=True,
            scan_direction="LeftToRight",
        )

        right_pattern_settings = FibsemPatternSettings(
            pattern=FibsemPattern.Rectangle,
            width=width,
            height=height,
            depth=depth,
            centre_x=point.x + protocol["lamella_width"] / 2 + protocol["distance"],
            centre_y=point.y,
            cleaning_cross_section=True,
            scan_direction="RightToLeft",
        )

        self.patterns = [left_pattern_settings, right_pattern_settings]
        self.protocol = protocol
        self.point = point
        return self.patterns


@dataclass
class SpotWeldPattern(BasePattern):
    name: str = "SpotWeld"
    required_keys: tuple[str] = REQUIRED_KEYS["SpotWeld"]
    patterns = None
    # ref: spotweld terminology https://www.researchgate.net/publication/351737991_A_Modular_Platform_for_Streamlining_Automated_Cryo-FIB_Workflows#pf14
    protocol = None
    point = None
<<<<<<< HEAD

=======
>>>>>>> e3deb2b5
    def define(
        self, protocol: dict, point: Point = Point()
    ) -> list[FibsemPatternSettings]:
        check_keys(protocol, self.required_keys)
        width = protocol["width"]
        height = protocol["height"]
        depth = protocol["depth"]
        distance = protocol["distance"]
        n_patterns = int(protocol["number"])
        rotation = protocol["rotation"]

        patterns = []
        for i in range(n_patterns):
            pattern_settings = FibsemPatternSettings(
                pattern=FibsemPattern.Rectangle,
                width=width,
                height=height,
                depth=depth,
                centre_x=point.x,
                centre_y=point.y + (i - (n_patterns - 1) / 2) * distance,
                cleaning_cross_section=True,
                scan_direction="LeftToRight",
                rotation=rotation,
            )
            patterns.append(pattern_settings)

        self.patterns = patterns
        self.protocol = protocol
        self.point = point
        return self.patterns


@dataclass
class WaffleNotchPattern(BasePattern):
    name: str = "WaffleNotch"
    required_keys: tuple[str] = REQUIRED_KEYS["WaffleNotch"]
    patterns = None
    protocol = None
    point = None
    # ref: https://www.nature.com/articles/s41467-022-29501-3

    def define(
        self, protocol: dict, point: Point = Point()
    ) -> list[FibsemPatternSettings]:
        check_keys(protocol, self.required_keys)

        vwidth = protocol["vwidth"]
        vheight = protocol["vheight"]
        hwidth = protocol["hwidth"]
        hheight = protocol["hheight"]
        depth = protocol["depth"]
        distance = protocol["distance"]

        # five patterns
        top_vertical_pattern = FibsemPatternSettings(
            pattern=FibsemPattern.Rectangle,
            width=vwidth,
            height=vheight,
            depth=depth,
            centre_x=point.x,
            centre_y=point.y - distance / 2 - vheight / 2 + hheight / 2,
            cleaning_cross_section=False,
            scan_direction="TopToBottom",
        )

        bottom_vertical_pattern = FibsemPatternSettings(
            pattern=FibsemPattern.Rectangle,
            width=vwidth,
            height=vheight,
            depth=depth,
            centre_x=point.x,
            centre_y=point.y + distance / 2 + vheight / 2 - hheight / 2,
            cleaning_cross_section=False,
            scan_direction="BottomToTop",
        )

        top_horizontal_pattern = FibsemPatternSettings(
            pattern=FibsemPattern.Rectangle,
            width=hwidth,
            height=hheight,
            depth=depth,
            centre_x=point.x + hwidth / 2 + vwidth / 2,
            centre_y=point.y - distance / 2,
            cleaning_cross_section=False,
            scan_direction="TopToBottom",
        )

        bottom_horizontal_pattern = FibsemPatternSettings(
            pattern=FibsemPattern.Rectangle,
            width=hwidth,
            height=hheight,
            depth=depth,
            centre_x=point.x + hwidth / 2 + vwidth / 2,
            centre_y=point.y + distance / 2,
            cleaning_cross_section=False,
            scan_direction="BottomToTop",
        )

        centre_vertical_pattern = FibsemPatternSettings(
            pattern=FibsemPattern.Rectangle,
            width=vwidth,
            height=distance + hheight,
            depth=depth,
            centre_x=point.x + hwidth + vwidth,
            centre_y=point.y,
            cleaning_cross_section=False,
            scan_direction="TopToBottom",
        )

        self.patterns = [
            top_vertical_pattern,
            bottom_vertical_pattern,
            top_horizontal_pattern,
            bottom_horizontal_pattern,
            centre_vertical_pattern,
        ]
        self.protocol = protocol
        self.point = point
        return self.patterns

<<<<<<< HEAD
=======
        self.patterns = [top_vertical_pattern, bottom_vertical_pattern, top_horizontal_pattern, bottom_horizontal_pattern, centre_vertical_pattern]
        self.protocol = protocol
        self.point = point
        return self.patterns 
>>>>>>> e3deb2b5

@dataclass
class CloverPattern(BasePattern):
    name: str = "Clover"
    required_keys: tuple[str] = REQUIRED_KEYS["Clover"]
    patterns = None
    protocol = None
    point = None
<<<<<<< HEAD

    def define(
        self, protocol: dict, point: Point = Point()
    ) -> list[FibsemPatternSettings]:
=======
    def define(self, protocol: dict, point: Point = Point()) -> list[FibsemPatternSettings]:

>>>>>>> e3deb2b5
        check_keys(protocol, self.required_keys)

        radius = protocol["radius"]
        depth = protocol["depth"]

        # three leaf clover pattern

        top_pattern = FibsemPatternSettings(
            pattern=FibsemPattern.Circle,
            radius=radius,
            depth=depth,
            centre_x=point.x,
            centre_y=point.y + radius,
            cleaning_cross_section=False,
            scan_direction="TopToBottom",
        )

        right_pattern = FibsemPatternSettings(
            pattern=FibsemPattern.Circle,
            radius=radius,
            depth=depth,
            centre_x=point.x + radius,
            centre_y=point.y,
            cleaning_cross_section=False,
            scan_direction="BottomToTop",
        )

        left_pattern = FibsemPatternSettings(
            pattern=FibsemPattern.Circle,
            radius=radius,
            depth=depth,
            centre_x=point.x - radius,
            centre_y=point.y,
            cleaning_cross_section=False,
            scan_direction="LeftToRight",
        )

        stem_pattern = FibsemPatternSettings(
            pattern=FibsemPattern.Rectangle,
            width=radius / 4,
            height=radius * 2,
            depth=depth,
            centre_x=point.x,
            centre_y=point.y - radius,
            cleaning_cross_section=False,
            scan_direction="TopToBottom",
        )

        self.patterns = [top_pattern, right_pattern, left_pattern, stem_pattern]
        self.protocol = protocol
        self.point = point
        return self.patterns


@dataclass
class TriForcePattern(BasePattern):
    name: str = "TriForce"
    required_keys: tuple[str] = REQUIRED_KEYS["TriForce"]
    patterns = None
    protocol = None
    point = None
<<<<<<< HEAD

    def define(
        self, protocol: dict, point: Point = Point()
    ) -> list[FibsemPatternSettings]:
=======
    def define(self, protocol: dict, point: Point = Point()) -> list[FibsemPatternSettings]:

>>>>>>> e3deb2b5
        check_keys(protocol, self.required_keys)

        height = protocol["height"]
        width = protocol["width"]
        depth = protocol["depth"]

        # triforce pattern
        angle = 30

        self.patterns = []

        # centre of each triangle
        points = [
            Point(point.x, point.y + height),
            Point(point.x - height / 2, point.y),
            Point(point.x + height / 2, point.y),
        ]

        for point in points:
            left_pattern, right_pattern, bottom_pattern = create_triangle_patterns(
                width=width, height=height, depth=depth, point=point, angle=angle
            )

            self.patterns.append(left_pattern)
            self.patterns.append(right_pattern)
            self.patterns.append(bottom_pattern)
        self.protocol = protocol
        self.point = point
        return self.patterns


__PATTERNS__ = [
    RectanglePattern,
    LinePattern,
    CirclePattern,
    TrenchPattern,
    HorseshoePattern,
    UndercutPattern,
    FiducialPattern,
    SpotWeldPattern,
    MicroExpansionPattern,
    WaffleNotchPattern,
    CloverPattern,
    TriForcePattern,
]


def get_pattern(name: str) -> BasePattern:
    for pattern in __PATTERNS__:
        if pattern.name == name:
            return pattern()

    raise ValueError(f"Pattern {name} not found.")


def get_pattern_names() -> list[str]:
    return [pattern.name for pattern in __PATTERNS__]


def get_pattern_required_keys(name: str) -> tuple[str]:
    pattern = get_pattern(name)
    return pattern.required_keys


def get_pattern_required_keys_dict() -> dict[str, list[str]]:
    return {pattern.name: pattern.required_keys for pattern in __PATTERNS__}


def get_pattern_required_keys_json() -> str:
    return json.dumps(get_pattern_required_keys_dict())


def get_pattern_required_keys_yaml() -> str:
    return yaml.dump(get_pattern_required_keys_dict())


def create_triangle_patterns(
    width: float, height: float, depth: float, angle: float = 30, point: Point = Point()
) -> list[FibsemPatternSettings]:
    h_offset = height / 2 * np.sin(np.deg2rad(angle))

    left_pattern = FibsemPatternSettings(
        pattern=FibsemPattern.Rectangle,
        width=width,
        height=height,
        depth=depth,
        rotation=np.deg2rad(-angle),
        centre_x=point.x - h_offset,
        centre_y=point.y,
        cleaning_cross_section=False,
        scan_direction="LeftToRight",
    )

    right_pattern = FibsemPatternSettings(
        pattern=FibsemPattern.Rectangle,
        width=width,
        height=height,
        depth=depth,
        rotation=np.deg2rad(angle),
        centre_x=point.x + h_offset,
        centre_y=point.y,
        cleaning_cross_section=False,
        scan_direction="RightToLeft",
    )

    bottom_pattern = FibsemPatternSettings(
        pattern=FibsemPattern.Rectangle,
        width=width,
        height=height,
        depth=depth,
        rotation=np.deg2rad(90),
        centre_x=point.x,
        centre_y=point.y - height / 2,
        cleaning_cross_section=False,
        scan_direction="BottomToTop",
    )

    return [left_pattern, right_pattern, bottom_pattern]


from fibsem.utils import FibsemMillingSettings

# TODO: move to structures
@dataclass
class FibsemMillingStage:
    name: str = "Milling Stage"
    num: int = 0
    milling: FibsemMillingSettings = FibsemMillingSettings()
<<<<<<< HEAD
    pattern: BasePattern = get_pattern("Rectangle")

    def __to_dict__(self):
        return {
            "name": self.name,
            "num": self.num,
            "milling": self.milling.__to_dict__(),
            "pattern": self.pattern.__to_dict__(),
        }

    @classmethod
    def __from_dict__(cls, data: dict):
        return cls(
            name=data["name"],
            num=data["num"],
            milling=FibsemMillingSettings.__from_dict__(data["milling"]),
            pattern=get_pattern(data["pattern"]["name"]).__from_dict__(data["pattern"]),
        )


PROTOCOL_MILL_MAP = {
    "cut": RectanglePattern,
    "fiducial": FiducialPattern,
    "flatten": RectanglePattern,
    "undercut": UndercutPattern,
    "lamella": HorseshoePattern,
    "polish_lamella": TrenchPattern,
    "thin_lamella": TrenchPattern,
    "weld": RectanglePattern,
}


def _get_pattern(key: str, protocol: dict) -> BasePattern:
    pattern = PROTOCOL_MILL_MAP[key]()
    pattern.define(protocol)
    return pattern


=======
    pattern: BasePattern  = get_pattern("Rectangle")


PROTOCOL_MILL_MAP = {"cut": RectanglePattern, 
             "fiducial": FiducialPattern, 
             "flatten": RectanglePattern, 
             "undercut": UndercutPattern, 
             "lamella": HorseshoePattern, 
             "polish_lamella": TrenchPattern, 
             "thin_lamella": TrenchPattern, 
             "weld": RectanglePattern}

def _get_pattern(key:str , protocol: dict) -> BasePattern:
    pattern = PROTOCOL_MILL_MAP[key]()
    pattern.define(protocol)
    return pattern
            
>>>>>>> e3deb2b5
def _get_stage(key, protocol: dict, i: int = 0) -> FibsemMillingStage:
    pattern = _get_pattern(key, protocol)
    mill_settings = FibsemMillingSettings(milling_current=protocol["milling_current"])

<<<<<<< HEAD
    stage = FibsemMillingStage(
        name=f"{key.title()} {i+1:02d}", num=i, milling=mill_settings, pattern=pattern
    )
    return stage


def _get_milling_stages(key, protocol):
    if "stages" in protocol[key]:
        stages = [
            _get_stage(key, pstage, i)
            for i, pstage in enumerate(protocol[key]["stages"])
        ]
=======
    stage = FibsemMillingStage(name=f"{key.title()} {i+1:02d}", num=i, milling=mill_settings, pattern=pattern)
    return stage

def _get_milling_stages(key, protocol):
    if "stages" in protocol[key]:
        stages = [_get_stage(key, pstage, i) for i, pstage in enumerate(protocol[key]["stages"])]
>>>>>>> e3deb2b5
    else:
        stages = [_get_stage(key, protocol[key])]
    return stages<|MERGE_RESOLUTION|>--- conflicted
+++ resolved
@@ -69,12 +69,8 @@
     required_keys: tuple[str] = ()
     patterns = None
     protocol = None
-<<<<<<< HEAD
     point: Point = Point()
 
-=======
-    point = None
->>>>>>> e3deb2b5
     @abstractmethod
     def define(
         self, protocol: dict, point: Point = Point()
@@ -109,10 +105,7 @@
     patterns = None
     protocol = None
     point = None
-<<<<<<< HEAD
-
-=======
->>>>>>> e3deb2b5
+
     def define(
         self, protocol: dict, point: Point = Point()
     ) -> list[FibsemPatternSettings]:
@@ -120,22 +113,14 @@
         protocol["centre_y"] = point.y
         protocol["pattern"] = "Rectangle"  # redundant now
         protocol["rotation"] = protocol.get("rotation", 0)
-<<<<<<< HEAD
         protocol["cleaning_cross_section"] = protocol.get(
             "cleaning_cross_section", False
         )
-=======
-        protocol["cleaning_cross_section"] = protocol.get("cleaning_cross_section", False)
->>>>>>> e3deb2b5
         protocol["scan_direction"] = protocol.get("scan_direction", "TopToBottom")
         self.patterns = [FibsemPatternSettings.__from_dict__(protocol)]
         self.protocol = protocol
         self.point = point
-<<<<<<< HEAD
-        return self.patterns
-=======
-        return self.patterns 
->>>>>>> e3deb2b5
+        return self.patterns
 
 
 @dataclass
@@ -145,10 +130,7 @@
     patterns = None
     protocol = None
     point = None
-<<<<<<< HEAD
-
-=======
->>>>>>> e3deb2b5
+
     def define(
         self, protocol: dict, point: Point = Point()
     ) -> list[FibsemPatternSettings]:
@@ -162,6 +144,8 @@
         self.patterns = [FibsemPatternSettings.__from_dict__(protocol)]
         self.protocol = protocol
         self.point = point
+        self.protocol = protocol
+        self.point = point
         return self.patterns
 
 
@@ -172,10 +156,7 @@
     patterns = None
     protocol = None
     point = None
-<<<<<<< HEAD
-
-=======
->>>>>>> e3deb2b5
+
     def define(
         self, protocol: dict, point: Point = Point()
     ) -> list[FibsemPatternSettings]:
@@ -189,11 +170,7 @@
             "cleaning_cross_section", False
         )
         protocol["scan_direction"] = protocol.get("scan_direction", "TopToBottom")
-<<<<<<< HEAD
         self.patterns = [FibsemPatternSettings.__from_dict__(protocol)]
-=======
-        self.patterns = [FibsemPatternSettings.__from_dict__(protocol)] 
->>>>>>> e3deb2b5
         self.protocol = protocol
         self.point = point
         return self.patterns
@@ -206,10 +183,7 @@
     patterns = None
     protocol = None
     point = None
-<<<<<<< HEAD
-
-=======
->>>>>>> e3deb2b5
+
     def define(
         self, protocol: dict, point: Point = Point()
     ) -> list[FibsemPatternSettings]:
@@ -250,11 +224,7 @@
             scan_direction="TopToBottom",
         )
 
-<<<<<<< HEAD
         self.patterns = [lower_pattern_settings, upper_pattern_settings]
-=======
-        self.patterns = [lower_pattern_settings, upper_pattern_settings]    
->>>>>>> e3deb2b5
         self.protocol = protocol
         self.point = point
         return self.patterns
@@ -268,10 +238,7 @@
     # ref: "horseshoe" terminology https://www.researchgate.net/publication/351737991_A_Modular_Platform_for_Streamlining_Automated_Cryo-FIB_Workflows#pf14
     protocol = None
     point = None
-<<<<<<< HEAD
-
-=======
->>>>>>> e3deb2b5
+
     def define(
         self, protocol: dict, point: Point = Point()
     ) -> list[FibsemPatternSettings]:
@@ -339,10 +306,7 @@
     patterns = None
     protocol = None
     point = None
-<<<<<<< HEAD
-
-=======
->>>>>>> e3deb2b5
+
     def define(
         self, protocol: dict, point: Point = Point()
     ) -> list[FibsemPatternSettings]:
@@ -375,10 +339,7 @@
     patterns = None
     protocol = None
     point = None
-<<<<<<< HEAD
-
-=======
->>>>>>> e3deb2b5
+
     def define(
         self, protocol: dict, point: Point = Point()
     ) -> list[FibsemPatternSettings]:
@@ -462,10 +423,7 @@
     patterns = None
     protocol = None
     point = None
-<<<<<<< HEAD
-
-=======
->>>>>>> e3deb2b5
+
     # ref: https://www.nature.com/articles/s41467-022-29501-3
     def define(
         self, protocol: dict, point: Point = Point()
@@ -525,10 +483,7 @@
     # ref: spotweld terminology https://www.researchgate.net/publication/351737991_A_Modular_Platform_for_Streamlining_Automated_Cryo-FIB_Workflows#pf14
     protocol = None
     point = None
-<<<<<<< HEAD
-
-=======
->>>>>>> e3deb2b5
+
     def define(
         self, protocol: dict, point: Point = Point()
     ) -> list[FibsemPatternSettings]:
@@ -649,13 +604,6 @@
         self.point = point
         return self.patterns
 
-<<<<<<< HEAD
-=======
-        self.patterns = [top_vertical_pattern, bottom_vertical_pattern, top_horizontal_pattern, bottom_horizontal_pattern, centre_vertical_pattern]
-        self.protocol = protocol
-        self.point = point
-        return self.patterns 
->>>>>>> e3deb2b5
 
 @dataclass
 class CloverPattern(BasePattern):
@@ -664,15 +612,10 @@
     patterns = None
     protocol = None
     point = None
-<<<<<<< HEAD
-
-    def define(
-        self, protocol: dict, point: Point = Point()
-    ) -> list[FibsemPatternSettings]:
-=======
-    def define(self, protocol: dict, point: Point = Point()) -> list[FibsemPatternSettings]:
-
->>>>>>> e3deb2b5
+
+    def define(
+        self, protocol: dict, point: Point = Point()
+    ) -> list[FibsemPatternSettings]:
         check_keys(protocol, self.required_keys)
 
         radius = protocol["radius"]
@@ -724,6 +667,8 @@
         self.patterns = [top_pattern, right_pattern, left_pattern, stem_pattern]
         self.protocol = protocol
         self.point = point
+        self.protocol = protocol
+        self.point = point
         return self.patterns
 
 
@@ -734,15 +679,10 @@
     patterns = None
     protocol = None
     point = None
-<<<<<<< HEAD
-
-    def define(
-        self, protocol: dict, point: Point = Point()
-    ) -> list[FibsemPatternSettings]:
-=======
-    def define(self, protocol: dict, point: Point = Point()) -> list[FibsemPatternSettings]:
-
->>>>>>> e3deb2b5
+
+    def define(
+        self, protocol: dict, point: Point = Point()
+    ) -> list[FibsemPatternSettings]:
         check_keys(protocol, self.required_keys)
 
         height = protocol["height"]
@@ -762,13 +702,14 @@
         ]
 
         for point in points:
-            left_pattern, right_pattern, bottom_pattern = create_triangle_patterns(
-                width=width, height=height, depth=depth, point=point, angle=angle
-            )
+
+            left_pattern, right_pattern, bottom_pattern = create_triangle_patterns(width=width, height=height, depth=depth, point=point, angle=angle)
 
             self.patterns.append(left_pattern)
             self.patterns.append(right_pattern)
             self.patterns.append(bottom_pattern)
+        self.protocol = protocol
+        self.point = point
         self.protocol = protocol
         self.point = point
         return self.patterns
@@ -871,7 +812,6 @@
     name: str = "Milling Stage"
     num: int = 0
     milling: FibsemMillingSettings = FibsemMillingSettings()
-<<<<<<< HEAD
     pattern: BasePattern = get_pattern("Rectangle")
 
     def __to_dict__(self):
@@ -910,30 +850,10 @@
     return pattern
 
 
-=======
-    pattern: BasePattern  = get_pattern("Rectangle")
-
-
-PROTOCOL_MILL_MAP = {"cut": RectanglePattern, 
-             "fiducial": FiducialPattern, 
-             "flatten": RectanglePattern, 
-             "undercut": UndercutPattern, 
-             "lamella": HorseshoePattern, 
-             "polish_lamella": TrenchPattern, 
-             "thin_lamella": TrenchPattern, 
-             "weld": RectanglePattern}
-
-def _get_pattern(key:str , protocol: dict) -> BasePattern:
-    pattern = PROTOCOL_MILL_MAP[key]()
-    pattern.define(protocol)
-    return pattern
-            
->>>>>>> e3deb2b5
 def _get_stage(key, protocol: dict, i: int = 0) -> FibsemMillingStage:
     pattern = _get_pattern(key, protocol)
     mill_settings = FibsemMillingSettings(milling_current=protocol["milling_current"])
 
-<<<<<<< HEAD
     stage = FibsemMillingStage(
         name=f"{key.title()} {i+1:02d}", num=i, milling=mill_settings, pattern=pattern
     )
@@ -946,14 +866,6 @@
             _get_stage(key, pstage, i)
             for i, pstage in enumerate(protocol[key]["stages"])
         ]
-=======
-    stage = FibsemMillingStage(name=f"{key.title()} {i+1:02d}", num=i, milling=mill_settings, pattern=pattern)
-    return stage
-
-def _get_milling_stages(key, protocol):
-    if "stages" in protocol[key]:
-        stages = [_get_stage(key, pstage, i) for i, pstage in enumerate(protocol[key]["stages"])]
->>>>>>> e3deb2b5
     else:
         stages = [_get_stage(key, protocol[key])]
     return stages
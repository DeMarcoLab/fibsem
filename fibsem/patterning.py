--- conflicted
+++ resolved
@@ -12,11 +12,7 @@
 
 
 REQUIRED_KEYS = {
-<<<<<<< HEAD
-    "Rectangle": ("width", "height", "depth", "rotation","cleaning_cross_section","scan_direction"),
-=======
-    "Rectangle": ("width", "height", "depth", "rotation", "passes"),
->>>>>>> aa263b64
+    "Rectangle": ("width", "height", "depth", "rotation","passes", "cleaning_cross_section","scan_direction"),
     "Line": ("start_x", "end_x", "start_y", "end_y", "depth"),
     "Circle": ("radius", "depth","cleaning_cross_section"),
     "Trench": (
@@ -575,11 +571,9 @@
         n_patterns = int(protocol["number"])
         rotation = protocol["rotation"]
         passes = protocol.get("passes", 1)
-<<<<<<< HEAD
         scan_direction = protocol.get("scan_direction", "LeftToRight")
-=======
         passes = int(passes) if passes is not None else None
->>>>>>> aa263b64
+
 
         patterns = []
         for i in range(n_patterns):
@@ -590,13 +584,9 @@
                 depth=depth,
                 centre_x=point.x,
                 centre_y=point.y + (i - (n_patterns - 1) / 2) * distance,
-<<<<<<< HEAD
-                cleaning_cross_section=True,
+                cleaning_cross_section=False,
                 scan_direction=scan_direction,
-=======
-                cleaning_cross_section=False,
-                scan_direction="LeftToRight",
->>>>>>> aa263b64
+
                 rotation=rotation,
                 passes=passes,
             )

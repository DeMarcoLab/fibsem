--- conflicted
+++ resolved
@@ -1038,13 +1038,9 @@
         return MicroscopeSettings(
             system=SystemSettings.__from_dict__(settings["system"]),
             image=ImageSettings.__from_dict__(settings["user"]),
-<<<<<<< HEAD
-            protocol=protocol,
-=======
             protocol=protocol if protocol is not None else settings["protocol"],
             milling=FibsemMillingSettings.__from_dict__(settings["milling"]),
             hardware=FibsemHardware.__from_dict__(hardware) if hardware is not None else FibsemHardware.__from_dict__(settings["hardware"]),
->>>>>>> 290506ab
         )
 
 

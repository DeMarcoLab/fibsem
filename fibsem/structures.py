# fibsem structures

import json
import os
import sys
from dataclasses import dataclass
from datetime import datetime
from enum import Enum
from pathlib import Path
from fibsem.config import SUPPORTED_COORDINATE_SYSTEMS

import numpy as np
import tifffile as tff

from fibsem.config import load_yaml

try:
    from tescanautomation.Common import Document
    TESCAN = True
except:
    TESCAN = False

try:
    from autoscript_sdb_microscope_client.structures import (
        AdornedImage, ManipulatorPosition, Rectangle, StagePosition)
    from autoscript_sdb_microscope_client.enumerations import (
<<<<<<< HEAD
        CoordinateSystem, PatterningState)
=======
        CoordinateSystem, ManipulatorCoordinateSystem,
        ManipulatorSavedPosition, PatterningState,MultiChemInsertPosition)

>>>>>>> 32244661
    THERMO = True
    # from autoscript_sdb_microscope_client.enumerations import ManipulatorCoordinateSystem, ManipulatorSavedPosition, MultiChemInsertPosition
except:
    THERMO = False

import yaml

from fibsem.config import METADATA_VERSION

# @patrickcleeve: dataclasses.asdict -> :(

# TODO: overload constructors instead of from_dict...
@dataclass
class Point:
    x: float = 0.0
    y: float = 0.0


    def __to_dict__(self) -> dict:
        return {"x": self.x, "y": self.y}

    @staticmethod
    def __from_dict__(d: dict) -> "Point":
        x = float(d["x"])
        y = float(d["y"])
        return Point(x, y)
        

    def __to_list__(self) -> list:
        return [self.x, self.y]

    @staticmethod
    def __from_list__(l: list) -> "Point":
        x = float(l[0])
        y = float(l[1])
        return Point(x, y)
    
    def __add__(self, other) -> 'Point':
        return Point(self.x + other.x, self.y + other.y)
    
    def __sub__(self, other) -> 'Point':
        return Point(self.x - other.x, self.y - other.y)

    def __len__(self) -> int:
        return 2

    def __getitem__(self, key: int) -> float:
        if key == 0:
            return self.x
        elif key == 1:
            return self.y
        else:
            raise IndexError("Index out of range")

    def _to_metres(self, pixel_size: float) -> 'Point':
        return Point(self.x * pixel_size, self.y * pixel_size)

    def _to_pixels(self, pixel_size: float) -> 'Point':
        return Point(self.x / pixel_size, self.y / pixel_size)

    def distance(self, other: 'Point') -> 'Point':
        """Calculate the distance between two points. (other - self)"""
        return Point(x=(other.x - self.x), y=(other.y - self.y))
    
    def euclidean(self, other: 'Point') -> float:
        """Calculate the euclidean distance between two points."""
        return np.linalg.norm(self.distance(other).__to_list__())


# TODO: convert these to match autoscript...
class BeamType(Enum):
    """Enumerator Class for Beam Type
        1: Electron Beam
        2: Ion Beam

    """
    ELECTRON = 1  # Electron
    ION = 2  # Ion
    # CCD_CAM = 3
    # NavCam = 4 # see enumerations/ImagingDevice

class MovementMode(Enum):
    Stable = 1
    Eucentric = 2
    # Needle = 3

@dataclass
class FibsemStagePosition:
    """Data class for storing stage position data.

Attributes:
    x (float): The X position of the stage in meters.
    y (float): The Y position of the stage in meters.
    z (float): The Z position of the stage in meters.
    r (float): The Rotation of the stage in radians.
    t (float): The Tilt of the stage in radians.
    coordinate_system (str): The coordinate system used for the stage position.

Methods:
    __to_dict__(): Convert the stage position object to a dictionary.
    __from_dict__(data: dict): Create a new stage position object from a dictionary.
    to_autoscript_position(stage_tilt: float = 0.0) -> StagePosition: Convert the stage position to a StagePosition object that is compatible with Autoscript.
    from_autoscript_position(position: StagePosition, stage_tilt: float = 0.0) -> None: Create a new FibsemStagePosition object from a StagePosition object that is compatible with Autoscript.
    to_tescan_position(stage_tilt: float = 0.0): Convert the stage position to a format that is compatible with Tescan.
    from_tescan_position(): Create a new FibsemStagePosition object from a Tescan-compatible stage position.
"""
    name: str = None
    x: float = None
    y: float = None
    z: float = None
    r: float = None
    t: float = None
    coordinate_system: str = None

    # def __post_init__(self):

    #     coordinates = ["x","y","z","r","t"]
    #     for coordinate in coordinates:
    #         attribute = getattr(self,coordinate)
    #         assert isinstance(attribute,float) or isinstance(attribute,int)
        
    #     assert isinstance(self.coordinate_system,str) or self.coordinate_system is None

    def __to_dict__(self) -> dict:
        position_dict = {}
<<<<<<< HEAD
        position_dict["x"] = float(self.x) if self.x is not None else None
        position_dict["y"] = float(self.y) if self.y is not None else None
        position_dict["z"] = float(self.z) if self.z is not None else None
        position_dict["r"] = float(self.r) if self.r is not None else None
        position_dict["t"] = float(self.t) if self.t is not None else None
=======
        position_dict["name"] = self.name
        position_dict["x"] = self.x
        position_dict["y"] = self.y
        position_dict["z"] = self.z
        position_dict["r"] = self.r
        position_dict["t"] = self.t
>>>>>>> 32244661
        position_dict["coordinate_system"] = self.coordinate_system

        return position_dict

    @classmethod
    def __from_dict__(cls, data: dict) -> "FibsemStagePosition":

        items = ["x","y","z","r","t"]

        for item in items:

            value = data[item]

            assert isinstance(value,float) or isinstance(value,int) or value is None


        return cls(
            name=data["name"],
            x=data["x"],
            y=data["y"],
            z=data["z"],
            r=data["r"],
            t=data["t"],
            coordinate_system=data["coordinate_system"],
        )

    if THERMO:

        def to_autoscript_position(self, stage_tilt: float = 0.0) -> StagePosition:
            return StagePosition(
                x=self.x,
                y=self.y, #/ np.cos(stage_tilt),
                z=self.z, #/ np.cos(stage_tilt),
                r=self.r,
                t=self.t,
                coordinate_system=self.coordinate_system,
            )

        @classmethod
        def from_autoscript_position(cls, position: StagePosition, stage_tilt: float = 0.0) -> None:
            return cls(
                x=position.x,
                y=position.y, # * np.cos(stage_tilt),
                z=position.z, # * np.cos(stage_tilt),
                r=position.r,
                t=position.t,
                coordinate_system=position.coordinate_system.upper(),
            )

    if TESCAN:

        def to_tescan_position(self, stage_tilt: float = 0.0):
            self.y=self.y #/ np.cos(stage_tilt),

        @classmethod
        def from_tescan_position(self, stage_tilt: float = 0.0):
            self.y = self.y #* np.cos(stage_tilt)


    def __add__(self, other:'FibsemStagePosition') -> 'FibsemStagePosition':
        return FibsemStagePosition(
            x = self.x + other.x if other.x is not None else self.x,
            y = self.y + other.y if other.y is not None else self.y,
            z = self.z + other.z if other.z is not None else self.z,
            r = self.r + other.r if other.r is not None else self.r,
            t = self.t + other.t if other.t is not None else self.t,
            coordinate_system = self.coordinate_system,
        )

    def __sub__(self, other:'FibsemStagePosition') -> 'FibsemStagePosition':
        return FibsemStagePosition(
            x = self.x - other.x,
            y = self.y - other.y,
            z = self.z - other.z,
            r = self.r - other.r,
            t = self.t - other.t,
            coordinate_system = self.coordinate_system,
        )

    def _scale_repr(self, scale: float, precision: int = 2):
        return f"x:{self.x*scale:.{precision}f}, y:{self.y*scale:.{precision}f}, z:{self.z*scale:.{precision}f}"


@dataclass
class FibsemHardware:
    """Data class for storing hardware information.
Attributes:

    """
    electron_beam: bool = True
    ion_beam: bool = True
    stage_enabled: bool = True
    stage_rotation: bool = True
    stage_tilt: bool = True
    manipulator_enabled: bool = True
    manipulator_rotation: bool = True
    manipulator_tilt: bool = True
    gis_enabled: bool = True
    gis_multichem: bool = True

    def __post_init__(self):
        attributes = [
            "electron_beam",
            "ion_beam",
            "stage_enabled",
            "stage_rotation",
            "stage_tilt",
            "manipulator_enabled",
            "manipulator_rotation",
            "manipulator_tilt",
            "gis_enabled",
            "gis_multichem"
        ]

        for attribute in attributes:
            object_attribute = getattr(self,attribute)
            assert isinstance(object_attribute,bool)

    @classmethod
    def __from_dict__(cls, hardware_dict: dict) -> "FibsemHardware":

        return cls(
            electron_beam=bool(hardware_dict["electron"]["enabled"]),
            ion_beam=bool(hardware_dict["ion"]["enabled"]),
            stage_enabled=bool(hardware_dict["stage"]["enabled"]),
            stage_rotation=bool(hardware_dict["stage"]["rotation"]),
            stage_tilt=bool(hardware_dict["stage"]["tilt"]),
            manipulator_enabled=bool(hardware_dict["manipulator"]["enabled"]),
            manipulator_rotation=bool(hardware_dict["manipulator"]["rotation"]),
            manipulator_tilt=bool(hardware_dict["manipulator"]["tilt"]),
            gis_enabled=bool(hardware_dict["gis"]["enabled"]),
            gis_multichem=bool(hardware_dict["gis"]["multichem"]),
        )

    def __to_dict__(self) -> dict:
            
            hardware_dict = {}
    
            hardware_dict["electron"] = {}
            hardware_dict["electron"]["enabled"] = self.electron_beam
    
            hardware_dict["ion"] = {}
            hardware_dict["ion"]["enabled"] = self.ion_beam
    
            hardware_dict["stage"] = {}
            hardware_dict["stage"]["enabled"] = self.stage_enabled
            hardware_dict["stage"]["rotation"] = self.stage_rotation
            hardware_dict["stage"]["tilt"] = self.stage_tilt
    
            hardware_dict["manipulator"] = {}
            hardware_dict["manipulator"]["enabled"] = self.manipulator_enabled
            hardware_dict["manipulator"]["rotation"] = self.manipulator_rotation
            hardware_dict["manipulator"]["tilt"] = self.manipulator_tilt
    
            hardware_dict["gis"] = {}
            hardware_dict["gis"]["enabled"] = self.gis_enabled
            hardware_dict["gis"]["multichem"] = self.gis_multichem
    
            return hardware_dict



@dataclass
class FibsemManipulatorPosition:
    """Data class for storing manipulator position data.

Attributes:
    x (float): The X position of the manipulator in meters.
    y (float): The Y position of the manipulator in meters.
    z (float): The Z position of the manipulator in meters.
    r (float): The Rotation of the manipulator in radians.
    t (float): The Tilt of the manipulator in radians.
    coordinate_system (str): The coordinate system used for the manipulator position.

Methods:
    __to_dict__(): Convert the manipulator position object to a dictionary.
    __from_dict__(data: dict): Create a new manipulator position object from a dictionary.
    to_autoscript_position() -> ManipulatorPosition: Convert the manipulator position to a ManipulatorPosition object that is compatible with Autoscript.
    from_autoscript_position(position: ManipulatorPosition) -> None: Create a new FibsemManipulatorPosition object from a ManipulatorPosition object that is compatible with Autoscript.
    to_tescan_position(): Convert the manipulator position to a format that is compatible with Tescan.
    from_tescan_position(): Create a new FibsemManipulatorPosition object from a Tescan-compatible manipulator position.

"""

    x: float = 0.0
    y: float = 0.0
    z: float = 0.0
    r: float = 0.0
    t: float = 0.0
    coordinate_system: str = "RAW"

    def __post_init__(self):

        attributes = ["x","y","z","r","t"]
        for attribute in attributes:
            output = getattr(self,attribute)
            assert isinstance(output,float) or isinstance(output,int), f"Unsupported type {type(output)} for coordinate {attribute}"
        assert isinstance(self.coordinate_system,str) or self.coordinate_system is None, f"unsupported type {type(self.coordinate_system)} for coorindate system"
        assert self.coordinate_system in SUPPORTED_COORDINATE_SYSTEMS or self.coordinate_system is None, f"coordinate system value {self.coordinate_system} is unsupported or invalid syntax. Must be RAW or SPECIMEN"

    def __to_dict__(self) -> dict:
        position_dict = {}
        position_dict["x"] = self.x
        position_dict["y"] = self.y
        position_dict["z"] = self.z
        position_dict["r"] = self.r
        position_dict["t"] = self.t
        position_dict["coordinate_system"] = self.coordinate_system.upper()

        return position_dict
    
    @classmethod
    def __from_dict__(cls, data: dict) -> "FibsemManipulatorPosition":

        items = ["x","y","z","r","t"]

        for item in items:

            value = data[item]

            assert isinstance(value,float) or isinstance(value,int) or value is None


        return cls(
            x=data["x"],
            y=data["y"],
            z=data["z"],
            r=data["r"],
            t=data["t"],
            coordinate_system=data["coordinate_system"],
        )
    
    if THERMO:
            
            def to_autoscript_position(self) -> ManipulatorPosition:
                if self.coordinate_system == "RAW":
                    coordinate_system = "Raw"
                elif self.coordinate_system == "STAGE":
                    coordinate_system = "Stage"
                return ManipulatorPosition(
                    x=self.x,
                    y=self.y,
                    z=self.z,
                    coordinate_system=coordinate_system,
                )
    
            @classmethod
            def from_autoscript_position(cls, position: ManipulatorPosition) -> None:
                return cls(
                    x=position.x,
                    y=position.y,
                    z=position.z,
                    coordinate_system=position.coordinate_system.upper(),
                )
            

    if TESCAN:
            
            def to_tescan_position(self):
                pass
    
            @classmethod
            def from_tescan_position(self):
                pass

    def __add__(self, other:'FibsemManipulatorPosition') -> 'FibsemManipulatorPosition':

        return FibsemManipulatorPosition(
            self.x + other.x,
            self.y + other.y,
            self.z + other.z,
            self.r + other.r,
            self.t + other.t,
            self.coordinate_system,
        )



@dataclass
class FibsemRectangle:
    """Universal Rectangle class used for ReducedArea"""

    left: float = 0.0
    top: float = 0.0
    width: float = 0.0
    height: float = 0.0

    def __post_init__(self):

        assert isinstance(self.left,float) or isinstance(self.left,int), f"type {type(self.left)} is unsupported for left, must be int or floar"
        assert isinstance(self.top,float) or isinstance(self.top,int), f"type {type(self.top)} is unsupported for top, must be int or floar"
        assert isinstance(self.width,float) or isinstance(self.width,int), f"type {type(self.width)} is unsupported for width, must be int or floar"
        assert isinstance(self.height,float) or isinstance(self.height,int), f"type {type(self.height)} is unsupported for height, must be int or floar"

    def __from_dict__(settings: dict) -> "FibsemRectangle":

        points = ["left","top","width","height"]

        for point in points:

            value = settings[point]

            assert isinstance(value,float) or isinstance(value,int) or value is None

        return FibsemRectangle(
            left=settings["left"],
            top=settings["top"],
            width=settings["width"],
            height=settings["height"],
        )

    def __to_dict__(self) -> dict:
        return {
            "left": float(self.left),
            "top": float(self.top),
            "width": float(self.width),
            "height": float(self.height),
        }

    if THERMO:

        def __to_FEI__(self) -> Rectangle:
            return Rectangle(self.left, self.top, self.width, self.height)

        @classmethod
        def __from_FEI__(cls, rect: Rectangle) -> "FibsemRectangle":
            return cls(rect.left, rect.top, rect.width, rect.height)


@dataclass
class ImageSettings:
    """A data class representing the settings for an image acquisition.

    Attributes:
        resolution (list of int): The resolution of the acquired image in pixels, [x, y].
        dwell_time (float): The time spent per pixel during image acquisition, in seconds.
        hfw (float): The horizontal field width of the acquired image, in microns.
        autocontrast (bool): Whether or not to apply automatic contrast enhancement to the acquired image.
        beam_type (BeamType): The type of beam to use for image acquisition.
        save (bool): Whether or not to save the acquired image to disk.
        label (str): The label to use when saving the acquired image.
        gamma_enabled (bool): Whether or not to apply gamma correction to the acquired image.
        save_path (Path): The path to the directory where the acquired image should be saved.
        reduced_area (FibsemRectangle): The rectangular region of interest within the acquired image, if any.

    Methods:
        __from_dict__(settings: dict) -> ImageSettings:
            Converts a dictionary of image settings to an ImageSettings object.
        __to_dict__() -> dict:
            Converts the ImageSettings object to a dictionary of image settings.
    """

    resolution: list = None
    dwell_time: float = None
    hfw: float = None
    autocontrast: bool = None
    beam_type: BeamType = None
    save: bool = None
    label: str = None
    gamma_enabled: bool = None
    save_path: Path = None
    reduced_area: FibsemRectangle = None

    def __post_init__(self):

        assert isinstance(self.resolution,list) or self.resolution is None, f"resolution must be a list, currently is {type(self.resolution)}"
        assert isinstance(self.dwell_time,float) or self.dwell_time is None, f"dwell time must be of type float, currently is {type(self.dwell_time)}"
        assert isinstance(self.hfw, float) or isinstance(self.hfw,int) or self.hfw is None, f"hfw must be int or float, currently is {type(self.hfw)}"
        assert isinstance(self.autocontrast, bool) or self.autocontrast is None, f"autocontrast setting must be bool, currently is {type(self.autocontrast)}"
        assert isinstance(self.beam_type,BeamType) or self.beam_type is None, f"beam type must be a BeamType object, currently is {type(self.beam_type)}"
        assert isinstance(self.save,bool) or self.save is None, f"save option must be a bool, currently is {type(self.save)}"
        assert isinstance(self.label,str) or self.label is None, f"label must b str, currently is {type(self.label)}"
        assert isinstance(self.gamma_enabled,bool) or self.gamma_enabled is None, f"gamma enabled setting must be bool, currently is {type(self.gamma_enabled)}"
        assert isinstance(self.save_path,(Path,str)) or self.save_path is None, f"save path must be Path or str, currently is {type(self.save_path)}"
        assert isinstance(self.reduced_area,FibsemRectangle) or self.reduced_area is None, f"reduced area must be a fibsemRectangle object, currently is {type(self.reduced_area)}"


    @staticmethod
    def __from_dict__(settings: dict) -> "ImageSettings":


        if "reduced_area" in settings and settings["reduced_area"] is not None:
            reduced_area = FibsemRectangle.__from_dict__(settings["reduced_area"])
        else:
            reduced_area = None

        
        image_settings = ImageSettings(
            resolution=settings.get("resolution", (1536, 1024)),
            dwell_time=settings.get("dwell_time", 1.0e-6),
            hfw=settings.get("hfw", 150e-6),
            autocontrast=settings.get("autocontrast", False),
            beam_type=BeamType[settings.get("beam_type", "Electron").upper()],
            gamma_enabled=settings.get("gamma_enabled", False),
            save=settings.get("save", False),
            save_path=settings.get("save_path", os.getcwd()),
            label=settings.get("label", "default_image"),
            reduced_area=reduced_area,
        )

        return image_settings

    def __to_dict__(self) -> dict:

        settings_dict = {
            "beam_type": self.beam_type.name if self.beam_type is not None else None,
            "resolution": self.resolution if self.resolution is not None else None,
            "dwell_time": self.dwell_time if self.dwell_time is not None else None,
            "hfw": self.hfw if self.hfw is not None else None,
            "autocontrast": self.autocontrast
            if self.autocontrast is not None
            else None,
            "gamma_enabled": self.gamma_enabled if self.gamma_enabled is not None else None,
            "save": self.save if self.save is not None else None,
            "save_path": str(self.save_path) if self.save_path is not None else None,
            "label": self.label if self.label is not None else None,
            "reduced_area": {
                "left": self.reduced_area.left,
                "top": self.reduced_area.top,
                "width": self.reduced_area.width,
                "height": self.reduced_area.height,
            }
            if self.reduced_area is not None
            else None,
        }

        return settings_dict

    @staticmethod
    def fromFibsemImage(image: 'FibsemImage') -> "ImageSettings":
        """Returns the image settings for a FibsemImage object.

        Args:
            image (FibsemImage): The FibsemImage object to get the image settings from.

        Returns:
            ImageSettings: The image settings for the given FibsemImage object.
        """
        from fibsem import utils
        from copy import deepcopy
        image_settings = deepcopy(image.metadata.image_settings)
        image_settings.label = utils.current_timestamp()
        image_settings.save = True
        
        return image_settings


@dataclass
class BeamSettings:
    """
    Dataclass representing the beam settings for an imaging session.

    Attributes:
        beam_type (BeamType): The type of beam to use for imaging.
        working_distance (float): The working distance for the microscope, in meters.
        beam_current (float): The beam current for the microscope, in amps.
        hfw (float): The horizontal field width for the microscope, in meters.
        resolution (list): The desired resolution for the image.
        dwell_time (float): The dwell time for the microscope.
        stigmation (Point): The point for stigmation correction.
        shift (Point): The point for shift correction.

    Methods:
        __to_dict__(): Returns a dictionary representation of the object.
        __from_dict__(state_dict: dict) -> BeamSettings: Returns a new BeamSettings object created from a dictionary.

    """
    beam_type: BeamType
    working_distance: float = None
    beam_current: float = None
    voltage: float = None
    hfw: float = None
    resolution: list = None
    dwell_time: float = None
    stigmation: Point = None # should be list of points?
    shift: Point = None # same? it is being turned to fibsem rectangle? needs 4 points?

    ## FROM DICT AND TO DICT DOES NOT HAVE VOLTAGE (ADDED IN)

    def __post_init__(self):

        assert self.beam_type in [BeamType.ELECTRON,BeamType.ION] or self.beam_type is None, f"beam_type must be instance of BeamType, currently {type(self.beam_type)}"
        assert isinstance(self.working_distance,(float,int)) or self.working_distance is None, f"Working distance must be float or int, currently is {type(self.working_distance)}"
        assert isinstance(self.beam_current,(float,int)) or self.beam_current is None, f"beam current must be float or int, currently is {type(self.beam_current)}"
        assert isinstance(self.voltage,(float,int)) or self.voltage is None, f"voltage must be float or int, currently is {type(self.voltage)}"
        assert isinstance(self.hfw,(float,int)) or self.hfw is None, f"horizontal field width (HFW) must be float or int, currently is {type(self.hfw)}"
        assert isinstance(self.resolution,list) or self.resolution is None, f"resolution must be a list, currently is {type(self.resolution)}"
        assert isinstance(self.dwell_time,(float,int)) or self.dwell_time is None, f"dwell_time must be float or int, currently is {type(self.dwell_time)}"
        assert isinstance(self.stigmation,Point) or self.stigmation is None, f"stigmation must be a Point instance, currently is {type(self.stigmation)}"
        assert isinstance(self.shift,Point) or self.shift is None, f"shift must be a Point instance, currently is {type(self.shift)}"

    def __to_dict__(self) -> dict:

        state_dict = {
            "beam_type": self.beam_type.name,
            "working_distance": self.working_distance,
            "beam_current": self.beam_current,
            "voltage": self.voltage,
            "hfw": self.hfw,
            "resolution": self.resolution,
            "dwell_time": self.dwell_time,
            "stigmation": self.stigmation.__to_dict__() if self.stigmation is not None else None,
            "shift": self.shift.__to_dict__() if self.shift is not None else None,
        }

        return state_dict

    @staticmethod
    def __from_dict__(state_dict: dict) -> "BeamSettings":

        if "stigmation" in state_dict and state_dict["stigmation"] is not None:
            stigmation = Point.__from_dict__(state_dict["stigmation"])
        else:
            stigmation = Point()
        if "shift" in state_dict and state_dict["shift"] is not None:
            shift = Point.__from_dict__(state_dict["shift"])
        else:
            shift = Point()


        beam_settings = BeamSettings(
            beam_type=BeamType[state_dict["beam_type"].upper()],
            working_distance=state_dict["working_distance"],
            beam_current=state_dict["beam_current"],
            voltage=state_dict["voltage"],
            hfw=state_dict["hfw"],
            resolution=state_dict["resolution"],
            dwell_time=state_dict["dwell_time"],
            stigmation=stigmation,
            shift=shift,
            )

        return beam_settings
    


@dataclass
class MicroscopeState:

    """Data Class representing the state of a microscope with various parameters.

    Attributes:

        timestamp (float): A float representing the timestamp at which the state of the microscope was recorded. Defaults to the timestamp of the current datetime.
        absolute_position (FibsemStagePosition): An instance of FibsemStagePosition representing the current absolute position of the stage. Defaults to an empty instance of FibsemStagePosition.
        eb_settings (BeamSettings): An instance of BeamSettings representing the electron beam settings. Defaults to an instance of BeamSettings with beam_type set to BeamType.ELECTRON.
        ib_settings (BeamSettings): An instance of BeamSettings representing the ion beam settings. Defaults to an instance of BeamSettings with beam_type set to BeamType.ION.

    Methods:

        to_dict(self) -> dict: Converts the current state of the Microscope to a dictionary and returns it.
        from_dict(state_dict: dict) -> "MicroscopeState": Returns a new instance of MicroscopeState with attributes created from the passed dictionary.
    """

    timestamp: float = datetime.timestamp(datetime.now())
    absolute_position: FibsemStagePosition = FibsemStagePosition()
    eb_settings: BeamSettings = BeamSettings(beam_type=BeamType.ELECTRON)
    ib_settings: BeamSettings = BeamSettings(beam_type=BeamType.ION)

    def __post_init__(self):
        assert isinstance(self.absolute_position,FibsemStagePosition) or self.absolute_position is None, f"absolute position must be of type FibsemStagePosition, currently is {type(self.absolute_position)}"
        assert isinstance(self.eb_settings,BeamSettings) or self.eb_settings is None, f"eb_settings must be of type BeamSettings, currently is {type(self.eb_settings)}"
        assert isinstance(self.ib_settings,BeamSettings) or self.ib_settings is None, f"ib_settings must be of type BeamSettings, currently us {type(self.ib_settings)}"


    def __to_dict__(self) -> dict:

        state_dict = {
            "timestamp": self.timestamp,
            "absolute_position": self.absolute_position.__to_dict__() if self.absolute_position is not None else "Not defined",
            "eb_settings": self.eb_settings.__to_dict__() if self.eb_settings is not None else "Not defined",
            "ib_settings": self.ib_settings.__to_dict__() if self.ib_settings is not None else "Not defined",
        }

        return state_dict

    @staticmethod
    def __from_dict__(state_dict: dict) -> "MicroscopeState":
        microscope_state = MicroscopeState(
            timestamp=state_dict["timestamp"],
            absolute_position=stage_position_from_dict(state_dict["absolute_position"]),
            eb_settings=BeamSettings.__from_dict__(state_dict["eb_settings"]),
            ib_settings=BeamSettings.__from_dict__(state_dict["ib_settings"]),
        )

        return microscope_state

class FibsemPattern(Enum): # TODO: reanme to FibsemPatternType
    Rectangle = 1
    Line = 2
    Circle = 3
    Bitmap = 4
    Annulus = 5


# TODO: convert this to a dataclass, rename to FibsemPattern
class FibsemPatternSettings:  # FibsemBasePattern
    '''
    FibsemPatternSettings is used to store all of the possible settings related to each pattern that may be drawn.
    
    Args:
        pattern (FibsemPattern): Used to indicate which pattern is utilised. Currently either Rectangle or Line.
        **kwargs: If FibsemPattern.Rectangle
                    width: float (m),
                    height: float (m), 
                    depth: float (m),
                    rotation: float = 0.0 (m), 
                    centre_x: float = 0.0 (m), 
                    centre_y: float = 0.0 (m),

                If FibsemPattern.Line
                    start_x: float (m), 
                    start_y: float (m), 
                    end_x: float (m), 
                    end_y: float (m), 
                    depth: float (m),
                
                If FibsemPattern.Circle
                    centre_x: float (m),
                    centre_y: float (m),
                    radius: float (m),
                    depth: float (m),
                    start_angle: float = 0.0 (degrees),
                    end_angle: float = 360.0 (degrees),

                if FibsemPattern.Bitmap
                    centre_x: float (m),
                    centre_y: float (m),
                    width: float (m),
                    height: float (m),
                    rotation: float = 0.0 (degrees),
                    depth: float (m),
                    path: str = path to image,
    '''
    def __init__(self, pattern: FibsemPattern = FibsemPattern.Rectangle, **kwargs):
        self.pattern = pattern
        if pattern == FibsemPattern.Rectangle:
            self.width = kwargs["width"]
            self.height = kwargs["height"]
            self.depth = kwargs["depth"]
            self.rotation = kwargs["rotation"] if "rotation" in kwargs else 0.0
            self.centre_x = kwargs["centre_x"] if "centre_x" in kwargs else 0.0
            self.centre_y = kwargs["centre_y"] if "centre_y" in kwargs else 0.0
            self.scan_direction= kwargs["scan_direction"] if "scan_direction" in kwargs else "TopToBottom"
            self.cleaning_cross_section= kwargs["cleaning_cross_section"] if "cleaning_cross_section" in kwargs else False
        elif pattern == FibsemPattern.Line:
            self.start_x = kwargs["start_x"]
            self.start_y = kwargs["start_y"]
            self.end_x = kwargs["end_x"]
            self.end_y = kwargs["end_y"]
            self.depth = kwargs["depth"]
            self.rotation = kwargs["rotation"] if "rotation" in kwargs else 0.0
            self.scan_direction= kwargs["scan_direction"] if "scan_direction" in kwargs else "TopToBottom"
            self.cleaning_cross_section= kwargs["cleaning_cross_section"] if "cleaning_cross_section" in kwargs else False
        elif pattern == FibsemPattern.Circle:
            self.centre_x = kwargs["centre_x"]
            self.centre_y = kwargs["centre_y"]
            self.radius = kwargs["radius"]
            self.depth = kwargs["depth"]
            self.start_angle = kwargs["start_angle"] if "start_angle" in kwargs else 0.0
            self.end_angle = kwargs["end_angle"] if "end_angle" in kwargs else 360.0
            self.rotation = kwargs["rotation"] if "rotation" in kwargs else 0.0
            self.scan_direction= kwargs["scan_direction"] if "scan_direction" in kwargs else "TopToBottom"
            self.cleaning_cross_section= kwargs["cleaning_cross_section"] if "cleaning_cross_section" in kwargs else False
        elif pattern == FibsemPattern.Bitmap:
            self.centre_x = kwargs["centre_x"]
            self.centre_y = kwargs["centre_y"]
            self.width = kwargs["width"]
            self.height = kwargs["height"]
            self.rotation = kwargs["rotation"] if "rotation" in kwargs else 0.0
            self.depth = kwargs["depth"]
            self.scan_direction= kwargs["scan_direction"] if "scan_direction" in kwargs else "TopToBottom"
            self.cleaning_cross_section= kwargs["cleaning_cross_section"] if "cleaning_cross_section" in kwargs else False
            self.path = kwargs["path"]
        elif pattern == FibsemPattern.Annulus:
            self.centre_x = kwargs["centre_x"]
            self.centre_y = kwargs["centre_y"]
            self.radius = kwargs["radius"]
            self.thickness = kwargs["thickness"]
            self.depth = kwargs["depth"]
            self.start_angle = kwargs["start_angle"] if "start_angle" in kwargs else 0.0
            self.end_angle = kwargs["end_angle"] if "end_angle" in kwargs else 360.0
            self.scan_direction= kwargs["scan_direction"] if "scan_direction" in kwargs else "TopToBottom"
            self.cleaning_cross_section= kwargs["cleaning_cross_section"] if "cleaning_cross_section" in kwargs else False
        
    def __repr__(self) -> str:
        if self.pattern == FibsemPattern.Rectangle:
            return f"FibsemPatternSettings(pattern={self.pattern}, width={self.width}, height={self.height}, depth={self.depth}, rotation={self.rotation}, centre_x={self.centre_x}, centre_y={self.centre_y}, scan_direction={self.scan_direction}, cleaning_cross_section={self.cleaning_cross_section})"
        if self.pattern == FibsemPattern.Line:
            return f"FibsemPatternSettings(pattern={self.pattern}, start_x={self.start_x}, start_y={self.start_y}, end_x={self.end_x}, end_y={self.end_y}, depth={self.depth}, rotation={self.rotation}, scan_direction={self.scan_direction}, cleaning_cross_section={self.cleaning_cross_section})"
        if self.pattern is FibsemPattern.Circle:
            return f"FibsemPatternSettings(pattern={self.pattern}, centre_x={self.centre_x}, centre_y={self.centre_y}, radius={self.radius}, depth={self.depth}, start_angle={self.start_angle}, end_angle={self.end_angle}, rotation={self.rotation}, scan_direction={self.scan_direction}, cleaning_cross_section={self.cleaning_cross_section})"
        if self.pattern is FibsemPattern.Bitmap:
            return f"FibsemPatternSettings(pattern={self.pattern}, centre_x={self.centre_x}, centre_y={self.centre_y}, width={self.width}, height={self.height}, depth={self.depth}, path={self.path})"
        if self.pattern is FibsemPattern.Annulus:
            return f'FibsemPatternSettings(pattern={self.pattern}, centre_x={self.centre_x}, centre_y={self.centre_y}, radius={self.radius}, thickness={self.thickness}, depth={self.depth}, start_angle={self.start_angle}, end_angle={self.end_angle}, scan_direction={self.scan_direction}, cleaning_cross_section={self.cleaning_cross_section})'

    @staticmethod
    def __from_dict__(state_dict: dict) -> "FibsemPatternSettings":
        
        if state_dict["pattern"] == "Rectangle":
            return FibsemPatternSettings(
                pattern=FibsemPattern.Rectangle,
                width=state_dict["width"],
                height=state_dict["height"],
                depth=state_dict["depth"],
                rotation=state_dict["rotation"],
                centre_x=state_dict["centre_x"],
                centre_y=state_dict["centre_y"],
                scan_direction=state_dict["scan_direction"],
                cleaning_cross_section=state_dict["cleaning_cross_section"],
            )
        elif state_dict["pattern"] == "Line":
            return FibsemPatternSettings(
                pattern=FibsemPattern.Line,
                start_x=state_dict["start_x"],
                start_y=state_dict["start_y"],
                end_x=state_dict["end_x"],
                end_y=state_dict["end_y"],
                depth=state_dict["depth"],
                rotation=state_dict.get("rotation", 0.0),
                scan_direction=state_dict["scan_direction"],
                cleaning_cross_section=state_dict["cleaning_cross_section"],
            )
        elif state_dict["pattern"] == "Circle":
            return FibsemPatternSettings(
                pattern=FibsemPattern.Circle,
                centre_x=state_dict["centre_x"],
                centre_y=state_dict["centre_y"],
                radius=state_dict["radius"],
                depth=state_dict["depth"],
                start_angle=state_dict["start_angle"],
                end_angle=state_dict["end_angle"],
                rotation=state_dict["rotation"],
                scan_direction=state_dict["scan_direction"],
                cleaning_cross_section=state_dict["cleaning_cross_section"],
            )
        elif state_dict["pattern"] == "BitmapPattern":
            return FibsemPatternSettings(
                pattern=FibsemPattern.Bitmap,
                centre_x=state_dict["centre_x"],
                centre_y=state_dict["centre_y"],
                width=state_dict["width"],
                height=state_dict["height"],
                depth=state_dict["depth"],
                rotation=state_dict["rotation"],
                path=state_dict["path"],
            )
        elif state_dict["pattern"] == "Annulus":
            return FibsemPatternSettings(
                pattern=FibsemPattern.Annulus,
                centre_x=state_dict["centre_x"],
                centre_y=state_dict["centre_y"],
                radius=state_dict["radius"],
                thickness=state_dict["thickness"],
                depth=state_dict["depth"],
                start_angle=state_dict["start_angle"],
                end_angle=state_dict["end_angle"],
                scan_direction=state_dict["scan_direction"],
                cleaning_cross_section=state_dict["cleaning_cross_section"],
            )

    def __to_dict__(self) -> dict:
        if self.pattern == FibsemPattern.Rectangle:
            return {
                "pattern": "Rectangle",
                "width": self.width,
                "height": self.height,
                "depth": self.depth,
                "rotation": self.rotation,
                "centre_x": self.centre_x,
                "centre_y": self.centre_y,
                "scan_direction": self.scan_direction,
                "cleaning_cross_section": self.cleaning_cross_section,
            }
        elif self.pattern == FibsemPattern.Line:
            return {
                "pattern": "Line",
                "start_x": self.start_x,
                "start_y": self.start_y,
                "end_x": self.end_x,
                "end_y": self.end_y,
                "depth": self.depth,
                "rotation": self.rotation,
                "scan_direction": self.scan_direction,
                "cleaning_cross_section": self.cleaning_cross_section,
            }
        elif self.pattern == FibsemPattern.Circle:
            return {
                "pattern": "Circle",
                "centre_x": self.centre_x,
                "centre_y": self.centre_y,
                "radius": self.radius,
                "depth": self.depth,
                "start_angle": self.start_angle,
                "end_angle": self.end_angle,
                "rotation": self.rotation,
                "scan_direction": self.scan_direction,
                "cleaning_cross_section": self.cleaning_cross_section,
            }
        elif self.pattern == FibsemPattern.Bitmap:
            return {
                "pattern": "BitmapPattern",
                "centre_x": self.centre_x,
                "centre_y": self.centre_y,
                "width": self.width,
                "height": self.height,
                "depth": self.depth,
                "rotation": self.rotation,
                "scan_direction": self.scan_direction,
                "cleaning_cross_section": self.cleaning_cross_section,
                "path": self.path,
            }
        elif self.pattern == FibsemPattern.Annulus:
            return {
                "pattern": "Annulus",
                "centre_x": self.centre_x,
                "centre_y": self.centre_y,
                "radius": self.radius,
                "thickness": self.thickness,
                "depth": self.depth,
                "start_angle": self.start_angle,
                "end_angle": self.end_angle,
                "scan_direction": self.scan_direction,
                "cleaning_cross_section": self.cleaning_cross_section,
            }

            




@dataclass
class FibsemMillingSettings:
    """
    This class is used to store and retrieve settings for FIBSEM milling.

    Attributes:
    milling_current (float): The current used in the FIBSEM milling process. Default value is 20.0e-12 A.
    spot_size (float): The size of the beam spot used in the FIBSEM milling process. Default value is 5.0e-8 m.
    rate (float): The milling rate of the FIBSEM process. Default value is 3.0e-3 m^3/A/s.
    dwell_time (float): The dwell time of the beam at each point during the FIBSEM milling process. Default value is 1.0e-6 s.
    hfw (float): The high voltage field width used in the FIBSEM milling process. Default value is 150e-6 m.

    Methods:
    to_dict(): Converts the object attributes into a dictionary.
    from_dict(settings: dict) -> "FibsemMillingSettings": Creates a FibsemMillingSettings object from a dictionary of settings.
    """

    milling_current: float = 20.0e-12
    spot_size: float = 5.0e-8
    rate: float = 3.0e-3 # m3/A/s
    dwell_time: float = 1.0e-6 # s
    hfw: float = 150e-6
    patterning_mode: str = "Serial" 
    application_file: str = "Si"
    preset: str = "30 keV; UHR imaging"
    spacing: float = 1.0

    def __post_init__(self):

        assert isinstance(self.milling_current,(float,int)), f"invalid type for milling_current, must be int or float, currently {type(self.milling_current)}"
        assert isinstance(self.spot_size,(float,int)), f"invalid type for spot_size, must be int or float, currently {type(self.spot_size)}"
        assert isinstance(self.rate,(float,int)), f"invalid type for rate, must be int or float, currently {type(self.rate)}"
        assert isinstance(self.dwell_time,(float,int)), f"invalid type for dwell_time, must be int or float, currently {type(self.dwell_time)}"
        assert isinstance(self.hfw,(float,int)), f"invalid type for hfw, must be int or float, currently {type(self.hfw)}"
        assert isinstance(self.patterning_mode,str), f"invalid type for value for patterning_mode, must be str, currently {type(self.patterning_mode)}"
        assert isinstance(self.application_file,(str)), f"invalid type for value for application_file, must be str, currently {type(self.application_file)}"
        assert isinstance(self.spacing,(float,int)), f"invalid type for value for spacing, must be int or float, currently {type(self.spacing)}"
        # assert isinstance(self.preset,(str)), f"invalid type for value for preset, must be str, currently {type(self.preset)}"

    def __to_dict__(self) -> dict:

        settings_dict = {
            "milling_current": self.milling_current,
            "spot_size": self.spot_size,
            "rate": self.rate,
            "dwell_time": self.dwell_time,
            "hfw": self.hfw,
            "patterning_mode": self.patterning_mode,
            "application_file": self.application_file,
            "preset": self.preset,
        }

        return settings_dict

    @staticmethod
    def __from_dict__(settings: dict) -> "FibsemMillingSettings":

        milling_settings = FibsemMillingSettings(
            milling_current=settings.get("milling_current", 20.0e-12),
            spot_size=settings.get("spot_size", 5.0e-8),
            rate=settings.get("rate", 3.0e-3),
            dwell_time=settings.get("dwell_time", 1.0e-6),
            hfw=settings.get("hfw", 150e-6),
            patterning_mode=settings.get("patterning_mode", "Serial"),
            application_file=settings.get("application_file", "Si"),
            preset=settings.get("preset", "30 keV; UHR imaging"),
            spacing=settings.get("spacing", 1.0),
        )

        return milling_settings


if THERMO:

    def save_needle_yaml(path: Path, position: ManipulatorPosition) -> None:
        """Save the manipulator position from disk"""
        from fibsem.structures import manipulator_position_to_dict

        with open(os.path.join(path, "needle.yaml"), "w") as f:
            yaml.dump(manipulator_position_to_dict(position), f, indent=4)

    def load_needle_yaml(path: Path) -> ManipulatorPosition:
        """Load the manipulator position from disk"""
        from fibsem.structures import manipulator_position_from_dict

        position_dict = load_yaml(os.path.join(path, "needle.yaml"))
        position = manipulator_position_from_dict(position_dict)

        return position


def stage_position_to_dict(stage_position: FibsemStagePosition) -> dict:
    """Converts the FibsemStagePosition Object into a dictionary"""

    # attributes = ["x","y","z","r","t"]
    # for attribute in attributes:
    #     assert isinstance(getattr(stage_position,attribute),float) or isinstance(getattr(stage_position,attribute),int)

    #assert stage_position.coordinate_system in SUPPORTED_COORDINATE_SYSTEMS or stage_position.coordinate_system is None

    stage_position_dict = {
        "x": stage_position.x,
        "y": stage_position.y,
        "z": stage_position.z,
        "r": stage_position.r,
        "t": stage_position.t,
        "coordinate_system": stage_position.coordinate_system,
    }

    return stage_position_dict


def stage_position_from_dict(state_dict: dict) -> FibsemStagePosition:
    """Converts a dictionary object to a fibsem stage position,
        dictionary must have correct keys"""

    stage_position = FibsemStagePosition(
        x=state_dict["x"],
        y=state_dict["y"],
        z=state_dict["z"],
        r=state_dict["r"],
        t=state_dict["t"],
        coordinate_system=state_dict["coordinate_system"],
    )

    return stage_position


if THERMO:

    def manipulator_position_to_dict(position: ManipulatorPosition) -> dict:

        position_dict = {
            "x": position.x,
            "y": position.y,
            "z": position.z,
            "r": None,
            "coordinate_system": position.coordinate_system,
        }

        return position_dict

    def manipulator_position_from_dict(position_dict: dict) -> ManipulatorPosition:

        position = ManipulatorPosition(
            x=position_dict["x"],
            y=position_dict["y"],
            z=position_dict["z"],
            r=position_dict["r"],
            coordinate_system=position_dict["coordinate_system"],
        )

        return position


@dataclass
class BeamSystemSettings:
    """
    A data class that represents the settings of a beam system.

    Attributes:
        beam_type (BeamType): The type of beam used in the system (Electron or Ion).
        voltage (float): The voltage used in the system.
        current (float): The current used in the system.
        detector_type (str): The type of detector used in the system.
        detector_mode (str): The mode of the detector used in the system.
        eucentric_height (float): The eucentric height of the system.
        plasma_gas (str, optional): The type of plasma gas used in the system.

    Methods:
        __to_dict__(self) -> dict:
            Converts the instance variables to a dictionary.
        __from_dict__(settings: dict, beam_type: BeamType) -> BeamSystemSettings:
            Creates an instance of the class from a dictionary and a beam type.
    """

    beam_type: BeamType
    voltage: float
    current: float
    detector_type: str
    detector_mode: str
    eucentric_height: float
    plasma_gas: str = None

    def __to_dict__(self) -> dict:

        settings_dict = {
            "voltage": self.voltage,
            "current": self.current,
            "detector_type": self.detector_type,
            "detector_mode": self.detector_mode,
            "eucentric_height": self.eucentric_height,
            "plasma_gas": self.plasma_gas,
        }

        return settings_dict

    @staticmethod
    def __from_dict__(settings: dict, beam_type: BeamType) -> "BeamSystemSettings":

        if "plasma_gas" not in settings:
            settings["plasma_gas"] = "NULL"

        system_settings = BeamSystemSettings(
            beam_type=beam_type,
            voltage=settings["voltage"],
            current=settings["current"],
            detector_type=settings["detector_type"],
            detector_mode=settings["detector_mode"],
            eucentric_height=settings["eucentric_height"],
            plasma_gas=settings["plasma_gas"].capitalize(),
        )

        return system_settings


# TODO: change this to use pretilt_angle, flat_to_electron, and flat_to_ion tilts, for better separation
@dataclass
class StageSettings:
    """
    A data class representing the settings for the stage.

    Attributes:
    rotation_flat_to_electron (float): The rotation from flat to electron in degrees.
    rotation_flat_to_ion (float): The rotation from flat to ion in degrees.
    tilt_flat_to_electron (float): The tilt from flat to electron in degrees.
    tilt_flat_to_ion (float): The tilt from flat to ion in degrees.
    pre_tilt (float): The pre-tilt in degrees.
    needle_stage_height_limit (float): The height limit of the needle stage in meters.

    Methods:
    __to_dict__() -> dict: Returns the settings as a dictionary.
    __from_dict__(settings: dict) -> "StageSettings": Returns an instance of StageSettings from a dictionary of its settings.
    """
    rotation_flat_to_electron: float = 50  # degrees
    rotation_flat_to_ion: float = 230  # degrees
    tilt_flat_to_electron: float = 27  # degrees (pre_tilt)
    tilt_flat_to_ion: float = 52  # degrees
    pre_tilt: float = 35  # degrees
    needle_stage_height_limit: float = 3.7e-3

    def __to_dict__(self) -> dict:

        settings = {
            "rotation_flat_to_electron": self.rotation_flat_to_electron,
            "rotation_flat_to_ion": self.rotation_flat_to_ion,
            "tilt_flat_to_electron": self.tilt_flat_to_electron,
            "tilt_flat_to_ion": self.tilt_flat_to_ion,
            "pre_tilt": self.pre_tilt,
            "needle_stage_height_limit": self.needle_stage_height_limit,
        }
        return settings

    @staticmethod
    def __from_dict__(settings: dict) -> "StageSettings":

        stage_settings = StageSettings(
            rotation_flat_to_electron=settings["rotation_flat_to_electron"],
            rotation_flat_to_ion=settings["rotation_flat_to_ion"],
            tilt_flat_to_electron=settings["tilt_flat_to_electron"],
            tilt_flat_to_ion=settings["tilt_flat_to_ion"],
            pre_tilt=settings["pre_tilt"],
            needle_stage_height_limit=settings["needle_stage_height_limit"],
        )

        return stage_settings


@dataclass
class SystemSettings:

    """
    Dataclass representing the system settings for the FIB-SEM instrument.

    :param ip_address: IP address of the instrument.
    :param stage: settings for the stage.
    :param ion: settings for the ion beam.
    :param electron: settings for the electron beam.
    :param manufacturer: name of the instrument manufacturer.

    :return: a new instance of `SystemSettings`.
    """

    ip_address: str = "10.0.0.1"
    stage: StageSettings = None
    ion: BeamSystemSettings = None
    electron: BeamSystemSettings = None
    manufacturer: str = None

    def __to_dict__(self) -> dict:

        settings_dict = {
            "ip_address": self.ip_address,
            "stage": self.stage.__to_dict__(),
            "ion": self.ion.__to_dict__(),
            "electron": self.electron.__to_dict__(),
            "manufacturer": self.manufacturer,
        }

        return settings_dict

    @staticmethod
    def __from_dict__(settings: dict) -> "SystemSettings":

        system_settings = SystemSettings(
            ip_address=settings["ip_address"],
            stage=StageSettings.__from_dict__(settings["stage"]),
            ion=BeamSystemSettings.__from_dict__(settings["ion"], BeamType.ION),
            electron=BeamSystemSettings.__from_dict__(
                settings["electron"], BeamType.ELECTRON
            ),
            manufacturer=settings["manufacturer"],
        )

        return system_settings

@dataclass
class MicroscopeSettings:

    """
    A data class representing the settings for a microscope system.

    Attributes:
        system (SystemSettings): An instance of the `SystemSettings` class that holds the system settings.
        image (ImageSettings): An instance of the `ImageSettings` class that holds the image settings.
        protocol (dict, optional): A dictionary representing the protocol settings. Defaults to None.
        milling (FibsemMillingSettings, optional): An instance of the `FibsemMillingSettings` class that holds the fibsem milling settings. Defaults to None.

    Methods:
        __to_dict__(): Returns a dictionary representation of the `MicroscopeSettings` object.
        __from_dict__(settings: dict, protocol: dict = None) -> "MicroscopeSettings": Returns an instance of the `MicroscopeSettings` class from a dictionary.
    """

    system: SystemSettings
    image: ImageSettings
    protocol: dict = None
    milling: FibsemMillingSettings = None
    hardware: FibsemHardware = None
    

    def __to_dict__(self) -> dict:

        settings_dict = {
            "system": self.system.__to_dict__(),
            "user": self.image.__to_dict__(),
            "protocol": self.protocol,
            "milling": self.milling.__to_dict__(),
            "hardware": self.hardware.__to_dict__(),

        }

        return settings_dict

    @staticmethod
    def __from_dict__(settings: dict, protocol: dict = None, hardware: dict = None) -> "MicroscopeSettings":

        return MicroscopeSettings(
            system=SystemSettings.__from_dict__(settings["system"]),
            image=ImageSettings.__from_dict__(settings["user"]),
            protocol=protocol if protocol is not None else settings["protocol"],
            milling=FibsemMillingSettings.__from_dict__(settings["milling"]),
            hardware=FibsemHardware.__from_dict__(hardware) if hardware is not None else FibsemHardware.__from_dict__(settings["hardware"]),

        )


# state
from abc import ABC, abstractmethod, abstractstaticmethod

# TODO: convert to ABC
class FibsemStage(Enum):
    Base = 1


@dataclass
class FibsemState:
    """
    FibsemState data class that represents the current state of FIBSEM system 

    Attributes:
    stage (FibsemStage): The current stage of the autoliftout workflow, as a `FibsemStage` enum member.
    microscope_state (MicroscopeState): The current state of the microscope, as a `MicroscopeState` object.
    start_timestamp (float): The timestamp when the autoliftout workflow began, as a Unix timestamp.
    end_timestamp (float): The timestamp when the autoliftout workflow ended, as a Unix timestamp.

    Methods:
    __to_dict__(): Serializes the `FibsemState` object to a dictionary.
    __from_dict__(state_dict: dict) -> FibsemState: Deserializes a dictionary to a `FibsemState` object.

    """

    stage: FibsemStage = FibsemStage.Base
    microscope_state: MicroscopeState = MicroscopeState()
    start_timestamp: float = None
    end_timestamp: float = None

    def __to_dict__(self) -> dict:

        state_dict = {
            "stage": self.stage.name,
            "microscope_state": self.microscope_state.__to_dict__(),
            "start_timestamp": self.start_timestamp,
            "end_timestamp": self.end_timestamp,
        }

        return state_dict

    @staticmethod
    def __from_dict__(state_dict: dict) -> "FibsemState":

        autoliftout_state = FibsemState(
            stage=FibsemStage[state_dict["stage"]],
            microscope_state=MicroscopeState.__from_dict__(
                state_dict["microscope_state"]
            ),
            start_timestamp=state_dict["start_timestamp"],
            end_timestamp=state_dict["end_timestamp"],
        )

        return autoliftout_state

@dataclass
class FibsemDetectorSettings:
    type: str = None
    mode: str = None
    brightness: float = None
    contrast: float = None

    def __post_init__(self):

        assert isinstance(self.type,str) or self.type is None, f"type must be input as str, currently is {type(self.type)}"
        assert isinstance(self.mode,str) or self.mode is None, f"mode must be input as str, currently is {type(self.mode)}"
        assert isinstance(self.brightness,(float,int)) or self.brightness is None, f"brightness must be int or float value, currently is {type(self.brightness)}"
        assert isinstance(self.contrast,(float,int)) or self.contrast is None, f"contrast must be int or float value, currently is {type(self.contrast)}"

    if TESCAN:
        def to_tescan(self):
            """Converts to tescan format."""
            tescan_brightness = self.brightness * 100
            tescan_contrast = self.contrast * 100
            return tescan_brightness, tescan_contrast

    def __to_dict__(self) -> dict:
        """Converts to a dictionary."""
        return {
            "type": self.type,
            "mode": self.mode,
            "brightness": self.brightness,
            "contrast": self.contrast,
        }
    
    @staticmethod
    def __from_dict__(settings: dict) -> "FibsemDetectorSettings":
        """Converts from a dictionary."""
        return FibsemDetectorSettings(
            type = settings.get("type", "Unknown"),
            mode = settings.get("mode", "Unknown"),
            brightness = settings.get("brightness", 0.0),
            contrast = settings.get("contrast", 0.0),
        )

@dataclass
class FibsemImageMetadata:
    """Metadata for a FibsemImage."""

    image_settings: ImageSettings
    pixel_size: Point
    microscope_state: MicroscopeState
    detector_settings: FibsemDetectorSettings
    version: str = METADATA_VERSION
    


    def __to_dict__(self) -> dict:
        """Converts metadata to a dictionary.

        Returns:
            dictionary: self as a dictionary
        """
        if self.image_settings is not None:
            settings_dict = self.image_settings.__to_dict__()
        if self.version is not None:
            settings_dict["version"] = self.version
        if self.pixel_size is not None:
            settings_dict["pixel_size"] = self.pixel_size.__to_dict__()
        if self.microscope_state is not None:
            settings_dict["microscope_state"] = self.microscope_state.__to_dict__()
        if self.detector_settings is not None:
            settings_dict["detector_settings"] = self.detector_settings.__to_dict__()
        return settings_dict

    @staticmethod
    def __from_dict__(settings: dict) -> "ImageSettings":
        """Converts a dictionary to metadata."""

        image_settings = ImageSettings.__from_dict__(settings)
        if settings["version"] is not None:
            version = settings["version"]
        if settings["pixel_size"] is not None:
            pixel_size = Point.__from_dict__(settings["pixel_size"])
        if settings["microscope_state"] is not None:
            microscope_state = MicroscopeState(
                timestamp=settings["microscope_state"]["timestamp"],
                absolute_position=FibsemStagePosition(),
                eb_settings=BeamSettings.__from_dict__(
                    settings["microscope_state"]["eb_settings"]
                ),
                ib_settings=BeamSettings.__from_dict__(
                    settings["microscope_state"]["ib_settings"]
                ),
            )
        
        detector_dict = settings.get("detector_settings", {"type": "Unknown", "mode": "Unknown", "brightness": 0.0, "contrast": 0.0})
        detector_settings = FibsemDetectorSettings.__from_dict__(detector_dict)
        
        metadata = FibsemImageMetadata(
            image_settings=image_settings,
            version=version,
            pixel_size=pixel_size,
            microscope_state=microscope_state,
            detector_settings=detector_settings,
        )
        return metadata

    if THERMO:

        def image_settings_from_adorned(
            image=AdornedImage, beam_type: BeamType = BeamType.ELECTRON
        ) -> ImageSettings:

            from fibsem.utils import current_timestamp

            image_settings = ImageSettings(
                resolution=[image.width, image.height],
                dwell_time=image.metadata.scan_settings.dwell_time,
                hfw=image.width * image.metadata.binary_result.pixel_size.x,
                autocontrast=True,
                beam_type=beam_type,
                gamma_enabled=True,
                save=False,
                save_path="path",
                label=current_timestamp(),
                reduced_area=None,
            )
            return image_settings

    def compare_image_settings(self, image_settings: ImageSettings) -> bool:
        """Compares image settings to the metadata image settings.

        Args:
            image_settings (ImageSettings): Image settings to compare to.

        Returns:
            bool: True if the image settings match the metadata image settings.
        """
        assert (
            self.image_settings.resolution[0] == image_settings.resolution[0] and self.image_settings.resolution[1] == image_settings.resolution[1]
        ), f"resolution: {self.image_settings.resolution} != {image_settings.resolution}"
        assert (
            self.image_settings.dwell_time == image_settings.dwell_time
        ), f"dwell_time: {self.image_settings.dwell_time} != {image_settings.dwell_time}"
        assert (
            self.image_settings.hfw == image_settings.hfw
        ), f"hfw: {self.image_settings.hfw} != {image_settings.hfw}"
        assert (
            self.image_settings.autocontrast == image_settings.autocontrast
        ), f"autocontrast: {self.image_settings.autocontrast} != {image_settings.autocontrast}"
        assert (
            self.image_settings.beam_type.value == image_settings.beam_type.value
        ), f"beam_type: {self.image_settings.beam_type.value} != {image_settings.beam_type.value}"
        assert (
            self.image_settings.gamma_enabled== image_settings.gamma_enabled
        ), f"gamma: {self.image_settings.gamma_enabled} != {image_settings.gamma_enabled}"
        assert (
            self.image_settings.save == image_settings.save
        ), f"save: {self.image_settings.save} != {image_settings.save}"
        assert (
            self.image_settings.save_path == image_settings.save_path
        ), f"save_path: {self.image_settings.save_path} != {image_settings.save_path}"
        assert (
            self.image_settings.label == image_settings.label
        ), f"label: {self.image_settings.label} != {image_settings.label}"
        assert (
            self.image_settings.reduced_area == image_settings.reduced_area
        ), f"reduced_area: {self.image_settings.reduced_area} != {image_settings.reduced_area}"

        return True


class FibsemImage:
    
    """
    Class representing a FibsemImage and its associated metadata. 
    Has in built methods to deal with image types of TESCAN and ThermoFisher API 

    Args:
        data (np.ndarray): The image data stored in a numpy array.
        metadata (FibsemImageMetadata, optional): The metadata associated with the image. Defaults to None.

    Methods:
        load(cls, tiff_path: str) -> "FibsemImage":
            Loads a FibsemImage from a tiff file.

            Args:
                tiff_path (path): path to the tif* file

            Returns:
                FibsemImage: instance of FibsemImage

        save(self, save_path: Path) -> None:
            Saves a FibsemImage to a tiff file.

            Inputs:
                save_path (path): path to save directory and filename
    """

    def __init__(self, data: np.ndarray, metadata: FibsemImageMetadata = None):

        if check_data_format(data):
            self.data = data
        else:
            raise Exception("Invalid Data format for Fibsem Image")
        if metadata is not None:
            self.metadata = metadata
        else:
            self.metadata = None

    @classmethod
    def load(cls, tiff_path: str) -> "FibsemImage":
        """Loads a FibsemImage from a tiff file.

        Args:
            tiff_path (path): path to the tif* file

        Returns:
            FibsemImage: instance of FibsemImage
        """
        with tff.TiffFile(tiff_path) as tiff_image:
            data = tiff_image.asarray()
            try:
                metadata = json.loads(
                    tiff_image.pages[0].tags["ImageDescription"].value
                )
                metadata = FibsemImageMetadata.__from_dict__(metadata)
            except Exception as e:
                metadata = None
                # print(f"Error: {e}")
        return cls(data=data, metadata=metadata)

    def save(self, save_path: Path = None) -> None:
        """Saves a FibsemImage to a tiff file.

        Inputs:
            save_path (path): path to save directory and filename
        """
        # self.metadata.image_settings.save_path = str(self.metadata.image_settings.save_path)
        if save_path is None:
            save_path = os.path.join(self.metadata.image_settings.save_path, self.metadata.image_settings.label)
        os.makedirs(os.path.dirname(save_path), exist_ok=True)
        save_path = Path(save_path).with_suffix(".tif")

        if self.metadata is not None:
            metadata_dict = self.metadata.__to_dict__()
        else:
            metadata_dict = None
        tff.imwrite(
            save_path,
            self.data,
            metadata=metadata_dict,
        )

    if THERMO:

        @classmethod
        def fromAdornedImage(
            cls,
            adorned: AdornedImage,
            image_settings: ImageSettings,
            state: MicroscopeState = None,
            detector: FibsemDetectorSettings = None,
        ) -> "FibsemImage":
            """Creates FibsemImage from an AdornedImage (microscope output format).

            Args:
                adorned (AdornedImage): Adorned Image from microscope
                metadata (FibsemImageMetadata, optional): metadata extracted from microscope output. Defaults to None.

            Returns:
                FibsemImage: instance of FibsemImage from AdornedImage
            """

            if state is None:
                state = MicroscopeState(
                    timestamp=adorned.metadata.acquisition.acquisition_datetime,
                    absolute_position=FibsemStagePosition(
                        adorned.metadata.stage_settings.stage_position.x,
                        adorned.metadata.stage_settings.stage_position.y,
                        adorned.metadata.stage_settings.stage_position.z,
                        adorned.metadata.stage_settings.stage_position.r,
                        adorned.metadata.stage_settings.stage_position.t,
                    ),
                    eb_settings=BeamSettings(beam_type=BeamType.ELECTRON),
                    ib_settings=BeamSettings(beam_type=BeamType.ION),
                )
            else:
                state.timestamp = adorned.metadata.acquisition.acquisition_datetime

            pixel_size = Point(
                adorned.metadata.binary_result.pixel_size.x,
                adorned.metadata.binary_result.pixel_size.y,
            )
            
            metadata = FibsemImageMetadata(
                image_settings=image_settings,
                pixel_size=pixel_size,
                microscope_state=state,
                detector_settings= detector, 
            )
            return cls(data=adorned.data, metadata=metadata)

    if TESCAN:

        @classmethod
        def fromTescanImage(
            cls,
            image: Document,
            image_settings: ImageSettings,
            state: MicroscopeState,
            detector: FibsemDetectorSettings,
        ) -> "FibsemImage":
            """Creates FibsemImage from a tescan (microscope output format).

            Args:
                image (Tescan): Adorned Image from microscope
                metadata (FibsemImageMetadata, optional): metadata extracted from microscope output. Defaults to None.

            Returns:
                FibsemImage: instance of FibsemImage from AdornedImage
            """

            pixel_size = Point(
                float(image.Header["MAIN"]["PixelSizeX"]),
                float(image.Header["MAIN"]["PixelSizeY"]),
            )
            metadata = FibsemImageMetadata(
                image_settings=image_settings,
                pixel_size=pixel_size,
                microscope_state=state,
                detector_settings= detector,
            )
            
            return cls(data=np.array(image.Image), metadata=metadata)

        @classmethod
        def fromTescanFile(
            cls,
            image_path: str,
            metadata_path: str,
            beam_type: BeamType,
        ) -> "FibsemImage":
            
            with tff.TiffFile(image_path) as tiff_image:
                data = tiff_image.asarray()

            stage = 0
            dictionary = {"MAIN": {}, "SEM": {}, "FIB": {}}
            with open(metadata_path, "r") as file:
                for line in file:
                    if line.startswith('['):
                        stage +=1 
                        continue 

                    line = line.strip()
                    if not line:
                        continue  # Skip empty lines

                    key, value = line.split('=')
                    key = key.strip()
                    value = value.strip()
                    if stage == 1:
                        dictionary["MAIN"][key] = value
                    if stage == 2 and beam_type.name == "ELECTRON":
                        dictionary["SEM"][key] = value
                    if stage == 2 and beam_type.name == "ION":
                        dictionary["FIB"][key] = value

            if beam_type.name == "ELECTRON":  
                image_settings = ImageSettings(
                    resolution = [data.shape[0], data.shape[1]],
                    dwell_time= float(dictionary["SEM"]["DwellTime"]),
                    hfw= data.shape[0]*float(dictionary["MAIN"]["PixelSizeX"]),
                    beam_type=BeamType.ELECTRON,
                    label=Path(image_path).stem,
                    save_path=Path(image_path).parent,
                )
                pixel_size = Point(float(dictionary["MAIN"]["PixelSizeX"]), float(dictionary["MAIN"]["PixelSizeY"]))
                microscope_state = MicroscopeState(
                    timestamp= datetime.strptime(dictionary["MAIN"]["Date"] + " " + dictionary["MAIN"]["Time"], "%Y-%m-%d %H:%M:%S"),
                    eb_settings=BeamSettings(
                        beam_type=BeamType.ELECTRON,
                        working_distance= float(dictionary["SEM"]["WD"]),
                        beam_current= float(dictionary["SEM"]["PredictedBeamCurrent"]),
                        voltage= float(dictionary["SEM"]["TubeVoltage"]),
                        hfw= data.shape[0]*float(dictionary["MAIN"]["PixelSizeX"]),
                        resolution= [data.shape[0], data.shape[1]],
                        dwell_time= float(dictionary["SEM"]["DwellTime"]),
                        shift = Point(float(dictionary["SEM"]["ImageShiftX"]), float(dictionary["SEM"]["ImageShiftY"])),
                        stigmation= Point(float(dictionary["SEM"]["StigmatorX"]), float(dictionary["SEM"]["StigmatorY"])),
                        ),
                    ib_settings = BeamSettings(beam_type = BeamType.ION)
                )
                detector_settings = FibsemDetectorSettings(
                    type = dictionary["SEM"]["Detector"],
                    brightness= float(dictionary["SEM"]["Detector0Offset"]),
                    contrast= float(dictionary["SEM"]["Detector0Gain"]),
                )

            if beam_type.name == "ION":
                image_settings = ImageSettings(
                    resolution = [data.shape[0], data.shape[1]],
                    dwell_time= float(dictionary["FIB"]["DwellTime"]),
                    hfw= data.shape[0]*float(dictionary["MAIN"]["PixelSizeX"]),
                    beam_type=BeamType.ELECTRON,
                    label=Path(image_path).stem,
                    save_path=Path(image_path).parent,
                )
                pixel_size = Point(float(dictionary["MAIN"]["PixelSizeX"]), float(dictionary["MAIN"]["PixelSizeY"]))
                microscope_state = MicroscopeState(
                    timestamp= datetime.strptime(dictionary["MAIN"]["Date"] + " " + dictionary["MAIN"]["Time"], "%Y-%m-%d %H:%M:%S"),
                    eb_settings = BeamSettings(beam_type = BeamType.ELECTRON),
                    ib_settings = BeamSettings(
                        beam_type=BeamType.ION,
                        working_distance= float(dictionary["FIB"]["WD"]),
                        beam_current= float(dictionary["FIB"]["PredictedBeamCurrent"]),
                        hfw= data.shape[0]*float(dictionary["MAIN"]["PixelSizeX"]),
                        resolution= [data.shape[0], data.shape[1]],
                        dwell_time= float(dictionary["FIB"]["DwellTime"]),
                        shift = Point(float(dictionary["FIB"]["ImageShiftX"]), float(dictionary["FIB"]["ImageShiftY"])),
                        stigmation= Point(float(dictionary["FIB"]["StigmatorX"]), float(dictionary["FIB"]["StigmatorY"])),
                        ),
                )
                detector_settings = FibsemDetectorSettings(
                    type = dictionary["FIB"]["Detector"],
                    brightness= float(dictionary["FIB"]["Detector0Offset"])/100,
                    contrast= float(dictionary["FIB"]["Detector0Gain"])/100,
                )

            metadata = FibsemImageMetadata(
                image_settings=image_settings,
                pixel_size=pixel_size,
                microscope_state=microscope_state,
                detector_settings= detector_settings,
                version=METADATA_VERSION,
            )
            return cls(data=data, metadata=metadata)



@dataclass
class ReferenceImages:
    low_res_eb: FibsemImage
    high_res_eb: FibsemImage
    low_res_ib: FibsemImage
    high_res_ib: FibsemImage

    def __iter__(self) -> list[FibsemImage]:

        yield self.low_res_eb, self.high_res_eb, self.low_res_ib, self.high_res_ib


class ThermoGISLine():

    def __init__(self,line= None,name=None,status:str = "Retracted"):

        self.line = line
        self.name = name
        self.status = status
        self.temp_ready = False

    def insert(self):

        if self.line is not None:
            self.line.insert()
        self.status = "Inserted"

    def retract(self):

        if self.line is not None:
            self.line.retract()
        self.status = "Retracted"
        
class ThermoMultiChemLine():

    def __init__(self,line= None,status:str = "Retracted"):

        self.line = line
        self.status = status
        self.positions = [
            "ELECTRON_DEFAULT",
            "ION_DEFAULT",
            "Retract"
        ]
        self.current_position = "Retract"
        self.temp_ready = False

    def insert(self,position):

        position_str = getattr(MultiChemInsertPosition,position)

        if self.line is not None:
            self.line.insert(position_str)

        self.current_position = position
        self.status = "Inserted"

    def retract(self):
        
        if self.line is not None:
            self.line.retract()

        self.status = "Retracted"
        self.current_position = "Retracted"
            
        

def check_data_format(data: np.ndarray) -> bool:
    """Checks that data is in the correct format."""
    # assert data.ndim == 2  # or data.ndim == 3
    # assert data.dtype in [np.uint8, np.uint16]
    # if data.ndim == 3 and data.shape[2] == 1:
    #     data = data[:, :, 0]
    return data.ndim == 2 and data.dtype in [np.uint8, np.uint16]

<|MERGE_RESOLUTION|>--- conflicted
+++ resolved
@@ -24,13 +24,9 @@
     from autoscript_sdb_microscope_client.structures import (
         AdornedImage, ManipulatorPosition, Rectangle, StagePosition)
     from autoscript_sdb_microscope_client.enumerations import (
-<<<<<<< HEAD
-        CoordinateSystem, PatterningState)
-=======
         CoordinateSystem, ManipulatorCoordinateSystem,
         ManipulatorSavedPosition, PatterningState,MultiChemInsertPosition)
 
->>>>>>> 32244661
     THERMO = True
     # from autoscript_sdb_microscope_client.enumerations import ManipulatorCoordinateSystem, ManipulatorSavedPosition, MultiChemInsertPosition
 except:
@@ -156,20 +152,12 @@
 
     def __to_dict__(self) -> dict:
         position_dict = {}
-<<<<<<< HEAD
+        position_dict["name"] = self.name
         position_dict["x"] = float(self.x) if self.x is not None else None
         position_dict["y"] = float(self.y) if self.y is not None else None
         position_dict["z"] = float(self.z) if self.z is not None else None
         position_dict["r"] = float(self.r) if self.r is not None else None
         position_dict["t"] = float(self.t) if self.t is not None else None
-=======
-        position_dict["name"] = self.name
-        position_dict["x"] = self.x
-        position_dict["y"] = self.y
-        position_dict["z"] = self.z
-        position_dict["r"] = self.r
-        position_dict["t"] = self.t
->>>>>>> 32244661
         position_dict["coordinate_system"] = self.coordinate_system
 
         return position_dict

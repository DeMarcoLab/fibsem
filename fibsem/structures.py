# fibsem structures

import json
import os
import sys
from dataclasses import dataclass
from datetime import datetime
from enum import Enum
from pathlib import Path
from fibsem.config import SUPPORTED_COORDINATE_SYSTEMS

import numpy as np
import tifffile as tff

from fibsem.config import load_yaml

try:
    from tescanautomation.Common import Document
    TESCAN = True
except:
    TESCAN = False

try:
    from autoscript_sdb_microscope_client.structures import (
        AdornedImage, ManipulatorPosition, Rectangle, StagePosition)
    from autoscript_sdb_microscope_client.enumerations import (
        CoordinateSystem, ManipulatorCoordinateSystem,
        ManipulatorSavedPosition, PatterningState,MultiChemInsertPosition)
    THERMO = True
except:
    THERMO = False

import yaml

from fibsem.config import METADATA_VERSION

# @patrickcleeve: dataclasses.asdict -> :(

# TODO: overload constructors instead of from_dict...
@dataclass
class Point:
    x: float = 0.0
    y: float = 0.0


    def __to_dict__(self) -> dict:
        return {"x": self.x, "y": self.y}

    @staticmethod
    def __from_dict__(d: dict) -> "Point":
        x = float(d["x"])
        y = float(d["y"])
        return Point(x, y)
        

    def __to_list__(self) -> list:
        return [self.x, self.y]

    @staticmethod
    def __from_list__(l: list) -> "Point":
        x = float(l[0])
        y = float(l[1])
        return Point(x, y)
    
    def __add__(self, other) -> 'Point':
        return Point(self.x + other.x, self.y + other.y)
    
    def __sub__(self, other) -> 'Point':
        return Point(self.x - other.x, self.y - other.y)

    def __len__(self) -> int:
        return 2

    def __getitem__(self, key: int) -> float:
        if key == 0:
            return self.x
        elif key == 1:
            return self.y
        else:
            raise IndexError("Index out of range")

    def _to_metres(self, pixel_size: float) -> 'Point':
        return Point(self.x * pixel_size, self.y * pixel_size)

    def _to_pixels(self, pixel_size: float) -> 'Point':
        return Point(self.x / pixel_size, self.y / pixel_size)

    def distance(self, other: 'Point') -> 'Point':
        """Calculate the distance between two points. (other - self)"""
        return Point(x=(other.x - self.x), y=(other.y - self.y))
    
    def euclidean(self, other: 'Point') -> float:
        """Calculate the euclidean distance between two points."""
        return np.linalg.norm(self.distance(other).__to_list__())


# TODO: convert these to match autoscript...
class BeamType(Enum):
    """Enumerator Class for Beam Type
        1: Electron Beam
        2: Ion Beam

    """
    ELECTRON = 1  # Electron
    ION = 2  # Ion
    # CCD_CAM = 3
    # NavCam = 4 # see enumerations/ImagingDevice

class MovementMode(Enum):
    Stable = 1
    Eucentric = 2
    # Needle = 3

@dataclass
class FibsemStagePosition:
    """Data class for storing stage position data.

Attributes:
    x (float): The X position of the stage in meters.
    y (float): The Y position of the stage in meters.
    z (float): The Z position of the stage in meters.
    r (float): The Rotation of the stage in radians.
    t (float): The Tilt of the stage in radians.
    coordinate_system (str): The coordinate system used for the stage position.

Methods:
    __to_dict__(): Convert the stage position object to a dictionary.
    __from_dict__(data: dict): Create a new stage position object from a dictionary.
    to_autoscript_position(stage_tilt: float = 0.0) -> StagePosition: Convert the stage position to a StagePosition object that is compatible with Autoscript.
    from_autoscript_position(position: StagePosition, stage_tilt: float = 0.0) -> None: Create a new FibsemStagePosition object from a StagePosition object that is compatible with Autoscript.
    to_tescan_position(stage_tilt: float = 0.0): Convert the stage position to a format that is compatible with Tescan.
    from_tescan_position(): Create a new FibsemStagePosition object from a Tescan-compatible stage position.
"""
    x: float = None
    y: float = None
    z: float = None
    r: float = None
    t: float = None
    coordinate_system: str = None

    # def __post_init__(self):

    #     coordinates = ["x","y","z","r","t"]
    #     for coordinate in coordinates:
    #         attribute = getattr(self,coordinate)
    #         assert isinstance(attribute,float) or isinstance(attribute,int)
        
    #     assert isinstance(self.coordinate_system,str) or self.coordinate_system is None

    def __to_dict__(self) -> dict:
        position_dict = {}
        position_dict["x"] = self.x
        position_dict["y"] = self.y
        position_dict["z"] = self.z
        position_dict["r"] = self.r
        position_dict["t"] = self.t
        position_dict["coordinate_system"] = self.coordinate_system

        return position_dict

    @classmethod
    def __from_dict__(cls, data: dict) -> "FibsemStagePosition":

        items = ["x","y","z","r","t"]

        for item in items:

            value = data[item]

            assert isinstance(value,float) or isinstance(value,int) or value is None


        return cls(
            x=data["x"],
            y=data["y"],
            z=data["z"],
            r=data["r"],
            t=data["t"],
            coordinate_system=data["coordinate_system"],
        )

    if THERMO:

        def to_autoscript_position(self, stage_tilt: float = 0.0) -> StagePosition:
            return StagePosition(
                x=self.x,
                y=self.y, #/ np.cos(stage_tilt),
                z=self.z, #/ np.cos(stage_tilt),
                r=self.r,
                t=self.t,
                coordinate_system=self.coordinate_system,
            )

        @classmethod
        def from_autoscript_position(cls, position: StagePosition, stage_tilt: float = 0.0) -> None:
            return cls(
                x=position.x,
                y=position.y, # * np.cos(stage_tilt),
                z=position.z, # * np.cos(stage_tilt),
                r=position.r,
                t=position.t,
                coordinate_system=position.coordinate_system.upper(),
            )

    if TESCAN:

        def to_tescan_position(self, stage_tilt: float = 0.0):
            self.y=self.y #/ np.cos(stage_tilt),

        @classmethod
        def from_tescan_position(self, stage_tilt: float = 0.0):
            self.y = self.y #* np.cos(stage_tilt)


    def __add__(self, other:'FibsemStagePosition') -> 'FibsemStagePosition':
        return FibsemStagePosition(
            self.x + other.x,
            self.y + other.y,
            self.z + other.z,
            self.r + other.r,
            self.t + other.t,
            self.coordinate_system,
        )

    def __sub__(self, other:'FibsemStagePosition') -> 'FibsemStagePosition':
        return FibsemStagePosition(
            self.x - other.x,
            self.y - other.y,
            self.z - other.z,
            self.r - other.r,
            self.t - other.t,
            self.coordinate_system,
        )

    def _scale_repr(self, scale: float, precision: int = 2):
        return f"x:{self.x*scale:.{precision}f}, y:{self.y*scale:.{precision}f}, z:{self.z*scale:.{precision}f}"


@dataclass
class FibsemHardware:
    """Data class for storing hardware information.
Attributes:

    """
    electron_beam: bool = True
    ion_beam: bool = True
    stage_enabled: bool = True
    stage_rotation: bool = True
    stage_tilt: bool = True
    manipulator_enabled: bool = True
    manipulator_rotation: bool = True
    manipulator_tilt: bool = True
    gis_enabled: bool = True
    gis_multichem: bool = True

    def __post_init__(self):
        attributes = [
            "electron_beam",
            "ion_beam",
            "stage_enabled",
            "stage_rotation",
            "stage_tilt",
            "manipulator_enabled",
            "manipulator_rotation",
            "manipulator_tilt",
            "gis_enabled",
            "gis_multichem"
        ]

        for attribute in attributes:
            object_attribute = getattr(self,attribute)
            assert isinstance(object_attribute,bool)

    @classmethod
    def __from_dict__(cls, hardware_dict: dict) -> "FibsemHardware":

        return cls(
            electron_beam=bool(hardware_dict["electron"]["enabled"]),
            ion_beam=bool(hardware_dict["ion"]["enabled"]),
            stage_enabled=bool(hardware_dict["stage"]["enabled"]),
            stage_rotation=bool(hardware_dict["stage"]["rotation"]),
            stage_tilt=bool(hardware_dict["stage"]["tilt"]),
            manipulator_enabled=bool(hardware_dict["manipulator"]["enabled"]),
            manipulator_rotation=bool(hardware_dict["manipulator"]["rotation"]),
            manipulator_tilt=bool(hardware_dict["manipulator"]["tilt"]),
            gis_enabled=bool(hardware_dict["gis"]["enabled"]),
            gis_multichem=bool(hardware_dict["gis"]["multichem"]),
        )

    def __to_dict__(self) -> dict:
            
            hardware_dict = {}
    
            hardware_dict["electron"] = {}
            hardware_dict["electron"]["enabled"] = self.electron_beam
    
            hardware_dict["ion"] = {}
            hardware_dict["ion"]["enabled"] = self.ion_beam
    
            hardware_dict["stage"] = {}
            hardware_dict["stage"]["enabled"] = self.stage_enabled
            hardware_dict["stage"]["rotation"] = self.stage_rotation
            hardware_dict["stage"]["tilt"] = self.stage_tilt
    
            hardware_dict["manipulator"] = {}
            hardware_dict["manipulator"]["enabled"] = self.manipulator_enabled
            hardware_dict["manipulator"]["rotation"] = self.manipulator_rotation
            hardware_dict["manipulator"]["tilt"] = self.manipulator_tilt
    
            hardware_dict["gis"] = {}
            hardware_dict["gis"]["enabled"] = self.gis_enabled
            hardware_dict["gis"]["multichem"] = self.gis_multichem
    
            return hardware_dict



@dataclass
class FibsemManipulatorPosition:
    """Data class for storing manipulator position data.

Attributes:
    x (float): The X position of the manipulator in meters.
    y (float): The Y position of the manipulator in meters.
    z (float): The Z position of the manipulator in meters.
    r (float): The Rotation of the manipulator in radians.
    t (float): The Tilt of the manipulator in radians.
    coordinate_system (str): The coordinate system used for the manipulator position.

Methods:
    __to_dict__(): Convert the manipulator position object to a dictionary.
    __from_dict__(data: dict): Create a new manipulator position object from a dictionary.
    to_autoscript_position() -> ManipulatorPosition: Convert the manipulator position to a ManipulatorPosition object that is compatible with Autoscript.
    from_autoscript_position(position: ManipulatorPosition) -> None: Create a new FibsemManipulatorPosition object from a ManipulatorPosition object that is compatible with Autoscript.
    to_tescan_position(): Convert the manipulator position to a format that is compatible with Tescan.
    from_tescan_position(): Create a new FibsemManipulatorPosition object from a Tescan-compatible manipulator position.

"""

    x: float = 0.0
    y: float = 0.0
    z: float = 0.0
    r: float = 0.0
    t: float = 0.0
    coordinate_system: str = "RAW"

    def __post_init__(self):

        attributes = ["x","y","z","r","t"]
        for attribute in attributes:
            output = getattr(self,attribute)
            assert isinstance(output,float) or isinstance(output,int), f"Unsupported type {type(output)} for coordinate {attribute}"
        assert isinstance(self.coordinate_system,str) or self.coordinate_system is None, f"unsupported type {type(self.coordinate_system)} for coorindate system"
        assert self.coordinate_system in SUPPORTED_COORDINATE_SYSTEMS or self.coordinate_system is None, f"coordinate system value {self.coordinate_system} is unsupported or invalid syntax. Must be RAW or SPECIMEN"

    def __to_dict__(self) -> dict:
        position_dict = {}
        position_dict["x"] = self.x
        position_dict["y"] = self.y
        position_dict["z"] = self.z
        position_dict["r"] = self.r
        position_dict["t"] = self.t
        position_dict["coordinate_system"] = self.coordinate_system.upper()

        return position_dict
    
    @classmethod
    def __from_dict__(cls, data: dict) -> "FibsemManipulatorPosition":

        items = ["x","y","z","r","t"]

        for item in items:

            value = data[item]

            assert isinstance(value,float) or isinstance(value,int) or value is None


        return cls(
            x=data["x"],
            y=data["y"],
            z=data["z"],
            r=data["r"],
            t=data["t"],
            coordinate_system=data["coordinate_system"],
        )
    
    if THERMO:
            
            def to_autoscript_position(self) -> ManipulatorPosition:
                if self.coordinate_system == "RAW":
                    coordinate_system = "Raw"
                elif self.coordinate_system == "STAGE":
                    coordinate_system = "Stage"
                return ManipulatorPosition(
                    x=self.x,
                    y=self.y,
                    z=self.z,
                    coordinate_system=coordinate_system,
                )
    
            @classmethod
            def from_autoscript_position(cls, position: ManipulatorPosition) -> None:
                return cls(
                    x=position.x,
                    y=position.y,
                    z=position.z,
                    coordinate_system=position.coordinate_system.upper(),
                )
            

    if TESCAN:
            
            def to_tescan_position(self):
                pass
    
            @classmethod
            def from_tescan_position(self):
                pass

    def __add__(self, other:'FibsemManipulatorPosition') -> 'FibsemManipulatorPosition':

        return FibsemManipulatorPosition(
            self.x + other.x,
            self.y + other.y,
            self.z + other.z,
            self.r + other.r,
            self.t + other.t,
            self.coordinate_system,
        )



@dataclass
class FibsemRectangle:
    """Universal Rectangle class used for ReducedArea"""

    left: float = 0.0
    top: float = 0.0
    width: float = 0.0
    height: float = 0.0

    def __post_init__(self):

        assert isinstance(self.left,float) or isinstance(self.left,int), f"type {type(self.left)} is unsupported for left, must be int or floar"
        assert isinstance(self.top,float) or isinstance(self.top,int), f"type {type(self.top)} is unsupported for top, must be int or floar"
        assert isinstance(self.width,float) or isinstance(self.width,int), f"type {type(self.width)} is unsupported for width, must be int or floar"
        assert isinstance(self.height,float) or isinstance(self.height,int), f"type {type(self.height)} is unsupported for height, must be int or floar"

    def __from_dict__(settings: dict) -> "FibsemRectangle":

        points = ["left","top","width","height"]

        for point in points:

            value = settings[point]

            assert isinstance(value,float) or isinstance(value,int) or value is None

        return FibsemRectangle(
            left=settings["left"],
            top=settings["top"],
            width=settings["width"],
            height=settings["height"],
        )

    def __to_dict__(self) -> dict:
        return {
            "left": float(self.left),
            "top": float(self.top),
            "width": float(self.width),
            "height": float(self.height),
        }

    if THERMO:

        def __to_FEI__(self) -> Rectangle:
            return Rectangle(self.left, self.top, self.width, self.height)

        @classmethod
        def __from_FEI__(cls, rect: Rectangle) -> "FibsemRectangle":
            return cls(rect.left, rect.top, rect.width, rect.height)


@dataclass
class ImageSettings:
    """A data class representing the settings for an image acquisition.

    Attributes:
        resolution (list of int): The resolution of the acquired image in pixels, [x, y].
        dwell_time (float): The time spent per pixel during image acquisition, in seconds.
        hfw (float): The horizontal field width of the acquired image, in microns.
        autocontrast (bool): Whether or not to apply automatic contrast enhancement to the acquired image.
        beam_type (BeamType): The type of beam to use for image acquisition.
        save (bool): Whether or not to save the acquired image to disk.
        label (str): The label to use when saving the acquired image.
        gamma_enabled (bool): Whether or not to apply gamma correction to the acquired image.
        save_path (Path): The path to the directory where the acquired image should be saved.
        reduced_area (FibsemRectangle): The rectangular region of interest within the acquired image, if any.

    Methods:
        __from_dict__(settings: dict) -> ImageSettings:
            Converts a dictionary of image settings to an ImageSettings object.
        __to_dict__() -> dict:
            Converts the ImageSettings object to a dictionary of image settings.
    """

    resolution: list = None
    dwell_time: float = None
    hfw: float = None
    autocontrast: bool = None
    beam_type: BeamType = None
    save: bool = None
    label: str = None
    gamma_enabled: bool = None
    save_path: Path = None
    reduced_area: FibsemRectangle = None

    def __post_init__(self):

        assert isinstance(self.resolution,list) or self.resolution is None, f"resolution must be a list, currently is {type(self.resolution)}"
        assert isinstance(self.dwell_time,float) or self.dwell_time is None, f"dwell time must be of type float, currently is {type(self.dwell_time)}"
        assert isinstance(self.hfw, float) or isinstance(self.hfw,int) or self.hfw is None, f"hfw must be int or float, currently is {type(self.hfw)}"
        assert isinstance(self.autocontrast, bool) or self.autocontrast is None, f"autocontrast setting must be bool, currently is {type(self.autocontrast)}"
        assert isinstance(self.beam_type,BeamType) or self.beam_type is None, f"beam type must be a BeamType object, currently is {type(self.beam_type)}"
        assert isinstance(self.save,bool) or self.save is None, f"save option must be a bool, currently is {type(self.save)}"
        assert isinstance(self.label,str) or self.label is None, f"label must b str, currently is {type(self.label)}"
        assert isinstance(self.gamma_enabled,bool) or self.gamma_enabled is None, f"gamma enabled setting must be bool, currently is {type(self.gamma_enabled)}"
        assert isinstance(self.save_path,(Path,str)) or self.save_path is None, f"save path must be Path or str, currently is {type(self.save_path)}"
        assert isinstance(self.reduced_area,FibsemRectangle) or self.reduced_area is None, f"reduced area must be a fibsemRectangle object, currently is {type(self.reduced_area)}"


    @staticmethod
    def __from_dict__(settings: dict) -> "ImageSettings":


        if "reduced_area" in settings and settings["reduced_area"] is not None:
            reduced_area = FibsemRectangle.__from_dict__(settings["reduced_area"])
        else:
            reduced_area = None

        
        image_settings = ImageSettings(
            resolution=settings.get("resolution", (1536, 1024)),
            dwell_time=settings.get("dwell_time", 1.0e-6),
            hfw=settings.get("hfw", 150e-6),
            autocontrast=settings.get("autocontrast", False),
            beam_type=BeamType[settings.get("beam_type", "Electron").upper()],
            gamma_enabled=settings.get("gamma_enabled", False),
            save=settings.get("save", False),
            save_path=settings.get("save_path", os.getcwd()),
            label=settings.get("label", "default_image"),
            reduced_area=reduced_area,
        )

        return image_settings

    def __to_dict__(self) -> dict:

        settings_dict = {
            "beam_type": self.beam_type.name if self.beam_type is not None else None,
            "resolution": self.resolution if self.resolution is not None else None,
            "dwell_time": self.dwell_time if self.dwell_time is not None else None,
            "hfw": self.hfw if self.hfw is not None else None,
            "autocontrast": self.autocontrast
            if self.autocontrast is not None
            else None,
            "gamma_enabled": self.gamma_enabled if self.gamma_enabled is not None else None,
            "save": self.save if self.save is not None else None,
            "save_path": str(self.save_path) if self.save_path is not None else None,
            "label": self.label if self.label is not None else None,
            "reduced_area": {
                "left": self.reduced_area.left,
                "top": self.reduced_area.top,
                "width": self.reduced_area.width,
                "height": self.reduced_area.height,
            }
            if self.reduced_area is not None
            else None,
        }

        return settings_dict

    @staticmethod
    def fromFibsemImage(image: 'FibsemImage') -> "ImageSettings":
        """Returns the image settings for a FibsemImage object.

        Args:
            image (FibsemImage): The FibsemImage object to get the image settings from.

        Returns:
            ImageSettings: The image settings for the given FibsemImage object.
        """
        from fibsem import utils
        from copy import deepcopy
        image_settings = deepcopy(image.metadata.image_settings)
        image_settings.label = utils.current_timestamp()
        image_settings.save = True
        
        return image_settings


@dataclass
class BeamSettings:
    """
    Dataclass representing the beam settings for an imaging session.

    Attributes:
        beam_type (BeamType): The type of beam to use for imaging.
        working_distance (float): The working distance for the microscope, in meters.
        beam_current (float): The beam current for the microscope, in amps.
        hfw (float): The horizontal field width for the microscope, in meters.
        resolution (list): The desired resolution for the image.
        dwell_time (float): The dwell time for the microscope.
        stigmation (Point): The point for stigmation correction.
        shift (Point): The point for shift correction.

    Methods:
        __to_dict__(): Returns a dictionary representation of the object.
        __from_dict__(state_dict: dict) -> BeamSettings: Returns a new BeamSettings object created from a dictionary.

    """
    beam_type: BeamType
    working_distance: float = None
    beam_current: float = None
    voltage: float = None
    hfw: float = None
    resolution: list = None
    dwell_time: float = None
    stigmation: Point = None # should be list of points?
    shift: Point = None # same? it is being turned to fibsem rectangle? needs 4 points?

    ## FROM DICT AND TO DICT DOES NOT HAVE VOLTAGE (ADDED IN)

    def __post_init__(self):

        assert self.beam_type in [BeamType.ELECTRON,BeamType.ION] or self.beam_type is None, f"beam_type must be instance of BeamType, currently {type(self.beam_type)}"
        assert isinstance(self.working_distance,(float,int)) or self.working_distance is None, f"Working distance must be float or int, currently is {type(self.working_distance)}"
        assert isinstance(self.beam_current,(float,int)) or self.beam_current is None, f"beam current must be float or int, currently is {type(self.beam_current)}"
        assert isinstance(self.voltage,(float,int)) or self.voltage is None, f"voltage must be float or int, currently is {type(self.voltage)}"
        assert isinstance(self.hfw,(float,int)) or self.hfw is None, f"horizontal field width (HFW) must be float or int, currently is {type(self.hfw)}"
        assert isinstance(self.resolution,list) or self.resolution is None, f"resolution must be a list, currently is {type(self.resolution)}"
        assert isinstance(self.dwell_time,(float,int)) or self.dwell_time is None, f"dwell_time must be float or int, currently is {type(self.dwell_time)}"
        assert isinstance(self.stigmation,Point) or self.stigmation is None, f"stigmation must be a Point instance, currently is {type(self.stigmation)}"
        assert isinstance(self.shift,Point) or self.shift is None, f"shift must be a Point instance, currently is {type(self.shift)}"

    def __to_dict__(self) -> dict:

        state_dict = {
            "beam_type": self.beam_type.name,
            "working_distance": self.working_distance,
            "beam_current": self.beam_current,
            "voltage": self.voltage,
            "hfw": self.hfw,
            "resolution": self.resolution,
            "dwell_time": self.dwell_time,
            "stigmation": self.stigmation.__to_dict__() if self.stigmation is not None else None,
            "shift": self.shift.__to_dict__() if self.shift is not None else None,
        }

        return state_dict

    @staticmethod
    def __from_dict__(state_dict: dict) -> "BeamSettings":

        if "stigmation" in state_dict and state_dict["stigmation"] is not None:
            stigmation = Point.__from_dict__(state_dict["stigmation"])
        else:
            stigmation = Point()
        if "shift" in state_dict and state_dict["shift"] is not None:
            shift = Point.__from_dict__(state_dict["shift"])
        else:
            shift = Point()


        beam_settings = BeamSettings(
            beam_type=BeamType[state_dict["beam_type"].upper()],
            working_distance=state_dict["working_distance"],
            beam_current=state_dict["beam_current"],
            voltage=state_dict["voltage"],
            hfw=state_dict["hfw"],
            resolution=state_dict["resolution"],
            dwell_time=state_dict["dwell_time"],
            stigmation=stigmation,
            shift=shift,
            )

        return beam_settings
    


@dataclass
class MicroscopeState:

    """Data Class representing the state of a microscope with various parameters.

    Attributes:

        timestamp (float): A float representing the timestamp at which the state of the microscope was recorded. Defaults to the timestamp of the current datetime.
        absolute_position (FibsemStagePosition): An instance of FibsemStagePosition representing the current absolute position of the stage. Defaults to an empty instance of FibsemStagePosition.
        eb_settings (BeamSettings): An instance of BeamSettings representing the electron beam settings. Defaults to an instance of BeamSettings with beam_type set to BeamType.ELECTRON.
        ib_settings (BeamSettings): An instance of BeamSettings representing the ion beam settings. Defaults to an instance of BeamSettings with beam_type set to BeamType.ION.

    Methods:

        to_dict(self) -> dict: Converts the current state of the Microscope to a dictionary and returns it.
        from_dict(state_dict: dict) -> "MicroscopeState": Returns a new instance of MicroscopeState with attributes created from the passed dictionary.
    """

    timestamp: float = datetime.timestamp(datetime.now())
    absolute_position: FibsemStagePosition = FibsemStagePosition()
    eb_settings: BeamSettings = BeamSettings(beam_type=BeamType.ELECTRON)
    ib_settings: BeamSettings = BeamSettings(beam_type=BeamType.ION)

    def __post_init__(self):
        assert isinstance(self.absolute_position,FibsemStagePosition) or self.absolute_position is None, f"absolute position must be of type FibsemStagePosition, currently is {type(self.absolute_position)}"
        assert isinstance(self.eb_settings,BeamSettings) or self.eb_settings is None, f"eb_settings must be of type BeamSettings, currently is {type(self.eb_settings)}"
        assert isinstance(self.ib_settings,BeamSettings) or self.ib_settings is None, f"ib_settings must be of type BeamSettings, currently us {type(self.ib_settings)}"


    def __to_dict__(self) -> dict:

        state_dict = {
            "timestamp": self.timestamp,
            "absolute_position": stage_position_to_dict(self.absolute_position) if self.absolute_position is not None else "Not defined",
            "eb_settings": self.eb_settings.__to_dict__() if self.eb_settings is not None else "Not defined",
            "ib_settings": self.ib_settings.__to_dict__() if self.ib_settings is not None else "Not defined",
        }

        return state_dict

    @staticmethod
    def __from_dict__(state_dict: dict) -> "MicroscopeState":
        microscope_state = MicroscopeState(
            timestamp=state_dict["timestamp"],
            absolute_position=stage_position_from_dict(state_dict["absolute_position"]),
            eb_settings=BeamSettings.__from_dict__(state_dict["eb_settings"]),
            ib_settings=BeamSettings.__from_dict__(state_dict["ib_settings"]),
        )

        return microscope_state

class FibsemPattern(Enum): # TODO: reanme to FibsemPatternType
    Rectangle = 1
    Line = 2
    Circle = 3
    Bitmap = 4
<<<<<<< HEAD
=======
    Annulus = 5
>>>>>>> 59ad56f1

# TODO: convert this to a dataclass, rename to FibsemPattern
class FibsemPatternSettings:  # FibsemBasePattern
    '''
    FibsemPatternSettings is used to store all of the possible settings related to each pattern that may be drawn.
    
    Args:
        pattern (FibsemPattern): Used to indicate which pattern is utilised. Currently either Rectangle or Line.
        **kwargs: If FibsemPattern.Rectangle
                    width: float (m),
                    height: float (m), 
                    depth: float (m),
                    rotation: float = 0.0 (m), 
                    centre_x: float = 0.0 (m), 
                    centre_y: float = 0.0 (m),

                If FibsemPattern.Line
                    start_x: float (m), 
                    start_y: float (m), 
                    end_x: float (m), 
                    end_y: float (m), 
                    depth: float (m),
                
                If FibsemPattern.Circle
                    centre_x: float (m),
                    centre_y: float (m),
                    radius: float (m),
                    depth: float (m),
                    start_angle: float = 0.0 (degrees),
                    end_angle: float = 360.0 (degrees),

                if FibsemPattern.Bitmap
                    centre_x: float (m),
                    centre_y: float (m),
                    width: float (m),
                    height: float (m),
                    rotation: float = 0.0 (degrees),
                    depth: float (m),
                    path: str = path to image,
    '''
    def __init__(self, pattern: FibsemPattern = FibsemPattern.Rectangle, **kwargs):
        self.pattern = pattern
        if pattern == FibsemPattern.Rectangle:
            self.width = kwargs["width"]
            self.height = kwargs["height"]
            self.depth = kwargs["depth"]
            self.rotation = kwargs["rotation"] if "rotation" in kwargs else 0.0
            self.centre_x = kwargs["centre_x"] if "centre_x" in kwargs else 0.0
            self.centre_y = kwargs["centre_y"] if "centre_y" in kwargs else 0.0
            self.scan_direction= kwargs["scan_direction"] if "scan_direction" in kwargs else "TopToBottom"
            self.cleaning_cross_section= kwargs["cleaning_cross_section"] if "cleaning_cross_section" in kwargs else False
        elif pattern == FibsemPattern.Line:
            self.start_x = kwargs["start_x"]
            self.start_y = kwargs["start_y"]
            self.end_x = kwargs["end_x"]
            self.end_y = kwargs["end_y"]
            self.depth = kwargs["depth"]
            self.rotation = kwargs["rotation"] if "rotation" in kwargs else 0.0
            self.scan_direction= kwargs["scan_direction"] if "scan_direction" in kwargs else "TopToBottom"
            self.cleaning_cross_section= kwargs["cleaning_cross_section"] if "cleaning_cross_section" in kwargs else False
        elif pattern == FibsemPattern.Circle:
            self.centre_x = kwargs["centre_x"]
            self.centre_y = kwargs["centre_y"]
            self.radius = kwargs["radius"]
            self.depth = kwargs["depth"]
            self.start_angle = kwargs["start_angle"] if "start_angle" in kwargs else 0.0
            self.end_angle = kwargs["end_angle"] if "end_angle" in kwargs else 360.0
            self.rotation = kwargs["rotation"] if "rotation" in kwargs else 0.0
            self.scan_direction= kwargs["scan_direction"] if "scan_direction" in kwargs else "TopToBottom"
            self.cleaning_cross_section= kwargs["cleaning_cross_section"] if "cleaning_cross_section" in kwargs else False
        elif pattern == FibsemPattern.Bitmap:
            self.centre_x = kwargs["centre_x"]
            self.centre_y = kwargs["centre_y"]
            self.width = kwargs["width"]
            self.height = kwargs["height"]
            self.rotation = kwargs["rotation"] if "rotation" in kwargs else 0.0
            self.depth = kwargs["depth"]
            self.scan_direction= kwargs["scan_direction"] if "scan_direction" in kwargs else "TopToBottom"
            self.cleaning_cross_section= kwargs["cleaning_cross_section"] if "cleaning_cross_section" in kwargs else False
<<<<<<< HEAD
            self.path = kwargs["path"] 
=======
            self.path = kwargs["path"]
        elif pattern == FibsemPattern.Annulus:
            self.centre_x = kwargs["centre_x"]
            self.centre_y = kwargs["centre_y"]
            self.radius = kwargs["radius"]
            self.thickness = kwargs["thickness"]
            self.depth = kwargs["depth"]
            self.start_angle = kwargs["start_angle"] if "start_angle" in kwargs else 0.0
            self.end_angle = kwargs["end_angle"] if "end_angle" in kwargs else 360.0
            self.scan_direction= kwargs["scan_direction"] if "scan_direction" in kwargs else "TopToBottom"
            self.cleaning_cross_section= kwargs["cleaning_cross_section"] if "cleaning_cross_section" in kwargs else False

>>>>>>> 59ad56f1
        
    def __repr__(self) -> str:
        if self.pattern == FibsemPattern.Rectangle:
            return f"FibsemPatternSettings(pattern={self.pattern}, width={self.width}, height={self.height}, depth={self.depth}, rotation={self.rotation}, centre_x={self.centre_x}, centre_y={self.centre_y}, scan_direction={self.scan_direction}, cleaning_cross_section={self.cleaning_cross_section})"
        if self.pattern == FibsemPattern.Line:
            return f"FibsemPatternSettings(pattern={self.pattern}, start_x={self.start_x}, start_y={self.start_y}, end_x={self.end_x}, end_y={self.end_y}, depth={self.depth}, rotation={self.rotation}, scan_direction={self.scan_direction}, cleaning_cross_section={self.cleaning_cross_section})"
        if self.pattern is FibsemPattern.Circle:
            return f"FibsemPatternSettings(pattern={self.pattern}, centre_x={self.centre_x}, centre_y={self.centre_y}, radius={self.radius}, depth={self.depth}, start_angle={self.start_angle}, end_angle={self.end_angle}, rotation={self.rotation}, scan_direction={self.scan_direction}, cleaning_cross_section={self.cleaning_cross_section})"
        if self.pattern is FibsemPattern.Bitmap:
            return f"FibsemPatternSettings(pattern={self.pattern}, centre_x={self.centre_x}, centre_y={self.centre_y}, width={self.width}, height={self.height}, depth={self.depth}, path={self.path})"
<<<<<<< HEAD
=======
        if self.pattern is FibsemPattern.Annulus:
            return f'FibsemPatternSettings(pattern={self.pattern}, centre_x={self.centre_x}, centre_y={self.centre_y}, radius={self.radius}, thickness={self.thickness}, depth={self.depth}, start_angle={self.start_angle}, end_angle={self.end_angle}, scan_direction={self.scan_direction}, cleaning_cross_section={self.cleaning_cross_section})'
>>>>>>> 59ad56f1

    @staticmethod
    def __from_dict__(state_dict: dict) -> "FibsemPatternSettings":
        
        if state_dict["pattern"] == "Rectangle":
            return FibsemPatternSettings(
                pattern=FibsemPattern.Rectangle,
                width=state_dict["width"],
                height=state_dict["height"],
                depth=state_dict["depth"],
                rotation=state_dict["rotation"],
                centre_x=state_dict["centre_x"],
                centre_y=state_dict["centre_y"],
                scan_direction=state_dict["scan_direction"],
                cleaning_cross_section=state_dict["cleaning_cross_section"],
            )
        elif state_dict["pattern"] == "Line":
            return FibsemPatternSettings(
                pattern=FibsemPattern.Line,
                start_x=state_dict["start_x"],
                start_y=state_dict["start_y"],
                end_x=state_dict["end_x"],
                end_y=state_dict["end_y"],
                depth=state_dict["depth"],
                rotation=state_dict.get("rotation", 0.0),
                scan_direction=state_dict["scan_direction"],
                cleaning_cross_section=state_dict["cleaning_cross_section"],
            )
        elif state_dict["pattern"] == "Circle":
            return FibsemPatternSettings(
                pattern=FibsemPattern.Circle,
                centre_x=state_dict["centre_x"],
                centre_y=state_dict["centre_y"],
                radius=state_dict["radius"],
                depth=state_dict["depth"],
                start_angle=state_dict["start_angle"],
                end_angle=state_dict["end_angle"],
                rotation=state_dict["rotation"],
                scan_direction=state_dict["scan_direction"],
                cleaning_cross_section=state_dict["cleaning_cross_section"],
            )
        elif state_dict["pattern"] == "BitmapPattern":
            return FibsemPatternSettings(
                pattern=FibsemPattern.Bitmap,
                centre_x=state_dict["centre_x"],
                centre_y=state_dict["centre_y"],
                width=state_dict["width"],
                height=state_dict["height"],
                depth=state_dict["depth"],
                rotation=state_dict["rotation"],
                path=state_dict["path"],
            )
<<<<<<< HEAD
=======
        elif state_dict["pattern"] == "Annulus":
            return FibsemPatternSettings(
                pattern=FibsemPattern.Annulus,
                centre_x=state_dict["centre_x"],
                centre_y=state_dict["centre_y"],
                radius=state_dict["radius"],
                thickness=state_dict["thickness"],
                depth=state_dict["depth"],
                start_angle=state_dict["start_angle"],
                end_angle=state_dict["end_angle"],
                scan_direction=state_dict["scan_direction"],
                cleaning_cross_section=state_dict["cleaning_cross_section"],
            )

>>>>>>> 59ad56f1

    def __to_dict__(self) -> dict:
        if self.pattern == FibsemPattern.Rectangle:
            return {
                "pattern": "Rectangle",
                "width": self.width,
                "height": self.height,
                "depth": self.depth,
                "rotation": self.rotation,
                "centre_x": self.centre_x,
                "centre_y": self.centre_y,
                "scan_direction": self.scan_direction,
                "cleaning_cross_section": self.cleaning_cross_section,
            }
        elif self.pattern == FibsemPattern.Line:
            return {
                "pattern": "Line",
                "start_x": self.start_x,
                "start_y": self.start_y,
                "end_x": self.end_x,
                "end_y": self.end_y,
                "depth": self.depth,
                "rotation": self.rotation,
                "scan_direction": self.scan_direction,
                "cleaning_cross_section": self.cleaning_cross_section,
            }
        elif self.pattern == FibsemPattern.Circle:
            return {
                "pattern": "Circle",
                "centre_x": self.centre_x,
                "centre_y": self.centre_y,
                "radius": self.radius,
                "depth": self.depth,
                "start_angle": self.start_angle,
                "end_angle": self.end_angle,
                "rotation": self.rotation,
                "scan_direction": self.scan_direction,
                "cleaning_cross_section": self.cleaning_cross_section,
            }
        elif self.pattern == FibsemPattern.Bitmap:
            return {
                "pattern": "BitmapPattern",
                "centre_x": self.centre_x,
                "centre_y": self.centre_y,
                "width": self.width,
                "height": self.height,
                "depth": self.depth,
                "rotation": self.rotation,
                "scan_direction": self.scan_direction,
                "cleaning_cross_section": self.cleaning_cross_section,
                "path": self.path,
            }
<<<<<<< HEAD
=======
        elif self.pattern == FibsemPattern.Annulus:
            return {
                "pattern": "Annulus",
                "centre_x": self.centre_x,
                "centre_y": self.centre_y,
                "radius": self.radius,
                "thickness": self.thickness,
                "depth": self.depth,
                "start_angle": self.start_angle,
                "end_angle": self.end_angle,
                "scan_direction": self.scan_direction,
                "cleaning_cross_section": self.cleaning_cross_section,
            }

            
>>>>>>> 59ad56f1





@dataclass
class FibsemMillingSettings:
    """
    This class is used to store and retrieve settings for FIBSEM milling.

    Attributes:
    milling_current (float): The current used in the FIBSEM milling process. Default value is 20.0e-12 A.
    spot_size (float): The size of the beam spot used in the FIBSEM milling process. Default value is 5.0e-8 m.
    rate (float): The milling rate of the FIBSEM process. Default value is 3.0e-3 m^3/A/s.
    dwell_time (float): The dwell time of the beam at each point during the FIBSEM milling process. Default value is 1.0e-6 s.
    hfw (float): The high voltage field width used in the FIBSEM milling process. Default value is 150e-6 m.

    Methods:
    to_dict(): Converts the object attributes into a dictionary.
    from_dict(settings: dict) -> "FibsemMillingSettings": Creates a FibsemMillingSettings object from a dictionary of settings.
    """

    milling_current: float = 20.0e-12
    spot_size: float = 5.0e-8
    rate: float = 3.0e-3 # m3/A/s
    dwell_time: float = 1.0e-6 # s
    hfw: float = 150e-6
    patterning_mode: str = "Serial" 
    application_file: str = "Si"
    preset: str = "30 keV; UHR imaging"

    def __post_init__(self):

        assert isinstance(self.milling_current,(float,int)), f"invalid type for milling_current, must be int or float, currently {type(self.milling_current)}"
        assert isinstance(self.spot_size,(float,int)), f"invalid type for spot_size, must be int or float, currently {type(self.spot_size)}"
        assert isinstance(self.rate,(float,int)), f"invalid type for rate, must be int or float, currently {type(self.rate)}"
        assert isinstance(self.dwell_time,(float,int)), f"invalid type for dwell_time, must be int or float, currently {type(self.dwell_time)}"
        assert isinstance(self.hfw,(float,int)), f"invalid type for hfw, must be int or float, currently {type(self.hfw)}"
        assert isinstance(self.patterning_mode,str), f"invalid type for value for patterning_mode, must be str, currently {type(self.patterning_mode)}"
        assert isinstance(self.application_file,(str)), f"invalid type for value for application_file, must be str, currently {type(self.application_file)}"
        # assert isinstance(self.preset,(str)), f"invalid type for value for preset, must be str, currently {type(self.preset)}"

    def __to_dict__(self) -> dict:

        settings_dict = {
            "milling_current": self.milling_current,
            "spot_size": self.spot_size,
            "rate": self.rate,
            "dwell_time": self.dwell_time,
            "hfw": self.hfw,
            "patterning_mode": self.patterning_mode,
            "application_file": self.application_file,
            "preset": self.preset,
        }

        return settings_dict

    @staticmethod
    def __from_dict__(settings: dict) -> "FibsemMillingSettings":

        milling_settings = FibsemMillingSettings(
            milling_current=settings.get("milling_current", 20.0e-12),
            spot_size=settings.get("spot_size", 5.0e-8),
            rate=settings.get("rate", 3.0e-3),
            dwell_time=settings.get("dwell_time", 1.0e-6),
            hfw=settings.get("hfw", 150e-6),
            patterning_mode=settings.get("patterning_mode", "Serial"),
            application_file=settings.get("application_file", "Si"),
            preset=settings.get("preset", "30 keV; UHR imaging"),
        )

        return milling_settings


if THERMO:

    def save_needle_yaml(path: Path, position: ManipulatorPosition) -> None:
        """Save the manipulator position from disk"""
        from fibsem.structures import manipulator_position_to_dict

        with open(os.path.join(path, "needle.yaml"), "w") as f:
            yaml.dump(manipulator_position_to_dict(position), f, indent=4)

    def load_needle_yaml(path: Path) -> ManipulatorPosition:
        """Load the manipulator position from disk"""
        from fibsem.structures import manipulator_position_from_dict

        position_dict = load_yaml(os.path.join(path, "needle.yaml"))
        position = manipulator_position_from_dict(position_dict)

        return position


def stage_position_to_dict(stage_position: FibsemStagePosition) -> dict:
    """Converts the FibsemStagePosition Object into a dictionary"""

    # attributes = ["x","y","z","r","t"]
    # for attribute in attributes:
    #     assert isinstance(getattr(stage_position,attribute),float) or isinstance(getattr(stage_position,attribute),int)

    #assert stage_position.coordinate_system in SUPPORTED_COORDINATE_SYSTEMS or stage_position.coordinate_system is None

    stage_position_dict = {
        "x": stage_position.x,
        "y": stage_position.y,
        "z": stage_position.z,
        "r": stage_position.r,
        "t": stage_position.t,
        "coordinate_system": stage_position.coordinate_system,
    }

    return stage_position_dict


def stage_position_from_dict(state_dict: dict) -> FibsemStagePosition:
    """Converts a dictionary object to a fibsem stage position,
        dictionary must have correct keys"""

    stage_position = FibsemStagePosition(
        x=state_dict["x"],
        y=state_dict["y"],
        z=state_dict["z"],
        r=state_dict["r"],
        t=state_dict["t"],
        coordinate_system=state_dict["coordinate_system"],
    )

    return stage_position


if THERMO:

    def manipulator_position_to_dict(position: ManipulatorPosition) -> dict:

        position_dict = {
            "x": position.x,
            "y": position.y,
            "z": position.z,
            "r": None,
            "coordinate_system": position.coordinate_system,
        }

        return position_dict

    def manipulator_position_from_dict(position_dict: dict) -> ManipulatorPosition:

        position = ManipulatorPosition(
            x=position_dict["x"],
            y=position_dict["y"],
            z=position_dict["z"],
            r=position_dict["r"],
            coordinate_system=position_dict["coordinate_system"],
        )

        return position


@dataclass
class BeamSystemSettings:
    """
    A data class that represents the settings of a beam system.

    Attributes:
        beam_type (BeamType): The type of beam used in the system (Electron or Ion).
        voltage (float): The voltage used in the system.
        current (float): The current used in the system.
        detector_type (str): The type of detector used in the system.
        detector_mode (str): The mode of the detector used in the system.
        eucentric_height (float): The eucentric height of the system.
        plasma_gas (str, optional): The type of plasma gas used in the system.

    Methods:
        __to_dict__(self) -> dict:
            Converts the instance variables to a dictionary.
        __from_dict__(settings: dict, beam_type: BeamType) -> BeamSystemSettings:
            Creates an instance of the class from a dictionary and a beam type.
    """

    beam_type: BeamType
    voltage: float
    current: float
    detector_type: str
    detector_mode: str
    eucentric_height: float
    plasma_gas: str = None

    def __to_dict__(self) -> dict:

        settings_dict = {
            "voltage": self.voltage,
            "current": self.current,
            "detector_type": self.detector_type,
            "detector_mode": self.detector_mode,
            "eucentric_height": self.eucentric_height,
            "plasma_gas": self.plasma_gas,
        }

        return settings_dict

    @staticmethod
    def __from_dict__(settings: dict, beam_type: BeamType) -> "BeamSystemSettings":

        if "plasma_gas" not in settings:
            settings["plasma_gas"] = "NULL"

        system_settings = BeamSystemSettings(
            beam_type=beam_type,
            voltage=settings["voltage"],
            current=settings["current"],
            detector_type=settings["detector_type"],
            detector_mode=settings["detector_mode"],
            eucentric_height=settings["eucentric_height"],
            plasma_gas=settings["plasma_gas"].capitalize(),
        )

        return system_settings


# TODO: change this to use pretilt_angle, flat_to_electron, and flat_to_ion tilts, for better separation
@dataclass
class StageSettings:
    """
    A data class representing the settings for the stage.

    Attributes:
    rotation_flat_to_electron (float): The rotation from flat to electron in degrees.
    rotation_flat_to_ion (float): The rotation from flat to ion in degrees.
    tilt_flat_to_electron (float): The tilt from flat to electron in degrees.
    tilt_flat_to_ion (float): The tilt from flat to ion in degrees.
    pre_tilt (float): The pre-tilt in degrees.
    needle_stage_height_limit (float): The height limit of the needle stage in meters.

    Methods:
    __to_dict__() -> dict: Returns the settings as a dictionary.
    __from_dict__(settings: dict) -> "StageSettings": Returns an instance of StageSettings from a dictionary of its settings.
    """
    rotation_flat_to_electron: float = 50  # degrees
    rotation_flat_to_ion: float = 230  # degrees
    tilt_flat_to_electron: float = 27  # degrees (pre_tilt)
    tilt_flat_to_ion: float = 52  # degrees
    pre_tilt: float = 35  # degrees
    needle_stage_height_limit: float = 3.7e-3

    def __to_dict__(self) -> dict:

        settings = {
            "rotation_flat_to_electron": self.rotation_flat_to_electron,
            "rotation_flat_to_ion": self.rotation_flat_to_ion,
            "tilt_flat_to_electron": self.tilt_flat_to_electron,
            "tilt_flat_to_ion": self.tilt_flat_to_ion,
            "pre_tilt": self.pre_tilt,
            "needle_stage_height_limit": self.needle_stage_height_limit,
        }
        return settings

    @staticmethod
    def __from_dict__(settings: dict) -> "StageSettings":

        stage_settings = StageSettings(
            rotation_flat_to_electron=settings["rotation_flat_to_electron"],
            rotation_flat_to_ion=settings["rotation_flat_to_ion"],
            tilt_flat_to_electron=settings["tilt_flat_to_electron"],
            tilt_flat_to_ion=settings["tilt_flat_to_ion"],
            pre_tilt=settings["pre_tilt"],
            needle_stage_height_limit=settings["needle_stage_height_limit"],
        )

        return stage_settings


@dataclass
class SystemSettings:

    """
    Dataclass representing the system settings for the FIB-SEM instrument.

    :param ip_address: IP address of the instrument.
    :param stage: settings for the stage.
    :param ion: settings for the ion beam.
    :param electron: settings for the electron beam.
    :param manufacturer: name of the instrument manufacturer.

    :return: a new instance of `SystemSettings`.
    """

    ip_address: str = "10.0.0.1"
    stage: StageSettings = None
    ion: BeamSystemSettings = None
    electron: BeamSystemSettings = None
    manufacturer: str = None

    def __to_dict__(self) -> dict:

        settings_dict = {
            "ip_address": self.ip_address,
            "stage": self.stage.__to_dict__(),
            "ion": self.ion.__to_dict__(),
            "electron": self.electron.__to_dict__(),
            "manufacturer": self.manufacturer,
        }

        return settings_dict

    @staticmethod
    def __from_dict__(settings: dict) -> "SystemSettings":

        system_settings = SystemSettings(
            ip_address=settings["ip_address"],
            stage=StageSettings.__from_dict__(settings["stage"]),
            ion=BeamSystemSettings.__from_dict__(settings["ion"], BeamType.ION),
            electron=BeamSystemSettings.__from_dict__(
                settings["electron"], BeamType.ELECTRON
            ),
            manufacturer=settings["manufacturer"],
        )

        return system_settings

@dataclass
class MicroscopeSettings:

    """
    A data class representing the settings for a microscope system.

    Attributes:
        system (SystemSettings): An instance of the `SystemSettings` class that holds the system settings.
        image (ImageSettings): An instance of the `ImageSettings` class that holds the image settings.
        protocol (dict, optional): A dictionary representing the protocol settings. Defaults to None.
        milling (FibsemMillingSettings, optional): An instance of the `FibsemMillingSettings` class that holds the fibsem milling settings. Defaults to None.

    Methods:
        __to_dict__(): Returns a dictionary representation of the `MicroscopeSettings` object.
        __from_dict__(settings: dict, protocol: dict = None) -> "MicroscopeSettings": Returns an instance of the `MicroscopeSettings` class from a dictionary.
    """

    system: SystemSettings
    image: ImageSettings
    protocol: dict = None
    milling: FibsemMillingSettings = None
    hardware: FibsemHardware = None
    

    def __to_dict__(self) -> dict:

        settings_dict = {
            "system": self.system.__to_dict__(),
            "user": self.image.__to_dict__(),
            "protocol": self.protocol,
            "milling": self.milling.__to_dict__(),
            "hardware": self.hardware.__to_dict__(),

        }

        return settings_dict

    @staticmethod
    def __from_dict__(settings: dict, protocol: dict = None, hardware: dict = None) -> "MicroscopeSettings":

        return MicroscopeSettings(
            system=SystemSettings.__from_dict__(settings["system"]),
            image=ImageSettings.__from_dict__(settings["user"]),
            protocol=protocol if protocol is not None else settings["protocol"],
            milling=FibsemMillingSettings.__from_dict__(settings["milling"]),
            hardware=FibsemHardware.__from_dict__(hardware) if hardware is not None else FibsemHardware.__from_dict__(settings["hardware"]),

        )


# state
from abc import ABC, abstractmethod, abstractstaticmethod

# TODO: convert to ABC
class FibsemStage(Enum):
    Base = 1


@dataclass
class FibsemState:
    """
    FibsemState data class that represents the current state of FIBSEM system 

    Attributes:
    stage (FibsemStage): The current stage of the autoliftout workflow, as a `FibsemStage` enum member.
    microscope_state (MicroscopeState): The current state of the microscope, as a `MicroscopeState` object.
    start_timestamp (float): The timestamp when the autoliftout workflow began, as a Unix timestamp.
    end_timestamp (float): The timestamp when the autoliftout workflow ended, as a Unix timestamp.

    Methods:
    __to_dict__(): Serializes the `FibsemState` object to a dictionary.
    __from_dict__(state_dict: dict) -> FibsemState: Deserializes a dictionary to a `FibsemState` object.

    """

    stage: FibsemStage = FibsemStage.Base
    microscope_state: MicroscopeState = MicroscopeState()
    start_timestamp: float = None
    end_timestamp: float = None

    def __to_dict__(self) -> dict:

        state_dict = {
            "stage": self.stage.name,
            "microscope_state": self.microscope_state.__to_dict__(),
            "start_timestamp": self.start_timestamp,
            "end_timestamp": self.end_timestamp,
        }

        return state_dict

    @staticmethod
    def __from_dict__(state_dict: dict) -> "FibsemState":

        autoliftout_state = FibsemState(
            stage=FibsemStage[state_dict["stage"]],
            microscope_state=MicroscopeState.__from_dict__(
                state_dict["microscope_state"]
            ),
            start_timestamp=state_dict["start_timestamp"],
            end_timestamp=state_dict["end_timestamp"],
        )

        return autoliftout_state

@dataclass
class FibsemDetectorSettings:
    type: str = None
    mode: str = None
    brightness: float = None
    contrast: float = None

    def __post_init__(self):

        assert isinstance(self.type,str) or self.type is None, f"type must be input as str, currently is {type(self.type)}"
        assert isinstance(self.mode,str) or self.mode is None, f"mode must be input as str, currently is {type(self.mode)}"
        assert isinstance(self.brightness,(float,int)) or self.brightness is None, f"brightness must be int or float value, currently is {type(self.brightness)}"
        assert isinstance(self.contrast,(float,int)) or self.contrast is None, f"contrast must be int or float value, currently is {type(self.contrast)}"

    if TESCAN:
        def to_tescan(self):
            """Converts to tescan format."""
            tescan_brightness = self.brightness * 100
            tescan_contrast = self.contrast * 100
            return tescan_brightness, tescan_contrast

    def __to_dict__(self) -> dict:
        """Converts to a dictionary."""
        return {
            "type": self.type,
            "mode": self.mode,
            "brightness": self.brightness,
            "contrast": self.contrast,
        }
    
    @staticmethod
    def __from_dict__(settings: dict) -> "FibsemDetectorSettings":
        """Converts from a dictionary."""
        return FibsemDetectorSettings(
            type = settings.get("type", "Unknown"),
            mode = settings.get("mode", "Unknown"),
            brightness = settings.get("brightness", 0.0),
            contrast = settings.get("contrast", 0.0),
        )

@dataclass
class FibsemImageMetadata:
    """Metadata for a FibsemImage."""

    image_settings: ImageSettings
    pixel_size: Point
    microscope_state: MicroscopeState
    detector_settings: FibsemDetectorSettings
    version: str = METADATA_VERSION
    


    def __to_dict__(self) -> dict:
        """Converts metadata to a dictionary.

        Returns:
            dictionary: self as a dictionary
        """
        if self.image_settings is not None:
            settings_dict = self.image_settings.__to_dict__()
        if self.version is not None:
            settings_dict["version"] = self.version
        if self.pixel_size is not None:
            settings_dict["pixel_size"] = self.pixel_size.__to_dict__()
        if self.microscope_state is not None:
            settings_dict["microscope_state"] = self.microscope_state.__to_dict__()
        if self.detector_settings is not None:
            settings_dict["detector_settings"] = self.detector_settings.__to_dict__()
        return settings_dict

    @staticmethod
    def __from_dict__(settings: dict) -> "ImageSettings":
        """Converts a dictionary to metadata."""

        image_settings = ImageSettings.__from_dict__(settings)
        if settings["version"] is not None:
            version = settings["version"]
        if settings["pixel_size"] is not None:
            pixel_size = Point.__from_dict__(settings["pixel_size"])
        if settings["microscope_state"] is not None:
            microscope_state = MicroscopeState(
                timestamp=settings["microscope_state"]["timestamp"],
                absolute_position=FibsemStagePosition(),
                eb_settings=BeamSettings.__from_dict__(
                    settings["microscope_state"]["eb_settings"]
                ),
                ib_settings=BeamSettings.__from_dict__(
                    settings["microscope_state"]["ib_settings"]
                ),
            )
        
        detector_dict = settings.get("detector_settings", {"type": "Unknown", "mode": "Unknown", "brightness": 0.0, "contrast": 0.0})
        detector_settings = FibsemDetectorSettings.__from_dict__(detector_dict)
        
        metadata = FibsemImageMetadata(
            image_settings=image_settings,
            version=version,
            pixel_size=pixel_size,
            microscope_state=microscope_state,
            detector_settings=detector_settings,
        )
        return metadata

    if THERMO:

        def image_settings_from_adorned(
            image=AdornedImage, beam_type: BeamType = BeamType.ELECTRON
        ) -> ImageSettings:

            from fibsem.utils import current_timestamp

            image_settings = ImageSettings(
                resolution=[image.width, image.height],
                dwell_time=image.metadata.scan_settings.dwell_time,
                hfw=image.width * image.metadata.binary_result.pixel_size.x,
                autocontrast=True,
                beam_type=beam_type,
                gamma_enabled=True,
                save=False,
                save_path="path",
                label=current_timestamp(),
                reduced_area=None,
            )
            return image_settings

    def compare_image_settings(self, image_settings: ImageSettings) -> bool:
        """Compares image settings to the metadata image settings.

        Args:
            image_settings (ImageSettings): Image settings to compare to.

        Returns:
            bool: True if the image settings match the metadata image settings.
        """
        assert (
            self.image_settings.resolution[0] == image_settings.resolution[0] and self.image_settings.resolution[1] == image_settings.resolution[1]
        ), f"resolution: {self.image_settings.resolution} != {image_settings.resolution}"
        assert (
            self.image_settings.dwell_time == image_settings.dwell_time
        ), f"dwell_time: {self.image_settings.dwell_time} != {image_settings.dwell_time}"
        assert (
            self.image_settings.hfw == image_settings.hfw
        ), f"hfw: {self.image_settings.hfw} != {image_settings.hfw}"
        assert (
            self.image_settings.autocontrast == image_settings.autocontrast
        ), f"autocontrast: {self.image_settings.autocontrast} != {image_settings.autocontrast}"
        assert (
            self.image_settings.beam_type.value == image_settings.beam_type.value
        ), f"beam_type: {self.image_settings.beam_type.value} != {image_settings.beam_type.value}"
        assert (
            self.image_settings.gamma_enabled== image_settings.gamma_enabled
        ), f"gamma: {self.image_settings.gamma_enabled} != {image_settings.gamma_enabled}"
        assert (
            self.image_settings.save == image_settings.save
        ), f"save: {self.image_settings.save} != {image_settings.save}"
        assert (
            self.image_settings.save_path == image_settings.save_path
        ), f"save_path: {self.image_settings.save_path} != {image_settings.save_path}"
        assert (
            self.image_settings.label == image_settings.label
        ), f"label: {self.image_settings.label} != {image_settings.label}"
        assert (
            self.image_settings.reduced_area == image_settings.reduced_area
        ), f"reduced_area: {self.image_settings.reduced_area} != {image_settings.reduced_area}"

        return True


class FibsemImage:
    
    """
    Class representing a FibsemImage and its associated metadata. 
    Has in built methods to deal with image types of TESCAN and ThermoFisher API 

    Args:
        data (np.ndarray): The image data stored in a numpy array.
        metadata (FibsemImageMetadata, optional): The metadata associated with the image. Defaults to None.

    Methods:
        load(cls, tiff_path: str) -> "FibsemImage":
            Loads a FibsemImage from a tiff file.

            Args:
                tiff_path (path): path to the tif* file

            Returns:
                FibsemImage: instance of FibsemImage

        save(self, save_path: Path) -> None:
            Saves a FibsemImage to a tiff file.

            Inputs:
                save_path (path): path to save directory and filename
    """

    def __init__(self, data: np.ndarray, metadata: FibsemImageMetadata = None):

        if check_data_format(data):
            self.data = data
        else:
            raise Exception("Invalid Data format for Fibsem Image")
        if metadata is not None:
            self.metadata = metadata
        else:
            self.metadata = None

    @classmethod
    def load(cls, tiff_path: str) -> "FibsemImage":
        """Loads a FibsemImage from a tiff file.

        Args:
            tiff_path (path): path to the tif* file

        Returns:
            FibsemImage: instance of FibsemImage
        """
        with tff.TiffFile(tiff_path) as tiff_image:
            data = tiff_image.asarray()
            try:
                metadata = json.loads(
                    tiff_image.pages[0].tags["ImageDescription"].value
                )
                metadata = FibsemImageMetadata.__from_dict__(metadata)
            except Exception as e:
                metadata = None
                # print(f"Error: {e}")
        return cls(data=data, metadata=metadata)

    def save(self, save_path: Path = None) -> None:
        """Saves a FibsemImage to a tiff file.

        Inputs:
            save_path (path): path to save directory and filename
        """
        # self.metadata.image_settings.save_path = str(self.metadata.image_settings.save_path)
        if save_path is None:
            save_path = os.path.join(self.metadata.image_settings.save_path, self.metadata.image_settings.label)
        os.makedirs(os.path.dirname(save_path), exist_ok=True)
        save_path = Path(save_path).with_suffix(".tif")

        if self.metadata is not None:
            metadata_dict = self.metadata.__to_dict__()
        else:
            metadata_dict = None
        tff.imwrite(
            save_path,
            self.data,
            metadata=metadata_dict,
        )

    if THERMO:

        @classmethod
        def fromAdornedImage(
            cls,
            adorned: AdornedImage,
            image_settings: ImageSettings,
            state: MicroscopeState = None,
            detector: FibsemDetectorSettings = None,
        ) -> "FibsemImage":
            """Creates FibsemImage from an AdornedImage (microscope output format).

            Args:
                adorned (AdornedImage): Adorned Image from microscope
                metadata (FibsemImageMetadata, optional): metadata extracted from microscope output. Defaults to None.

            Returns:
                FibsemImage: instance of FibsemImage from AdornedImage
            """

            if state is None:
                state = MicroscopeState(
                    timestamp=adorned.metadata.acquisition.acquisition_datetime,
                    absolute_position=FibsemStagePosition(
                        adorned.metadata.stage_settings.stage_position.x,
                        adorned.metadata.stage_settings.stage_position.y,
                        adorned.metadata.stage_settings.stage_position.z,
                        adorned.metadata.stage_settings.stage_position.r,
                        adorned.metadata.stage_settings.stage_position.t,
                    ),
                    eb_settings=BeamSettings(beam_type=BeamType.ELECTRON),
                    ib_settings=BeamSettings(beam_type=BeamType.ION),
                )
            else:
                state.timestamp = adorned.metadata.acquisition.acquisition_datetime

            pixel_size = Point(
                adorned.metadata.binary_result.pixel_size.x,
                adorned.metadata.binary_result.pixel_size.y,
            )
            
            metadata = FibsemImageMetadata(
                image_settings=image_settings,
                pixel_size=pixel_size,
                microscope_state=state,
                detector_settings= detector, 
            )
            return cls(data=adorned.data, metadata=metadata)

    if TESCAN:

        @classmethod
        def fromTescanImage(
            cls,
            image: Document,
            image_settings: ImageSettings,
            state: MicroscopeState,
            detector: FibsemDetectorSettings,
        ) -> "FibsemImage":
            """Creates FibsemImage from a tescan (microscope output format).

            Args:
                image (Tescan): Adorned Image from microscope
                metadata (FibsemImageMetadata, optional): metadata extracted from microscope output. Defaults to None.

            Returns:
                FibsemImage: instance of FibsemImage from AdornedImage
            """

            pixel_size = Point(
                float(image.Header["MAIN"]["PixelSizeX"]),
                float(image.Header["MAIN"]["PixelSizeY"]),
            )
            metadata = FibsemImageMetadata(
                image_settings=image_settings,
                pixel_size=pixel_size,
                microscope_state=state,
                detector_settings= detector,
            )
            
            return cls(data=np.array(image.Image), metadata=metadata)


@dataclass
class ReferenceImages:
    low_res_eb: FibsemImage
    high_res_eb: FibsemImage
    low_res_ib: FibsemImage
    high_res_ib: FibsemImage

    def __iter__(self) -> list[FibsemImage]:

        yield self.low_res_eb, self.high_res_eb, self.low_res_ib, self.high_res_ib


class ThermoGISLine():

    def __init__(self,line= None,name=None,status:str = "Retracted"):

        self.line = line
        self.name = name
        self.status = status

    def insert(self):

        if self.line is not None:
            self.line.insert()
        self.status = "Inserted"

    def retract(self):

        if self.line is not None:
            self.line.retract()
        self.status = "Retracted"
        
class ThermoMultiChemLine():

    def __init__(self,line= None,status:str = "Retracted"):

        self.line = line
        self.status = status
        self.positions = [
            "ELECTRON_DEFAULT",
            "ION_DEFAULT",
            "Retract"
        ]
        self.current_position = "Retract"

    def insert(self,position):

        position_str = getattr(MultiChemInsertPosition,position)

        if self.line is not None:
            self.line.insert(position_str)

        self.current_position = position
        self.status = "Inserted"

    def retract(self):
        
        if self.line is not None:
            self.line.retract()

        self.status = "Retracted"
        self.current_position = "Retracted"
            
        

def check_data_format(data: np.ndarray) -> bool:
    """Checks that data is in the correct format."""
    # assert data.ndim == 2  # or data.ndim == 3
    # assert data.dtype in [np.uint8, np.uint16]
    # if data.ndim == 3 and data.shape[2] == 1:
    #     data = data[:, :, 0]
    return data.ndim == 2 and data.dtype in [np.uint8, np.uint16]

<|MERGE_RESOLUTION|>--- conflicted
+++ resolved
@@ -745,10 +745,8 @@
     Line = 2
     Circle = 3
     Bitmap = 4
-<<<<<<< HEAD
-=======
     Annulus = 5
->>>>>>> 59ad56f1
+
 
 # TODO: convert this to a dataclass, rename to FibsemPattern
 class FibsemPatternSettings:  # FibsemBasePattern
@@ -828,9 +826,6 @@
             self.depth = kwargs["depth"]
             self.scan_direction= kwargs["scan_direction"] if "scan_direction" in kwargs else "TopToBottom"
             self.cleaning_cross_section= kwargs["cleaning_cross_section"] if "cleaning_cross_section" in kwargs else False
-<<<<<<< HEAD
-            self.path = kwargs["path"] 
-=======
             self.path = kwargs["path"]
         elif pattern == FibsemPattern.Annulus:
             self.centre_x = kwargs["centre_x"]
@@ -842,8 +837,6 @@
             self.end_angle = kwargs["end_angle"] if "end_angle" in kwargs else 360.0
             self.scan_direction= kwargs["scan_direction"] if "scan_direction" in kwargs else "TopToBottom"
             self.cleaning_cross_section= kwargs["cleaning_cross_section"] if "cleaning_cross_section" in kwargs else False
-
->>>>>>> 59ad56f1
         
     def __repr__(self) -> str:
         if self.pattern == FibsemPattern.Rectangle:
@@ -854,11 +847,8 @@
             return f"FibsemPatternSettings(pattern={self.pattern}, centre_x={self.centre_x}, centre_y={self.centre_y}, radius={self.radius}, depth={self.depth}, start_angle={self.start_angle}, end_angle={self.end_angle}, rotation={self.rotation}, scan_direction={self.scan_direction}, cleaning_cross_section={self.cleaning_cross_section})"
         if self.pattern is FibsemPattern.Bitmap:
             return f"FibsemPatternSettings(pattern={self.pattern}, centre_x={self.centre_x}, centre_y={self.centre_y}, width={self.width}, height={self.height}, depth={self.depth}, path={self.path})"
-<<<<<<< HEAD
-=======
         if self.pattern is FibsemPattern.Annulus:
             return f'FibsemPatternSettings(pattern={self.pattern}, centre_x={self.centre_x}, centre_y={self.centre_y}, radius={self.radius}, thickness={self.thickness}, depth={self.depth}, start_angle={self.start_angle}, end_angle={self.end_angle}, scan_direction={self.scan_direction}, cleaning_cross_section={self.cleaning_cross_section})'
->>>>>>> 59ad56f1
 
     @staticmethod
     def __from_dict__(state_dict: dict) -> "FibsemPatternSettings":
@@ -911,8 +901,6 @@
                 rotation=state_dict["rotation"],
                 path=state_dict["path"],
             )
-<<<<<<< HEAD
-=======
         elif state_dict["pattern"] == "Annulus":
             return FibsemPatternSettings(
                 pattern=FibsemPattern.Annulus,
@@ -926,8 +914,6 @@
                 scan_direction=state_dict["scan_direction"],
                 cleaning_cross_section=state_dict["cleaning_cross_section"],
             )
-
->>>>>>> 59ad56f1
 
     def __to_dict__(self) -> dict:
         if self.pattern == FibsemPattern.Rectangle:
@@ -980,8 +966,6 @@
                 "cleaning_cross_section": self.cleaning_cross_section,
                 "path": self.path,
             }
-<<<<<<< HEAD
-=======
         elif self.pattern == FibsemPattern.Annulus:
             return {
                 "pattern": "Annulus",
@@ -997,8 +981,6 @@
             }
 
             
->>>>>>> 59ad56f1
-
 
 
 

# fibsem structures

import json
import os
import sys
from dataclasses import dataclass
from datetime import datetime
from enum import Enum
from pathlib import Path
from fibsem.config import SUPPORTED_COORDINATE_SYSTEMS

import numpy as np
import tifffile as tff

from fibsem.config import load_yaml

try:
    from tescanautomation.Common import Document
    TESCAN = True
except:
    TESCAN = False

try:
    sys.path.append('C:\Program Files\Python36\envs\AutoScript')
    sys.path.append('C:\Program Files\Python36\envs\AutoScript\Lib\site-packages')
    from autoscript_sdb_microscope_client.structures import (
        AdornedImage, ManipulatorPosition, Rectangle, StagePosition)
    from autoscript_sdb_microscope_client.enumerations import (
        CoordinateSystem, ManipulatorCoordinateSystem,
        ManipulatorSavedPosition, PatterningState,MultiChemInsertPosition)

    THERMO = True
    # from autoscript_sdb_microscope_client.enumerations import ManipulatorCoordinateSystem, ManipulatorSavedPosition, MultiChemInsertPosition
except:
    THERMO = False

import yaml

from fibsem.config import METADATA_VERSION

# @patrickcleeve: dataclasses.asdict -> :(

# TODO: overload constructors instead of from_dict...
@dataclass
class Point:
    x: float = 0.0
    y: float = 0.0


    def __to_dict__(self) -> dict:
        return {"x": self.x, "y": self.y}

    @staticmethod
    def __from_dict__(d: dict) -> "Point":
        x = float(d["x"])
        y = float(d["y"])
        return Point(x, y)
        

    def __to_list__(self) -> list:
        return [self.x, self.y]

    @staticmethod
    def __from_list__(l: list) -> "Point":
        x = float(l[0])
        y = float(l[1])
        return Point(x, y)
    
    def __add__(self, other) -> 'Point':
        return Point(self.x + other.x, self.y + other.y)
    
    def __sub__(self, other) -> 'Point':
        return Point(self.x - other.x, self.y - other.y)

    def __len__(self) -> int:
        return 2

    def __getitem__(self, key: int) -> float:
        if key == 0:
            return self.x
        elif key == 1:
            return self.y
        else:
            raise IndexError("Index out of range")

    def _to_metres(self, pixel_size: float) -> 'Point':
        return Point(self.x * pixel_size, self.y * pixel_size)

    def _to_pixels(self, pixel_size: float) -> 'Point':
        return Point(self.x / pixel_size, self.y / pixel_size)

    def distance(self, other: 'Point') -> 'Point':
        """Calculate the distance between two points. (other - self)"""
        return Point(x=(other.x - self.x), y=(other.y - self.y))
    
    def euclidean(self, other: 'Point') -> float:
        """Calculate the euclidean distance between two points."""
        return np.linalg.norm(self.distance(other).__to_list__())


# TODO: convert these to match autoscript...
class BeamType(Enum):
    """Enumerator Class for Beam Type
        1: Electron Beam
        2: Ion Beam

    """
    ELECTRON = 1  # Electron
    ION = 2  # Ion
    # CCD_CAM = 3
    # NavCam = 4 # see enumerations/ImagingDevice

class MovementMode(Enum):
    Stable = 1
    Eucentric = 2
    # Needle = 3

@dataclass
class FibsemStagePosition:
    """Data class for storing stage position data.

Attributes:
    x (float): The X position of the stage in meters.
    y (float): The Y position of the stage in meters.
    z (float): The Z position of the stage in meters.
    r (float): The Rotation of the stage in radians.
    t (float): The Tilt of the stage in radians.
    coordinate_system (str): The coordinate system used for the stage position.

Methods:
    __to_dict__(): Convert the stage position object to a dictionary.
    __from_dict__(data: dict): Create a new stage position object from a dictionary.
    to_autoscript_position(stage_tilt: float = 0.0) -> StagePosition: Convert the stage position to a StagePosition object that is compatible with Autoscript.
    from_autoscript_position(position: StagePosition, stage_tilt: float = 0.0) -> None: Create a new FibsemStagePosition object from a StagePosition object that is compatible with Autoscript.
    to_tescan_position(stage_tilt: float = 0.0): Convert the stage position to a format that is compatible with Tescan.
    from_tescan_position(): Create a new FibsemStagePosition object from a Tescan-compatible stage position.
"""
    name: str = None
    x: float = None
    y: float = None
    z: float = None
    r: float = None
    t: float = None
    coordinate_system: str = None

    # def __post_init__(self):

    #     coordinates = ["x","y","z","r","t"]
    #     for coordinate in coordinates:
    #         attribute = getattr(self,coordinate)
    #         assert isinstance(attribute,float) or isinstance(attribute,int)
        
    #     assert isinstance(self.coordinate_system,str) or self.coordinate_system is None

    def __to_dict__(self) -> dict:
        position_dict = {}
<<<<<<< HEAD
        position_dict["name"] = self.name
=======
        position_dict["name"] = self.name if self.name is not None else None
>>>>>>> 2f6ab267
        position_dict["x"] = float(self.x) if self.x is not None else None
        position_dict["y"] = float(self.y) if self.y is not None else None
        position_dict["z"] = float(self.z) if self.z is not None else None
        position_dict["r"] = float(self.r) if self.r is not None else None
        position_dict["t"] = float(self.t) if self.t is not None else None
        position_dict["coordinate_system"] = self.coordinate_system

        return position_dict

    @classmethod
    def __from_dict__(cls, data: dict) -> "FibsemStagePosition":

        items = ["x","y","z","r","t"]

        for item in items:

            value = data[item]

            assert isinstance(value,float) or isinstance(value,int) or value is None


        return cls(
            name=data.get("name", None),
            x=data["x"],
            y=data["y"],
            z=data["z"],
            r=data["r"],
            t=data["t"],
            coordinate_system=data["coordinate_system"],
        )

    if THERMO:

        def to_autoscript_position(self, stage_tilt: float = 0.0) -> StagePosition:
            return StagePosition(
                x=self.x,
                y=self.y, #/ np.cos(stage_tilt),
                z=self.z, #/ np.cos(stage_tilt),
                r=self.r,
                t=self.t,
                coordinate_system=self.coordinate_system,
            )

        @classmethod
        def from_autoscript_position(cls, position: StagePosition, stage_tilt: float = 0.0) -> None:
            return cls(
                x=position.x,
                y=position.y, # * np.cos(stage_tilt),
                z=position.z, # * np.cos(stage_tilt),
                r=position.r,
                t=position.t,
                coordinate_system=position.coordinate_system.upper(),
            )

    if TESCAN:

        def to_tescan_position(self, stage_tilt: float = 0.0):
            self.y=self.y #/ np.cos(stage_tilt),

        @classmethod
        def from_tescan_position(self, stage_tilt: float = 0.0):
            self.y = self.y #* np.cos(stage_tilt)


    def __add__(self, other:'FibsemStagePosition') -> 'FibsemStagePosition':
        return FibsemStagePosition(
            x = self.x + other.x if other.x is not None else self.x,
            y = self.y + other.y if other.y is not None else self.y,
            z = self.z + other.z if other.z is not None else self.z,
            r = self.r + other.r if other.r is not None else self.r,
            t = self.t + other.t if other.t is not None else self.t,
            coordinate_system = self.coordinate_system,
        )

    def __sub__(self, other:'FibsemStagePosition') -> 'FibsemStagePosition':
        return FibsemStagePosition(
            x = self.x - other.x,
            y = self.y - other.y,
            z = self.z - other.z,
            r = self.r - other.r,
            t = self.t - other.t,
            coordinate_system = self.coordinate_system,
        )

    def _scale_repr(self, scale: float, precision: int = 2):
        return f"x:{self.x*scale:.{precision}f}, y:{self.y*scale:.{precision}f}, z:{self.z*scale:.{precision}f}"


@dataclass
class FibsemHardware:
    """Data class for storing hardware information.
Attributes:

    """
    electron_beam: bool = True
    ion_beam: bool = True
    stage_enabled: bool = True
    stage_rotation: bool = True
    stage_tilt: bool = True
    manipulator_enabled: bool = True
    manipulator_rotation: bool = True
    manipulator_tilt: bool = True
    gis_enabled: bool = True
    gis_multichem: bool = True

    def __post_init__(self):
        attributes = [
            "electron_beam",
            "ion_beam",
            "stage_enabled",
            "stage_rotation",
            "stage_tilt",
            "manipulator_enabled",
            "manipulator_rotation",
            "manipulator_tilt",
            "gis_enabled",
            "gis_multichem"
        ]

        for attribute in attributes:
            object_attribute = getattr(self,attribute)
            assert isinstance(object_attribute,bool)

    @classmethod
    def __from_dict__(cls, hardware_dict: dict) -> "FibsemHardware":

        return cls(
            electron_beam=bool(hardware_dict["electron"]["enabled"]),
            ion_beam=bool(hardware_dict["ion"]["enabled"]),
            stage_enabled=bool(hardware_dict["stage"]["enabled"]),
            stage_rotation=bool(hardware_dict["stage"]["rotation"]),
            stage_tilt=bool(hardware_dict["stage"]["tilt"]),
            manipulator_enabled=bool(hardware_dict["manipulator"]["enabled"]),
            manipulator_rotation=bool(hardware_dict["manipulator"]["rotation"]),
            manipulator_tilt=bool(hardware_dict["manipulator"]["tilt"]),
            gis_enabled=bool(hardware_dict["gis"]["enabled"]),
            gis_multichem=bool(hardware_dict["gis"]["multichem"]),
        )

    def __to_dict__(self) -> dict:
            
            hardware_dict = {}
    
            hardware_dict["electron"] = {}
            hardware_dict["electron"]["enabled"] = self.electron_beam
    
            hardware_dict["ion"] = {}
            hardware_dict["ion"]["enabled"] = self.ion_beam
    
            hardware_dict["stage"] = {}
            hardware_dict["stage"]["enabled"] = self.stage_enabled
            hardware_dict["stage"]["rotation"] = self.stage_rotation
            hardware_dict["stage"]["tilt"] = self.stage_tilt
    
            hardware_dict["manipulator"] = {}
            hardware_dict["manipulator"]["enabled"] = self.manipulator_enabled
            hardware_dict["manipulator"]["rotation"] = self.manipulator_rotation
            hardware_dict["manipulator"]["tilt"] = self.manipulator_tilt
    
            hardware_dict["gis"] = {}
            hardware_dict["gis"]["enabled"] = self.gis_enabled
            hardware_dict["gis"]["multichem"] = self.gis_multichem
    
            return hardware_dict



@dataclass
class FibsemManipulatorPosition:
    """Data class for storing manipulator position data.

Attributes:
    x (float): The X position of the manipulator in meters.
    y (float): The Y position of the manipulator in meters.
    z (float): The Z position of the manipulator in meters.
    r (float): The Rotation of the manipulator in radians.
    t (float): The Tilt of the manipulator in radians.
    coordinate_system (str): The coordinate system used for the manipulator position.

Methods:
    __to_dict__(): Convert the manipulator position object to a dictionary.
    __from_dict__(data: dict): Create a new manipulator position object from a dictionary.
    to_autoscript_position() -> ManipulatorPosition: Convert the manipulator position to a ManipulatorPosition object that is compatible with Autoscript.
    from_autoscript_position(position: ManipulatorPosition) -> None: Create a new FibsemManipulatorPosition object from a ManipulatorPosition object that is compatible with Autoscript.
    to_tescan_position(): Convert the manipulator position to a format that is compatible with Tescan.
    from_tescan_position(): Create a new FibsemManipulatorPosition object from a Tescan-compatible manipulator position.

"""

    x: float = 0.0
    y: float = 0.0
    z: float = 0.0
    r: float = 0.0
    t: float = 0.0
    coordinate_system: str = "RAW"

    def __post_init__(self):

        attributes = ["x","y","z","r","t"]
        for attribute in attributes:
            output = getattr(self,attribute)
            assert isinstance(output,float) or isinstance(output,int), f"Unsupported type {type(output)} for coordinate {attribute}"
        assert isinstance(self.coordinate_system,str) or self.coordinate_system is None, f"unsupported type {type(self.coordinate_system)} for coorindate system"
        assert self.coordinate_system in SUPPORTED_COORDINATE_SYSTEMS or self.coordinate_system is None, f"coordinate system value {self.coordinate_system} is unsupported or invalid syntax. Must be RAW or SPECIMEN"

    def __to_dict__(self) -> dict:
        position_dict = {}
        position_dict["x"] = self.x
        position_dict["y"] = self.y
        position_dict["z"] = self.z
        position_dict["r"] = self.r
        position_dict["t"] = self.t
        position_dict["coordinate_system"] = self.coordinate_system.upper()

        return position_dict
    
    @classmethod
    def __from_dict__(cls, data: dict) -> "FibsemManipulatorPosition":

        items = ["x","y","z","r","t"]

        for item in items:

            value = data[item]

            assert isinstance(value,float) or isinstance(value,int) or value is None


        return cls(
            x=data["x"],
            y=data["y"],
            z=data["z"],
            r=data["r"],
            t=data["t"],
            coordinate_system=data["coordinate_system"],
        )
    
    if THERMO:
            
            def to_autoscript_position(self) -> ManipulatorPosition:
                if self.coordinate_system == "RAW":
                    coordinate_system = "Raw"
                elif self.coordinate_system == "STAGE":
                    coordinate_system = "Stage"
                return ManipulatorPosition(
                    x=self.x,
                    y=self.y,
                    z=self.z,
                    coordinate_system=coordinate_system,
                )
    
            @classmethod
            def from_autoscript_position(cls, position: ManipulatorPosition) -> None:
                return cls(
                    x=position.x,
                    y=position.y,
                    z=position.z,
                    coordinate_system=position.coordinate_system.upper(),
                )
            

    if TESCAN:
            
            def to_tescan_position(self):
                pass
    
            @classmethod
            def from_tescan_position(self):
                pass

    def __add__(self, other:'FibsemManipulatorPosition') -> 'FibsemManipulatorPosition':

        return FibsemManipulatorPosition(
            self.x + other.x,
            self.y + other.y,
            self.z + other.z,
            self.r + other.r,
            self.t + other.t,
            self.coordinate_system,
        )



@dataclass
class FibsemRectangle:
    """Universal Rectangle class used for ReducedArea"""

    left: float = 0.0
    top: float = 0.0
    width: float = 0.0
    height: float = 0.0

    def __post_init__(self):

        assert isinstance(self.left,float) or isinstance(self.left,int), f"type {type(self.left)} is unsupported for left, must be int or floar"
        assert isinstance(self.top,float) or isinstance(self.top,int), f"type {type(self.top)} is unsupported for top, must be int or floar"
        assert isinstance(self.width,float) or isinstance(self.width,int), f"type {type(self.width)} is unsupported for width, must be int or floar"
        assert isinstance(self.height,float) or isinstance(self.height,int), f"type {type(self.height)} is unsupported for height, must be int or floar"

    def __from_dict__(settings: dict) -> "FibsemRectangle":

        points = ["left","top","width","height"]

        for point in points:

            value = settings[point]

            assert isinstance(value,float) or isinstance(value,int) or value is None

        return FibsemRectangle(
            left=settings["left"],
            top=settings["top"],
            width=settings["width"],
            height=settings["height"],
        )

    def __to_dict__(self) -> dict:
        return {
            "left": float(self.left),
            "top": float(self.top),
            "width": float(self.width),
            "height": float(self.height),
        }

    if THERMO:

        def __to_FEI__(self) -> Rectangle:
            return Rectangle(self.left, self.top, self.width, self.height)

        @classmethod
        def __from_FEI__(cls, rect: Rectangle) -> "FibsemRectangle":
            return cls(rect.left, rect.top, rect.width, rect.height)


@dataclass
class ImageSettings:
    """A data class representing the settings for an image acquisition.

    Attributes:
        resolution (list of int): The resolution of the acquired image in pixels, [x, y].
        dwell_time (float): The time spent per pixel during image acquisition, in seconds.
        hfw (float): The horizontal field width of the acquired image, in microns.
        autocontrast (bool): Whether or not to apply automatic contrast enhancement to the acquired image.
        beam_type (BeamType): The type of beam to use for image acquisition.
        save (bool): Whether or not to save the acquired image to disk.
        label (str): The label to use when saving the acquired image.
        gamma_enabled (bool): Whether or not to apply gamma correction to the acquired image.
        save_path (Path): The path to the directory where the acquired image should be saved.
        reduced_area (FibsemRectangle): The rectangular region of interest within the acquired image, if any.

    Methods:
        __from_dict__(settings: dict) -> ImageSettings:
            Converts a dictionary of image settings to an ImageSettings object.
        __to_dict__() -> dict:
            Converts the ImageSettings object to a dictionary of image settings.
    """

    resolution: list = None
    dwell_time: float = None
    hfw: float = None
    autocontrast: bool = None
    beam_type: BeamType = None
    save: bool = None
    label: str = None
    gamma_enabled: bool = None
    save_path: Path = None
    reduced_area: FibsemRectangle = None

    def __post_init__(self):

        assert isinstance(self.resolution,list) or self.resolution is None, f"resolution must be a list, currently is {type(self.resolution)}"
        assert isinstance(self.dwell_time,float) or self.dwell_time is None, f"dwell time must be of type float, currently is {type(self.dwell_time)}"
        assert isinstance(self.hfw, float) or isinstance(self.hfw,int) or self.hfw is None, f"hfw must be int or float, currently is {type(self.hfw)}"
        assert isinstance(self.autocontrast, bool) or self.autocontrast is None, f"autocontrast setting must be bool, currently is {type(self.autocontrast)}"
        assert isinstance(self.beam_type,BeamType) or self.beam_type is None, f"beam type must be a BeamType object, currently is {type(self.beam_type)}"
        assert isinstance(self.save,bool) or self.save is None, f"save option must be a bool, currently is {type(self.save)}"
        assert isinstance(self.label,str) or self.label is None, f"label must b str, currently is {type(self.label)}"
        assert isinstance(self.gamma_enabled,bool) or self.gamma_enabled is None, f"gamma enabled setting must be bool, currently is {type(self.gamma_enabled)}"
        assert isinstance(self.save_path,(Path,str)) or self.save_path is None, f"save path must be Path or str, currently is {type(self.save_path)}"
        assert isinstance(self.reduced_area,FibsemRectangle) or self.reduced_area is None, f"reduced area must be a fibsemRectangle object, currently is {type(self.reduced_area)}"


    @staticmethod
    def __from_dict__(settings: dict) -> "ImageSettings":


        if "reduced_area" in settings and settings["reduced_area"] is not None:
            reduced_area = FibsemRectangle.__from_dict__(settings["reduced_area"])
        else:
            reduced_area = None

        
        image_settings = ImageSettings(
            resolution=settings.get("resolution", (1536, 1024)),
            dwell_time=settings.get("dwell_time", 1.0e-6),
            hfw=settings.get("hfw", 150e-6),
            autocontrast=settings.get("autocontrast", False),
            beam_type=BeamType[settings.get("beam_type", "Electron").upper()],
            gamma_enabled=settings.get("gamma_enabled", False),
            save=settings.get("save", False),
            save_path=settings.get("save_path", os.getcwd()),
            label=settings.get("label", "default_image"),
            reduced_area=reduced_area,
        )

        return image_settings

    def __to_dict__(self) -> dict:

        settings_dict = {
            "beam_type": self.beam_type.name if self.beam_type is not None else None,
            "resolution": self.resolution if self.resolution is not None else None,
            "dwell_time": self.dwell_time if self.dwell_time is not None else None,
            "hfw": self.hfw if self.hfw is not None else None,
            "autocontrast": self.autocontrast
            if self.autocontrast is not None
            else None,
            "gamma_enabled": self.gamma_enabled if self.gamma_enabled is not None else None,
            "save": self.save if self.save is not None else None,
            "save_path": str(self.save_path) if self.save_path is not None else None,
            "label": self.label if self.label is not None else None,
            "reduced_area": {
                "left": self.reduced_area.left,
                "top": self.reduced_area.top,
                "width": self.reduced_area.width,
                "height": self.reduced_area.height,
            }
            if self.reduced_area is not None
            else None,
        }

        return settings_dict

    @staticmethod
    def fromFibsemImage(image: 'FibsemImage') -> "ImageSettings":
        """Returns the image settings for a FibsemImage object.

        Args:
            image (FibsemImage): The FibsemImage object to get the image settings from.

        Returns:
            ImageSettings: The image settings for the given FibsemImage object.
        """
        from fibsem import utils
        from copy import deepcopy
        image_settings = deepcopy(image.metadata.image_settings)
        image_settings.label = utils.current_timestamp()
        image_settings.save = True
        
        return image_settings


@dataclass
class BeamSettings:
    """
    Dataclass representing the beam settings for an imaging session.

    Attributes:
        beam_type (BeamType): The type of beam to use for imaging.
        working_distance (float): The working distance for the microscope, in meters.
        beam_current (float): The beam current for the microscope, in amps.
        hfw (float): The horizontal field width for the microscope, in meters.
        resolution (list): The desired resolution for the image.
        dwell_time (float): The dwell time for the microscope.
        stigmation (Point): The point for stigmation correction.
        shift (Point): The point for shift correction.

    Methods:
        __to_dict__(): Returns a dictionary representation of the object.
        __from_dict__(state_dict: dict) -> BeamSettings: Returns a new BeamSettings object created from a dictionary.

    """
    beam_type: BeamType
    working_distance: float = None
    beam_current: float = None
    voltage: float = None
    hfw: float = None
    resolution: list = None
    dwell_time: float = None
    stigmation: Point = None # should be list of points?
    shift: Point = None # same? it is being turned to fibsem rectangle? needs 4 points?

    ## FROM DICT AND TO DICT DOES NOT HAVE VOLTAGE (ADDED IN)

    def __post_init__(self):

        assert self.beam_type in [BeamType.ELECTRON,BeamType.ION] or self.beam_type is None, f"beam_type must be instance of BeamType, currently {type(self.beam_type)}"
        assert isinstance(self.working_distance,(float,int)) or self.working_distance is None, f"Working distance must be float or int, currently is {type(self.working_distance)}"
        assert isinstance(self.beam_current,(float,int)) or self.beam_current is None, f"beam current must be float or int, currently is {type(self.beam_current)}"
        assert isinstance(self.voltage,(float,int)) or self.voltage is None, f"voltage must be float or int, currently is {type(self.voltage)}"
        assert isinstance(self.hfw,(float,int)) or self.hfw is None, f"horizontal field width (HFW) must be float or int, currently is {type(self.hfw)}"
        assert isinstance(self.resolution,list) or self.resolution is None, f"resolution must be a list, currently is {type(self.resolution)}"
        assert isinstance(self.dwell_time,(float,int)) or self.dwell_time is None, f"dwell_time must be float or int, currently is {type(self.dwell_time)}"
        assert isinstance(self.stigmation,Point) or self.stigmation is None, f"stigmation must be a Point instance, currently is {type(self.stigmation)}"
        assert isinstance(self.shift,Point) or self.shift is None, f"shift must be a Point instance, currently is {type(self.shift)}"

    def __to_dict__(self) -> dict:

        state_dict = {
            "beam_type": self.beam_type.name,
            "working_distance": self.working_distance,
            "beam_current": self.beam_current,
            "voltage": self.voltage,
            "hfw": self.hfw,
            "resolution": self.resolution,
            "dwell_time": self.dwell_time,
            "stigmation": self.stigmation.__to_dict__() if self.stigmation is not None else None,
            "shift": self.shift.__to_dict__() if self.shift is not None else None,
        }

        return state_dict

    @staticmethod
    def __from_dict__(state_dict: dict) -> "BeamSettings":

        if "stigmation" in state_dict and state_dict["stigmation"] is not None:
            stigmation = Point.__from_dict__(state_dict["stigmation"])
        else:
            stigmation = Point()
        if "shift" in state_dict and state_dict["shift"] is not None:
            shift = Point.__from_dict__(state_dict["shift"])
        else:
            shift = Point()


        beam_settings = BeamSettings(
            beam_type=BeamType[state_dict["beam_type"].upper()],
            working_distance=state_dict["working_distance"],
            beam_current=state_dict["beam_current"],
            voltage=state_dict["voltage"],
            hfw=state_dict["hfw"],
            resolution=state_dict["resolution"],
            dwell_time=state_dict["dwell_time"],
            stigmation=stigmation,
            shift=shift,
            )

        return beam_settings
    


@dataclass
class MicroscopeState:

    """Data Class representing the state of a microscope with various parameters.

    Attributes:

        timestamp (float): A float representing the timestamp at which the state of the microscope was recorded. Defaults to the timestamp of the current datetime.
        absolute_position (FibsemStagePosition): An instance of FibsemStagePosition representing the current absolute position of the stage. Defaults to an empty instance of FibsemStagePosition.
        eb_settings (BeamSettings): An instance of BeamSettings representing the electron beam settings. Defaults to an instance of BeamSettings with beam_type set to BeamType.ELECTRON.
        ib_settings (BeamSettings): An instance of BeamSettings representing the ion beam settings. Defaults to an instance of BeamSettings with beam_type set to BeamType.ION.

    Methods:

        to_dict(self) -> dict: Converts the current state of the Microscope to a dictionary and returns it.
        from_dict(state_dict: dict) -> "MicroscopeState": Returns a new instance of MicroscopeState with attributes created from the passed dictionary.
    """

    timestamp: float = datetime.timestamp(datetime.now())
    absolute_position: FibsemStagePosition = FibsemStagePosition()
    eb_settings: BeamSettings = BeamSettings(beam_type=BeamType.ELECTRON)
    ib_settings: BeamSettings = BeamSettings(beam_type=BeamType.ION)

    def __post_init__(self):
        assert isinstance(self.absolute_position,FibsemStagePosition) or self.absolute_position is None, f"absolute position must be of type FibsemStagePosition, currently is {type(self.absolute_position)}"
        assert isinstance(self.eb_settings,BeamSettings) or self.eb_settings is None, f"eb_settings must be of type BeamSettings, currently is {type(self.eb_settings)}"
        assert isinstance(self.ib_settings,BeamSettings) or self.ib_settings is None, f"ib_settings must be of type BeamSettings, currently us {type(self.ib_settings)}"


    def __to_dict__(self) -> dict:

        state_dict = {
            "timestamp": self.timestamp,
            "absolute_position": self.absolute_position.__to_dict__() if self.absolute_position is not None else "Not defined",
            "eb_settings": self.eb_settings.__to_dict__() if self.eb_settings is not None else "Not defined",
            "ib_settings": self.ib_settings.__to_dict__() if self.ib_settings is not None else "Not defined",
        }

        return state_dict

    @staticmethod
    def __from_dict__(state_dict: dict) -> "MicroscopeState":
        microscope_state = MicroscopeState(
            timestamp=state_dict["timestamp"],
            absolute_position=FibsemStagePosition.__from_dict__(state_dict["absolute_position"]),
            eb_settings=BeamSettings.__from_dict__(state_dict["eb_settings"]),
            ib_settings=BeamSettings.__from_dict__(state_dict["ib_settings"]),
        )

        return microscope_state

class FibsemPattern(Enum): # TODO: reanme to FibsemPatternType
    Rectangle = 1
    Line = 2
    Circle = 3
    Bitmap = 4
    Annulus = 5


# TODO: convert this to a dataclass, rename to FibsemPattern
class FibsemPatternSettings:  # FibsemBasePattern
    '''
    FibsemPatternSettings is used to store all of the possible settings related to each pattern that may be drawn.
    
    Args:
        pattern (FibsemPattern): Used to indicate which pattern is utilised. Currently either Rectangle or Line.
        **kwargs: If FibsemPattern.Rectangle
                    width: float (m),
                    height: float (m), 
                    depth: float (m),
                    rotation: float = 0.0 (m), 
                    centre_x: float = 0.0 (m), 
                    centre_y: float = 0.0 (m),

                If FibsemPattern.Line
                    start_x: float (m), 
                    start_y: float (m), 
                    end_x: float (m), 
                    end_y: float (m), 
                    depth: float (m),
                
                If FibsemPattern.Circle
                    centre_x: float (m),
                    centre_y: float (m),
                    radius: float (m),
                    depth: float (m),
                    start_angle: float = 0.0 (degrees),
                    end_angle: float = 360.0 (degrees),

                if FibsemPattern.Bitmap
                    centre_x: float (m),
                    centre_y: float (m),
                    width: float (m),
                    height: float (m),
                    rotation: float = 0.0 (degrees),
                    depth: float (m),
                    path: str = path to image,
    '''
    def __init__(self, pattern: FibsemPattern = FibsemPattern.Rectangle, **kwargs):
        self.pattern = pattern
        if pattern == FibsemPattern.Rectangle:
            self.width = kwargs["width"]
            self.height = kwargs["height"]
            self.depth = kwargs["depth"]
            self.rotation = kwargs["rotation"] if "rotation" in kwargs else 0.0
            self.centre_x = kwargs["centre_x"] if "centre_x" in kwargs else 0.0
            self.centre_y = kwargs["centre_y"] if "centre_y" in kwargs else 0.0
            self.scan_direction= kwargs["scan_direction"] if "scan_direction" in kwargs else "TopToBottom"
            self.cleaning_cross_section= kwargs["cleaning_cross_section"] if "cleaning_cross_section" in kwargs else False
        elif pattern == FibsemPattern.Line:
            self.start_x = kwargs["start_x"]
            self.start_y = kwargs["start_y"]
            self.end_x = kwargs["end_x"]
            self.end_y = kwargs["end_y"]
            self.depth = kwargs["depth"]
            self.rotation = kwargs["rotation"] if "rotation" in kwargs else 0.0
            self.scan_direction= kwargs["scan_direction"] if "scan_direction" in kwargs else "TopToBottom"
            self.cleaning_cross_section= kwargs["cleaning_cross_section"] if "cleaning_cross_section" in kwargs else False
        elif pattern == FibsemPattern.Circle:
            self.centre_x = kwargs["centre_x"]
            self.centre_y = kwargs["centre_y"]
            self.radius = kwargs["radius"]
            self.depth = kwargs["depth"]
            self.start_angle = kwargs["start_angle"] if "start_angle" in kwargs else 0.0
            self.end_angle = kwargs["end_angle"] if "end_angle" in kwargs else 360.0
            self.rotation = kwargs["rotation"] if "rotation" in kwargs else 0.0
            self.scan_direction= kwargs["scan_direction"] if "scan_direction" in kwargs else "TopToBottom"
            self.cleaning_cross_section= kwargs["cleaning_cross_section"] if "cleaning_cross_section" in kwargs else False
        elif pattern == FibsemPattern.Bitmap:
            self.centre_x = kwargs["centre_x"]
            self.centre_y = kwargs["centre_y"]
            self.width = kwargs["width"]
            self.height = kwargs["height"]
            self.rotation = kwargs["rotation"] if "rotation" in kwargs else 0.0
            self.depth = kwargs["depth"]
            self.scan_direction= kwargs["scan_direction"] if "scan_direction" in kwargs else "TopToBottom"
            self.cleaning_cross_section= kwargs["cleaning_cross_section"] if "cleaning_cross_section" in kwargs else False
            self.path = kwargs["path"]
        elif pattern == FibsemPattern.Annulus:
            self.centre_x = kwargs["centre_x"]
            self.centre_y = kwargs["centre_y"]
            self.radius = kwargs["radius"]
            self.thickness = kwargs["thickness"]
            self.depth = kwargs["depth"]
            self.start_angle = kwargs["start_angle"] if "start_angle" in kwargs else 0.0
            self.end_angle = kwargs["end_angle"] if "end_angle" in kwargs else 360.0
            self.scan_direction= kwargs["scan_direction"] if "scan_direction" in kwargs else "TopToBottom"
            self.cleaning_cross_section= kwargs["cleaning_cross_section"] if "cleaning_cross_section" in kwargs else False
        
    def __repr__(self) -> str:
        if self.pattern == FibsemPattern.Rectangle:
            return f"FibsemPatternSettings(pattern={self.pattern}, width={self.width}, height={self.height}, depth={self.depth}, rotation={self.rotation}, centre_x={self.centre_x}, centre_y={self.centre_y}, scan_direction={self.scan_direction}, cleaning_cross_section={self.cleaning_cross_section})"
        if self.pattern == FibsemPattern.Line:
            return f"FibsemPatternSettings(pattern={self.pattern}, start_x={self.start_x}, start_y={self.start_y}, end_x={self.end_x}, end_y={self.end_y}, depth={self.depth}, rotation={self.rotation}, scan_direction={self.scan_direction}, cleaning_cross_section={self.cleaning_cross_section})"
        if self.pattern is FibsemPattern.Circle:
            return f"FibsemPatternSettings(pattern={self.pattern}, centre_x={self.centre_x}, centre_y={self.centre_y}, radius={self.radius}, depth={self.depth}, start_angle={self.start_angle}, end_angle={self.end_angle}, rotation={self.rotation}, scan_direction={self.scan_direction}, cleaning_cross_section={self.cleaning_cross_section})"
        if self.pattern is FibsemPattern.Bitmap:
            return f"FibsemPatternSettings(pattern={self.pattern}, centre_x={self.centre_x}, centre_y={self.centre_y}, width={self.width}, height={self.height}, depth={self.depth}, path={self.path})"
        if self.pattern is FibsemPattern.Annulus:
            return f'FibsemPatternSettings(pattern={self.pattern}, centre_x={self.centre_x}, centre_y={self.centre_y}, radius={self.radius}, thickness={self.thickness}, depth={self.depth}, start_angle={self.start_angle}, end_angle={self.end_angle}, scan_direction={self.scan_direction}, cleaning_cross_section={self.cleaning_cross_section})'

    @staticmethod
    def __from_dict__(state_dict: dict) -> "FibsemPatternSettings":
        
        if state_dict["pattern"] == "Rectangle":
            return FibsemPatternSettings(
                pattern=FibsemPattern.Rectangle,
                width=state_dict["width"],
                height=state_dict["height"],
                depth=state_dict["depth"],
                rotation=state_dict["rotation"],
                centre_x=state_dict["centre_x"],
                centre_y=state_dict["centre_y"],
                scan_direction=state_dict["scan_direction"],
                cleaning_cross_section=state_dict["cleaning_cross_section"],
            )
        elif state_dict["pattern"] == "Line":
            return FibsemPatternSettings(
                pattern=FibsemPattern.Line,
                start_x=state_dict["start_x"],
                start_y=state_dict["start_y"],
                end_x=state_dict["end_x"],
                end_y=state_dict["end_y"],
                depth=state_dict["depth"],
                rotation=state_dict.get("rotation", 0.0),
                scan_direction=state_dict["scan_direction"],
                cleaning_cross_section=state_dict["cleaning_cross_section"],
            )
        elif state_dict["pattern"] == "Circle":
            return FibsemPatternSettings(
                pattern=FibsemPattern.Circle,
                centre_x=state_dict["centre_x"],
                centre_y=state_dict["centre_y"],
                radius=state_dict["radius"],
                depth=state_dict["depth"],
                start_angle=state_dict["start_angle"],
                end_angle=state_dict["end_angle"],
                rotation=state_dict["rotation"],
                scan_direction=state_dict["scan_direction"],
                cleaning_cross_section=state_dict["cleaning_cross_section"],
            )
        elif state_dict["pattern"] == "BitmapPattern":
            return FibsemPatternSettings(
                pattern=FibsemPattern.Bitmap,
                centre_x=state_dict["centre_x"],
                centre_y=state_dict["centre_y"],
                width=state_dict["width"],
                height=state_dict["height"],
                depth=state_dict["depth"],
                rotation=state_dict["rotation"],
                path=state_dict["path"],
            )
        elif state_dict["pattern"] == "Annulus":
            return FibsemPatternSettings(
                pattern=FibsemPattern.Annulus,
                centre_x=state_dict["centre_x"],
                centre_y=state_dict["centre_y"],
                radius=state_dict["radius"],
                thickness=state_dict["thickness"],
                depth=state_dict["depth"],
                start_angle=state_dict["start_angle"],
                end_angle=state_dict["end_angle"],
                scan_direction=state_dict["scan_direction"],
                cleaning_cross_section=state_dict["cleaning_cross_section"],
            )

    def __to_dict__(self) -> dict:
        if self.pattern == FibsemPattern.Rectangle:
            return {
                "pattern": "Rectangle",
                "width": self.width,
                "height": self.height,
                "depth": self.depth,
                "rotation": self.rotation,
                "centre_x": self.centre_x,
                "centre_y": self.centre_y,
                "scan_direction": self.scan_direction,
                "cleaning_cross_section": self.cleaning_cross_section,
            }
        elif self.pattern == FibsemPattern.Line:
            return {
                "pattern": "Line",
                "start_x": self.start_x,
                "start_y": self.start_y,
                "end_x": self.end_x,
                "end_y": self.end_y,
                "depth": self.depth,
                "rotation": self.rotation,
                "scan_direction": self.scan_direction,
                "cleaning_cross_section": self.cleaning_cross_section,
            }
        elif self.pattern == FibsemPattern.Circle:
            return {
                "pattern": "Circle",
                "centre_x": self.centre_x,
                "centre_y": self.centre_y,
                "radius": self.radius,
                "depth": self.depth,
                "start_angle": self.start_angle,
                "end_angle": self.end_angle,
                "rotation": self.rotation,
                "scan_direction": self.scan_direction,
                "cleaning_cross_section": self.cleaning_cross_section,
            }
        elif self.pattern == FibsemPattern.Bitmap:
            return {
                "pattern": "BitmapPattern",
                "centre_x": self.centre_x,
                "centre_y": self.centre_y,
                "width": self.width,
                "height": self.height,
                "depth": self.depth,
                "rotation": self.rotation,
                "scan_direction": self.scan_direction,
                "cleaning_cross_section": self.cleaning_cross_section,
                "path": self.path,
            }
        elif self.pattern == FibsemPattern.Annulus:
            return {
                "pattern": "Annulus",
                "centre_x": self.centre_x,
                "centre_y": self.centre_y,
                "radius": self.radius,
                "thickness": self.thickness,
                "depth": self.depth,
                "start_angle": self.start_angle,
                "end_angle": self.end_angle,
                "scan_direction": self.scan_direction,
                "cleaning_cross_section": self.cleaning_cross_section,
            }

            




@dataclass
class FibsemMillingSettings:
    """
    This class is used to store and retrieve settings for FIBSEM milling.

    Attributes:
    milling_current (float): The current used in the FIBSEM milling process. Default value is 20.0e-12 A.
    spot_size (float): The size of the beam spot used in the FIBSEM milling process. Default value is 5.0e-8 m.
    rate (float): The milling rate of the FIBSEM process. Default value is 3.0e-3 m^3/A/s.
    dwell_time (float): The dwell time of the beam at each point during the FIBSEM milling process. Default value is 1.0e-6 s.
    hfw (float): The high voltage field width used in the FIBSEM milling process. Default value is 150e-6 m.

    Methods:
    to_dict(): Converts the object attributes into a dictionary.
    from_dict(settings: dict) -> "FibsemMillingSettings": Creates a FibsemMillingSettings object from a dictionary of settings.
    """

    milling_current: float = 20.0e-12
    spot_size: float = 5.0e-8
    rate: float = 3.0e-3 # m3/A/s
    dwell_time: float = 1.0e-6 # s
    hfw: float = 150e-6
    patterning_mode: str = "Serial" 
    application_file: str = "Si"
    preset: str = "30 keV; UHR imaging"
    spacing: float = 1.0

    def __post_init__(self):

        assert isinstance(self.milling_current,(float,int)), f"invalid type for milling_current, must be int or float, currently {type(self.milling_current)}"
        assert isinstance(self.spot_size,(float,int)), f"invalid type for spot_size, must be int or float, currently {type(self.spot_size)}"
        assert isinstance(self.rate,(float,int)), f"invalid type for rate, must be int or float, currently {type(self.rate)}"
        assert isinstance(self.dwell_time,(float,int)), f"invalid type for dwell_time, must be int or float, currently {type(self.dwell_time)}"
        assert isinstance(self.hfw,(float,int)), f"invalid type for hfw, must be int or float, currently {type(self.hfw)}"
        assert isinstance(self.patterning_mode,str), f"invalid type for value for patterning_mode, must be str, currently {type(self.patterning_mode)}"
        assert isinstance(self.application_file,(str)), f"invalid type for value for application_file, must be str, currently {type(self.application_file)}"
        assert isinstance(self.spacing,(float,int)), f"invalid type for value for spacing, must be int or float, currently {type(self.spacing)}"
        # assert isinstance(self.preset,(str)), f"invalid type for value for preset, must be str, currently {type(self.preset)}"

    def __to_dict__(self) -> dict:

        settings_dict = {
            "milling_current": self.milling_current,
            "spot_size": self.spot_size,
            "rate": self.rate,
            "dwell_time": self.dwell_time,
            "hfw": self.hfw,
            "patterning_mode": self.patterning_mode,
            "application_file": self.application_file,
            "preset": self.preset,
        }

        return settings_dict

    @staticmethod
    def __from_dict__(settings: dict) -> "FibsemMillingSettings":

        milling_settings = FibsemMillingSettings(
            milling_current=settings.get("milling_current", 20.0e-12),
            spot_size=settings.get("spot_size", 5.0e-8),
            rate=settings.get("rate", 3.0e-3),
            dwell_time=settings.get("dwell_time", 1.0e-6),
            hfw=settings.get("hfw", 150e-6),
            patterning_mode=settings.get("patterning_mode", "Serial"),
            application_file=settings.get("application_file", "Si"),
            preset=settings.get("preset", "30 keV; UHR imaging"),
            spacing=settings.get("spacing", 1.0),
        )

        return milling_settings


if THERMO:

    def save_needle_yaml(path: Path, position: ManipulatorPosition) -> None:
        """Save the manipulator position from disk"""
        from fibsem.structures import manipulator_position_to_dict

        with open(os.path.join(path, "needle.yaml"), "w") as f:
            yaml.dump(manipulator_position_to_dict(position), f, indent=4)

    def load_needle_yaml(path: Path) -> ManipulatorPosition:
        """Load the manipulator position from disk"""
        from fibsem.structures import manipulator_position_from_dict

        position_dict = load_yaml(os.path.join(path, "needle.yaml"))
        position = manipulator_position_from_dict(position_dict)

        return position


def stage_position_to_dict(stage_position: FibsemStagePosition) -> dict:
    """Converts the FibsemStagePosition Object into a dictionary"""

    # attributes = ["x","y","z","r","t"]
    # for attribute in attributes:
    #     assert isinstance(getattr(stage_position,attribute),float) or isinstance(getattr(stage_position,attribute),int)

    #assert stage_position.coordinate_system in SUPPORTED_COORDINATE_SYSTEMS or stage_position.coordinate_system is None

    stage_position_dict = {
        "x": stage_position.x,
        "y": stage_position.y,
        "z": stage_position.z,
        "r": stage_position.r,
        "t": stage_position.t,
        "coordinate_system": stage_position.coordinate_system,
    }

    return stage_position_dict


def stage_position_from_dict(state_dict: dict) -> FibsemStagePosition:
    """Converts a dictionary object to a fibsem stage position,
        dictionary must have correct keys"""

    stage_position = FibsemStagePosition(
        x=state_dict["x"],
        y=state_dict["y"],
        z=state_dict["z"],
        r=state_dict["r"],
        t=state_dict["t"],
        coordinate_system=state_dict["coordinate_system"],
    )

    return stage_position


if THERMO:

    def manipulator_position_to_dict(position: ManipulatorPosition) -> dict:

        position_dict = {
            "x": position.x,
            "y": position.y,
            "z": position.z,
            "r": None,
            "coordinate_system": position.coordinate_system,
        }

        return position_dict

    def manipulator_position_from_dict(position_dict: dict) -> ManipulatorPosition:

        position = ManipulatorPosition(
            x=position_dict["x"],
            y=position_dict["y"],
            z=position_dict["z"],
            r=position_dict["r"],
            coordinate_system=position_dict["coordinate_system"],
        )

        return position


@dataclass
class BeamSystemSettings:
    """
    A data class that represents the settings of a beam system.

    Attributes:
        beam_type (BeamType): The type of beam used in the system (Electron or Ion).
        voltage (float): The voltage used in the system.
        current (float): The current used in the system.
        detector_type (str): The type of detector used in the system.
        detector_mode (str): The mode of the detector used in the system.
        eucentric_height (float): The eucentric height of the system.
        plasma_gas (str, optional): The type of plasma gas used in the system.

    Methods:
        __to_dict__(self) -> dict:
            Converts the instance variables to a dictionary.
        __from_dict__(settings: dict, beam_type: BeamType) -> BeamSystemSettings:
            Creates an instance of the class from a dictionary and a beam type.
    """

    beam_type: BeamType
    voltage: float
    current: float
    detector_type: str
    detector_mode: str
    eucentric_height: float
    plasma_gas: str = None

    def __to_dict__(self) -> dict:

        settings_dict = {
            "voltage": self.voltage,
            "current": self.current,
            "detector_type": self.detector_type,
            "detector_mode": self.detector_mode,
            "eucentric_height": self.eucentric_height,
            "plasma_gas": self.plasma_gas,
        }

        return settings_dict

    @staticmethod
    def __from_dict__(settings: dict, beam_type: BeamType) -> "BeamSystemSettings":

        if "plasma_gas" not in settings:
            settings["plasma_gas"] = "NULL"

        system_settings = BeamSystemSettings(
            beam_type=beam_type,
            voltage=settings["voltage"],
            current=settings["current"],
            detector_type=settings["detector_type"],
            detector_mode=settings["detector_mode"],
            eucentric_height=settings["eucentric_height"],
            plasma_gas=settings["plasma_gas"].capitalize(),
        )

        return system_settings


# TODO: change this to use pretilt_angle, flat_to_electron, and flat_to_ion tilts, for better separation
@dataclass
class StageSettings:
    """
    A data class representing the settings for the stage.

    Attributes:
    rotation_flat_to_electron (float): The rotation from flat to electron in degrees.
    rotation_flat_to_ion (float): The rotation from flat to ion in degrees.
    tilt_flat_to_electron (float): The tilt from flat to electron in degrees.
    tilt_flat_to_ion (float): The tilt from flat to ion in degrees.
    pre_tilt (float): The pre-tilt in degrees.
    needle_stage_height_limit (float): The height limit of the needle stage in meters.

    Methods:
    __to_dict__() -> dict: Returns the settings as a dictionary.
    __from_dict__(settings: dict) -> "StageSettings": Returns an instance of StageSettings from a dictionary of its settings.
    """
    rotation_flat_to_electron: float = 50  # degrees
    rotation_flat_to_ion: float = 230  # degrees
    tilt_flat_to_electron: float = 27  # degrees (pre_tilt)
    tilt_flat_to_ion: float = 52  # degrees
    pre_tilt: float = 35  # degrees
    needle_stage_height_limit: float = 3.7e-3

    def __to_dict__(self) -> dict:

        settings = {
            "rotation_flat_to_electron": self.rotation_flat_to_electron,
            "rotation_flat_to_ion": self.rotation_flat_to_ion,
            "tilt_flat_to_electron": self.tilt_flat_to_electron,
            "tilt_flat_to_ion": self.tilt_flat_to_ion,
            "pre_tilt": self.pre_tilt,
            "needle_stage_height_limit": self.needle_stage_height_limit,
        }
        return settings

    @staticmethod
    def __from_dict__(settings: dict) -> "StageSettings":

        stage_settings = StageSettings(
            rotation_flat_to_electron=settings["rotation_flat_to_electron"],
            rotation_flat_to_ion=settings["rotation_flat_to_ion"],
            tilt_flat_to_electron=settings["tilt_flat_to_electron"],
            tilt_flat_to_ion=settings["tilt_flat_to_ion"],
            pre_tilt=settings["pre_tilt"],
            needle_stage_height_limit=settings["needle_stage_height_limit"],
        )

        return stage_settings


@dataclass
class SystemSettings:

    """
    Dataclass representing the system settings for the FIB-SEM instrument.

    :param ip_address: IP address of the instrument.
    :param stage: settings for the stage.
    :param ion: settings for the ion beam.
    :param electron: settings for the electron beam.
    :param manufacturer: name of the instrument manufacturer.

    :return: a new instance of `SystemSettings`.
    """

    ip_address: str = "10.0.0.1"
    stage: StageSettings = None
    ion: BeamSystemSettings = None
    electron: BeamSystemSettings = None
    manufacturer: str = None

    def __to_dict__(self) -> dict:

        settings_dict = {
            "ip_address": self.ip_address,
            "stage": self.stage.__to_dict__(),
            "ion": self.ion.__to_dict__(),
            "electron": self.electron.__to_dict__(),
            "manufacturer": self.manufacturer,
        }

        return settings_dict

    @staticmethod
    def __from_dict__(settings: dict) -> "SystemSettings":

        system_settings = SystemSettings(
            ip_address=settings["ip_address"],
            stage=StageSettings.__from_dict__(settings["stage"]),
            ion=BeamSystemSettings.__from_dict__(settings["ion"], BeamType.ION),
            electron=BeamSystemSettings.__from_dict__(
                settings["electron"], BeamType.ELECTRON
            ),
            manufacturer=settings["manufacturer"],
        )

        return system_settings

@dataclass
class MicroscopeSettings:

    """
    A data class representing the settings for a microscope system.

    Attributes:
        system (SystemSettings): An instance of the `SystemSettings` class that holds the system settings.
        image (ImageSettings): An instance of the `ImageSettings` class that holds the image settings.
        protocol (dict, optional): A dictionary representing the protocol settings. Defaults to None.
        milling (FibsemMillingSettings, optional): An instance of the `FibsemMillingSettings` class that holds the fibsem milling settings. Defaults to None.

    Methods:
        __to_dict__(): Returns a dictionary representation of the `MicroscopeSettings` object.
        __from_dict__(settings: dict, protocol: dict = None) -> "MicroscopeSettings": Returns an instance of the `MicroscopeSettings` class from a dictionary.
    """

    system: SystemSettings
    image: ImageSettings
    protocol: dict = None
    milling: FibsemMillingSettings = None
    hardware: FibsemHardware = None
    

    def __to_dict__(self) -> dict:

        settings_dict = {
            "system": self.system.__to_dict__(),
            "user": self.image.__to_dict__(),
            "protocol": self.protocol,
            "milling": self.milling.__to_dict__(),
            "hardware": self.hardware.__to_dict__(),

        }

        return settings_dict

    @staticmethod
    def __from_dict__(settings: dict, protocol: dict = None, hardware: dict = None) -> "MicroscopeSettings":

        return MicroscopeSettings(
            system=SystemSettings.__from_dict__(settings["system"]),
            image=ImageSettings.__from_dict__(settings["user"]),
            protocol=protocol if protocol is not None else settings["protocol"],
            milling=FibsemMillingSettings.__from_dict__(settings["milling"]),
            hardware=FibsemHardware.__from_dict__(hardware) if hardware is not None else FibsemHardware.__from_dict__(settings["hardware"]),

        )


# state
from abc import ABC, abstractmethod, abstractstaticmethod

# TODO: convert to ABC
class FibsemStage(Enum):
    Base = 1


@dataclass
class FibsemState:
    """
    FibsemState data class that represents the current state of FIBSEM system 

    Attributes:
    stage (FibsemStage): The current stage of the autoliftout workflow, as a `FibsemStage` enum member.
    microscope_state (MicroscopeState): The current state of the microscope, as a `MicroscopeState` object.
    start_timestamp (float): The timestamp when the autoliftout workflow began, as a Unix timestamp.
    end_timestamp (float): The timestamp when the autoliftout workflow ended, as a Unix timestamp.

    Methods:
    __to_dict__(): Serializes the `FibsemState` object to a dictionary.
    __from_dict__(state_dict: dict) -> FibsemState: Deserializes a dictionary to a `FibsemState` object.

    """

    stage: FibsemStage = FibsemStage.Base
    microscope_state: MicroscopeState = MicroscopeState()
    start_timestamp: float = None
    end_timestamp: float = None

    def __to_dict__(self) -> dict:

        state_dict = {
            "stage": self.stage.name,
            "microscope_state": self.microscope_state.__to_dict__(),
            "start_timestamp": self.start_timestamp,
            "end_timestamp": self.end_timestamp,
        }

        return state_dict

    @staticmethod
    def __from_dict__(state_dict: dict) -> "FibsemState":

        autoliftout_state = FibsemState(
            stage=FibsemStage[state_dict["stage"]],
            microscope_state=MicroscopeState.__from_dict__(
                state_dict["microscope_state"]
            ),
            start_timestamp=state_dict["start_timestamp"],
            end_timestamp=state_dict["end_timestamp"],
        )

        return autoliftout_state

@dataclass
class FibsemDetectorSettings:
    type: str = None
    mode: str = None
    brightness: float = None
    contrast: float = None

    def __post_init__(self):

        assert isinstance(self.type,str) or self.type is None, f"type must be input as str, currently is {type(self.type)}"
        assert isinstance(self.mode,str) or self.mode is None, f"mode must be input as str, currently is {type(self.mode)}"
        assert isinstance(self.brightness,(float,int)) or self.brightness is None, f"brightness must be int or float value, currently is {type(self.brightness)}"
        assert isinstance(self.contrast,(float,int)) or self.contrast is None, f"contrast must be int or float value, currently is {type(self.contrast)}"

    if TESCAN:
        def to_tescan(self):
            """Converts to tescan format."""
            tescan_brightness = self.brightness * 100
            tescan_contrast = self.contrast * 100
            return tescan_brightness, tescan_contrast

    def __to_dict__(self) -> dict:
        """Converts to a dictionary."""
        return {
            "type": self.type,
            "mode": self.mode,
            "brightness": self.brightness,
            "contrast": self.contrast,
        }
    
    @staticmethod
    def __from_dict__(settings: dict) -> "FibsemDetectorSettings":
        """Converts from a dictionary."""
        return FibsemDetectorSettings(
            type = settings.get("type", "Unknown"),
            mode = settings.get("mode", "Unknown"),
            brightness = settings.get("brightness", 0.0),
            contrast = settings.get("contrast", 0.0),
        )

@dataclass
class FibsemImageMetadata:
    """Metadata for a FibsemImage."""

    image_settings: ImageSettings
    pixel_size: Point
    microscope_state: MicroscopeState
    detector_settings: FibsemDetectorSettings
    version: str = METADATA_VERSION
    


    def __to_dict__(self) -> dict:
        """Converts metadata to a dictionary.

        Returns:
            dictionary: self as a dictionary
        """
        if self.image_settings is not None:
            settings_dict = self.image_settings.__to_dict__()
        if self.version is not None:
            settings_dict["version"] = self.version
        if self.pixel_size is not None:
            settings_dict["pixel_size"] = self.pixel_size.__to_dict__()
        if self.microscope_state is not None:
            settings_dict["microscope_state"] = self.microscope_state.__to_dict__()
        if self.detector_settings is not None:
            settings_dict["detector_settings"] = self.detector_settings.__to_dict__()
        return settings_dict

    @staticmethod
    def __from_dict__(settings: dict) -> "ImageSettings":
        """Converts a dictionary to metadata."""

        image_settings = ImageSettings.__from_dict__(settings)
        if settings["version"] is not None:
            version = settings["version"]
        if settings["pixel_size"] is not None:
            pixel_size = Point.__from_dict__(settings["pixel_size"])
        if settings["microscope_state"] is not None:
            microscope_state = MicroscopeState(
                timestamp=settings["microscope_state"]["timestamp"],
                absolute_position=FibsemStagePosition(),
                eb_settings=BeamSettings.__from_dict__(
                    settings["microscope_state"]["eb_settings"]
                ),
                ib_settings=BeamSettings.__from_dict__(
                    settings["microscope_state"]["ib_settings"]
                ),
            )
        
        detector_dict = settings.get("detector_settings", {"type": "Unknown", "mode": "Unknown", "brightness": 0.0, "contrast": 0.0})
        detector_settings = FibsemDetectorSettings.__from_dict__(detector_dict)
        
        metadata = FibsemImageMetadata(
            image_settings=image_settings,
            version=version,
            pixel_size=pixel_size,
            microscope_state=microscope_state,
            detector_settings=detector_settings,
        )
        return metadata

    if THERMO:

        def image_settings_from_adorned(
            image=AdornedImage, beam_type: BeamType = BeamType.ELECTRON
        ) -> ImageSettings:

            from fibsem.utils import current_timestamp

            image_settings = ImageSettings(
                resolution=[image.width, image.height],
                dwell_time=image.metadata.scan_settings.dwell_time,
                hfw=image.width * image.metadata.binary_result.pixel_size.x,
                autocontrast=True,
                beam_type=beam_type,
                gamma_enabled=True,
                save=False,
                save_path="path",
                label=current_timestamp(),
                reduced_area=None,
            )
            return image_settings

    def compare_image_settings(self, image_settings: ImageSettings) -> bool:
        """Compares image settings to the metadata image settings.

        Args:
            image_settings (ImageSettings): Image settings to compare to.

        Returns:
            bool: True if the image settings match the metadata image settings.
        """
        assert (
            self.image_settings.resolution[0] == image_settings.resolution[0] and self.image_settings.resolution[1] == image_settings.resolution[1]
        ), f"resolution: {self.image_settings.resolution} != {image_settings.resolution}"
        assert (
            self.image_settings.dwell_time == image_settings.dwell_time
        ), f"dwell_time: {self.image_settings.dwell_time} != {image_settings.dwell_time}"
        assert (
            self.image_settings.hfw == image_settings.hfw
        ), f"hfw: {self.image_settings.hfw} != {image_settings.hfw}"
        assert (
            self.image_settings.autocontrast == image_settings.autocontrast
        ), f"autocontrast: {self.image_settings.autocontrast} != {image_settings.autocontrast}"
        assert (
            self.image_settings.beam_type.value == image_settings.beam_type.value
        ), f"beam_type: {self.image_settings.beam_type.value} != {image_settings.beam_type.value}"
        assert (
            self.image_settings.gamma_enabled== image_settings.gamma_enabled
        ), f"gamma: {self.image_settings.gamma_enabled} != {image_settings.gamma_enabled}"
        assert (
            self.image_settings.save == image_settings.save
        ), f"save: {self.image_settings.save} != {image_settings.save}"
        assert (
            self.image_settings.save_path == image_settings.save_path
        ), f"save_path: {self.image_settings.save_path} != {image_settings.save_path}"
        assert (
            self.image_settings.label == image_settings.label
        ), f"label: {self.image_settings.label} != {image_settings.label}"
        assert (
            self.image_settings.reduced_area == image_settings.reduced_area
        ), f"reduced_area: {self.image_settings.reduced_area} != {image_settings.reduced_area}"

        return True


class FibsemImage:
    
    """
    Class representing a FibsemImage and its associated metadata. 
    Has in built methods to deal with image types of TESCAN and ThermoFisher API 

    Args:
        data (np.ndarray): The image data stored in a numpy array.
        metadata (FibsemImageMetadata, optional): The metadata associated with the image. Defaults to None.

    Methods:
        load(cls, tiff_path: str) -> "FibsemImage":
            Loads a FibsemImage from a tiff file.

            Args:
                tiff_path (path): path to the tif* file

            Returns:
                FibsemImage: instance of FibsemImage

        save(self, save_path: Path) -> None:
            Saves a FibsemImage to a tiff file.

            Inputs:
                save_path (path): path to save directory and filename
    """

    def __init__(self, data: np.ndarray, metadata: FibsemImageMetadata = None):

        if check_data_format(data):
            self.data = data
        else:
            raise Exception("Invalid Data format for Fibsem Image")
        if metadata is not None:
            self.metadata = metadata
        else:
            self.metadata = None

    @classmethod
    def load(cls, tiff_path: str) -> "FibsemImage":
        """Loads a FibsemImage from a tiff file.

        Args:
            tiff_path (path): path to the tif* file

        Returns:
            FibsemImage: instance of FibsemImage
        """
        with tff.TiffFile(tiff_path) as tiff_image:
            data = tiff_image.asarray()
            try:
                metadata = json.loads(
                    tiff_image.pages[0].tags["ImageDescription"].value
                )
                metadata = FibsemImageMetadata.__from_dict__(metadata)
            except Exception as e:
                metadata = None
                # print(f"Error: {e}")
        return cls(data=data, metadata=metadata)

    def save(self, save_path: Path = None) -> None:
        """Saves a FibsemImage to a tiff file.

        Inputs:
            save_path (path): path to save directory and filename
        """
        # self.metadata.image_settings.save_path = str(self.metadata.image_settings.save_path)
        if save_path is None:
            save_path = os.path.join(self.metadata.image_settings.save_path, self.metadata.image_settings.label)
        os.makedirs(os.path.dirname(save_path), exist_ok=True)
        save_path = Path(save_path).with_suffix(".tif")

        if self.metadata is not None:
            metadata_dict = self.metadata.__to_dict__()
        else:
            metadata_dict = None
        tff.imwrite(
            save_path,
            self.data,
            metadata=metadata_dict,
        )

    if THERMO:

        @classmethod
        def fromAdornedImage(
            cls,
            adorned: AdornedImage,
            image_settings: ImageSettings,
            state: MicroscopeState = None,
            detector: FibsemDetectorSettings = None,
        ) -> "FibsemImage":
            """Creates FibsemImage from an AdornedImage (microscope output format).

            Args:
                adorned (AdornedImage): Adorned Image from microscope
                metadata (FibsemImageMetadata, optional): metadata extracted from microscope output. Defaults to None.

            Returns:
                FibsemImage: instance of FibsemImage from AdornedImage
            """

            if state is None:
                state = MicroscopeState(
                    timestamp=adorned.metadata.acquisition.acquisition_datetime,
                    absolute_position=FibsemStagePosition(
                        adorned.metadata.stage_settings.stage_position.x,
                        adorned.metadata.stage_settings.stage_position.y,
                        adorned.metadata.stage_settings.stage_position.z,
                        adorned.metadata.stage_settings.stage_position.r,
                        adorned.metadata.stage_settings.stage_position.t,
                    ),
                    eb_settings=BeamSettings(beam_type=BeamType.ELECTRON),
                    ib_settings=BeamSettings(beam_type=BeamType.ION),
                )
            else:
                state.timestamp = adorned.metadata.acquisition.acquisition_datetime

            pixel_size = Point(
                adorned.metadata.binary_result.pixel_size.x,
                adorned.metadata.binary_result.pixel_size.y,
            )
            
            metadata = FibsemImageMetadata(
                image_settings=image_settings,
                pixel_size=pixel_size,
                microscope_state=state,
                detector_settings= detector, 
            )
            return cls(data=adorned.data, metadata=metadata)

    if TESCAN:

        @classmethod
        def fromTescanImage(
            cls,
            image: Document,
            image_settings: ImageSettings,
            state: MicroscopeState,
            detector: FibsemDetectorSettings,
        ) -> "FibsemImage":
            """Creates FibsemImage from a tescan (microscope output format).

            Args:
                image (Tescan): Adorned Image from microscope
                metadata (FibsemImageMetadata, optional): metadata extracted from microscope output. Defaults to None.

            Returns:
                FibsemImage: instance of FibsemImage from AdornedImage
            """

            pixel_size = Point(
                float(image.Header["MAIN"]["PixelSizeX"]),
                float(image.Header["MAIN"]["PixelSizeY"]),
            )
            metadata = FibsemImageMetadata(
                image_settings=image_settings,
                pixel_size=pixel_size,
                microscope_state=state,
                detector_settings= detector,
            )
            
            return cls(data=np.array(image.Image), metadata=metadata)

        @classmethod
        def fromTescanFile(
            cls,
            image_path: str,
            metadata_path: str,
            beam_type: BeamType,
        ) -> "FibsemImage":
            
            with tff.TiffFile(image_path) as tiff_image:
                data = tiff_image.asarray()

            stage = 0
            dictionary = {"MAIN": {}, "SEM": {}, "FIB": {}}
            with open(metadata_path, "r") as file:
                for line in file:
                    if line.startswith('['):
                        stage +=1 
                        continue 

                    line = line.strip()
                    if not line:
                        continue  # Skip empty lines

                    key, value = line.split('=')
                    key = key.strip()
                    value = value.strip()
                    if stage == 1:
                        dictionary["MAIN"][key] = value
                    if stage == 2 and beam_type.name == "ELECTRON":
                        dictionary["SEM"][key] = value
                    if stage == 2 and beam_type.name == "ION":
                        dictionary["FIB"][key] = value

            if beam_type.name == "ELECTRON":  
                image_settings = ImageSettings(
                    resolution = [data.shape[0], data.shape[1]],
                    dwell_time= float(dictionary["SEM"]["DwellTime"]),
                    hfw= data.shape[0]*float(dictionary["MAIN"]["PixelSizeX"]),
                    beam_type=BeamType.ELECTRON,
                    label=Path(image_path).stem,
                    save_path=Path(image_path).parent,
                )
                pixel_size = Point(float(dictionary["MAIN"]["PixelSizeX"]), float(dictionary["MAIN"]["PixelSizeY"]))
                microscope_state = MicroscopeState(
                    timestamp= datetime.strptime(dictionary["MAIN"]["Date"] + " " + dictionary["MAIN"]["Time"], "%Y-%m-%d %H:%M:%S"),
                    eb_settings=BeamSettings(
                        beam_type=BeamType.ELECTRON,
                        working_distance= float(dictionary["SEM"]["WD"]),
                        beam_current= float(dictionary["SEM"]["PredictedBeamCurrent"]),
                        voltage= float(dictionary["SEM"]["TubeVoltage"]),
                        hfw= data.shape[0]*float(dictionary["MAIN"]["PixelSizeX"]),
                        resolution= [data.shape[0], data.shape[1]],
                        dwell_time= float(dictionary["SEM"]["DwellTime"]),
                        shift = Point(float(dictionary["SEM"]["ImageShiftX"]), float(dictionary["SEM"]["ImageShiftY"])),
                        stigmation= Point(float(dictionary["SEM"]["StigmatorX"]), float(dictionary["SEM"]["StigmatorY"])),
                        ),
                    ib_settings = BeamSettings(beam_type = BeamType.ION)
                )
                detector_settings = FibsemDetectorSettings(
                    type = dictionary["SEM"]["Detector"],
                    brightness= float(dictionary["SEM"]["Detector0Offset"]),
                    contrast= float(dictionary["SEM"]["Detector0Gain"]),
                )

            if beam_type.name == "ION":
                image_settings = ImageSettings(
                    resolution = [data.shape[0], data.shape[1]],
                    dwell_time= float(dictionary["FIB"]["DwellTime"]),
                    hfw= data.shape[0]*float(dictionary["MAIN"]["PixelSizeX"]),
                    beam_type=BeamType.ELECTRON,
                    label=Path(image_path).stem,
                    save_path=Path(image_path).parent,
                )
                pixel_size = Point(float(dictionary["MAIN"]["PixelSizeX"]), float(dictionary["MAIN"]["PixelSizeY"]))
                microscope_state = MicroscopeState(
                    timestamp= datetime.strptime(dictionary["MAIN"]["Date"] + " " + dictionary["MAIN"]["Time"], "%Y-%m-%d %H:%M:%S"),
                    eb_settings = BeamSettings(beam_type = BeamType.ELECTRON),
                    ib_settings = BeamSettings(
                        beam_type=BeamType.ION,
                        working_distance= float(dictionary["FIB"]["WD"]),
                        beam_current= float(dictionary["FIB"]["PredictedBeamCurrent"]),
                        hfw= data.shape[0]*float(dictionary["MAIN"]["PixelSizeX"]),
                        resolution= [data.shape[0], data.shape[1]],
                        dwell_time= float(dictionary["FIB"]["DwellTime"]),
                        shift = Point(float(dictionary["FIB"]["ImageShiftX"]), float(dictionary["FIB"]["ImageShiftY"])),
                        stigmation= Point(float(dictionary["FIB"]["StigmatorX"]), float(dictionary["FIB"]["StigmatorY"])),
                        ),
                )
                detector_settings = FibsemDetectorSettings(
                    type = dictionary["FIB"]["Detector"],
                    brightness= float(dictionary["FIB"]["Detector0Offset"])/100,
                    contrast= float(dictionary["FIB"]["Detector0Gain"])/100,
                )

            metadata = FibsemImageMetadata(
                image_settings=image_settings,
                pixel_size=pixel_size,
                microscope_state=microscope_state,
                detector_settings= detector_settings,
                version=METADATA_VERSION,
            )
            return cls(data=data, metadata=metadata)



@dataclass
class ReferenceImages:
    low_res_eb: FibsemImage
    high_res_eb: FibsemImage
    low_res_ib: FibsemImage
    high_res_ib: FibsemImage

    def __iter__(self) -> list[FibsemImage]:

        yield self.low_res_eb, self.high_res_eb, self.low_res_ib, self.high_res_ib


class ThermoGISLine():

    def __init__(self,line= None,name=None,status:str = "Retracted"):

        self.line = line
        self.name = name
        self.status = status
        self.temp_ready = False

    def insert(self):

        if self.line is not None:
            self.line.insert()
        self.status = "Inserted"

    def retract(self):

        if self.line is not None:
            self.line.retract()
        self.status = "Retracted"
        
class ThermoMultiChemLine():

    def __init__(self,line= None,status:str = "Retracted"):

        self.line = line
        self.status = status
        self.positions = [
            "ELECTRON_DEFAULT",
            "ION_DEFAULT",
            "Retract"
        ]
        self.current_position = "Retract"
        self.temp_ready = False

    def insert(self,position):

        position_str = getattr(MultiChemInsertPosition,position)

        if self.line is not None:
            self.line.insert(position_str)

        self.current_position = position
        self.status = "Inserted"

    def retract(self):
        
        if self.line is not None:
            self.line.retract()

        self.status = "Retracted"
        self.current_position = "Retracted"
            
        

def check_data_format(data: np.ndarray) -> bool:
    """Checks that data is in the correct format."""
    # assert data.ndim == 2  # or data.ndim == 3
    # assert data.dtype in [np.uint8, np.uint16]
    # if data.ndim == 3 and data.shape[2] == 1:
    #     data = data[:, :, 0]
    return data.ndim == 2 and data.dtype in [np.uint8, np.uint16]

<|MERGE_RESOLUTION|>--- conflicted
+++ resolved
@@ -154,11 +154,9 @@
 
     def __to_dict__(self) -> dict:
         position_dict = {}
-<<<<<<< HEAD
+
         position_dict["name"] = self.name
-=======
         position_dict["name"] = self.name if self.name is not None else None
->>>>>>> 2f6ab267
         position_dict["x"] = float(self.x) if self.x is not None else None
         position_dict["y"] = float(self.y) if self.y is not None else None
         position_dict["z"] = float(self.z) if self.z is not None else None

--- conflicted
+++ resolved
@@ -502,6 +502,7 @@
         
         image_settings = ImageSettings(
             resolution=settings.get("resolution", (1536, 1024)),
+            resolution=settings.get("resolution", (1536, 1024)),
             dwell_time=settings.get("dwell_time", 1.0e-6),
             hfw=settings.get("hfw", 150e-6),
             autocontrast=settings.get("autocontrast", False),
@@ -559,6 +560,24 @@
         
         return image_settings
 
+    @staticmethod
+    def fromFibsemImage(image: 'FibsemImage') -> "ImageSettings":
+        """Returns the image settings for a FibsemImage object.
+
+        Args:
+            image (FibsemImage): The FibsemImage object to get the image settings from.
+
+        Returns:
+            ImageSettings: The image settings for the given FibsemImage object.
+        """
+        from fibsem import utils
+        from copy import deepcopy
+        image_settings = deepcopy(image.metadata.image_settings)
+        image_settings.label = utils.current_timestamp()
+        image_settings.save = True
+        
+        return image_settings
+
 
 @dataclass
 class BeamSettings:
@@ -624,19 +643,11 @@
     def __from_dict__(state_dict: dict) -> "BeamSettings":
 
         if "stigmation" in state_dict and state_dict["stigmation"] is not None:
-<<<<<<< HEAD
             stigmation = Point.__from_dict__(state_dict["stigmation"])
         else:
             stigmation = Point()
         if "shift" in state_dict and state_dict["shift"] is not None:
             shift = Point.__from_dict__(state_dict["shift"])
-=======
-            stigmation = FibsemRectangle.__from_dict__(state_dict["stigmation"])
-        else:
-            stigmation = Point()
-        if "shift" in state_dict and state_dict["shift"] is not None:
-            shift = FibsemRectangle.__from_dict__(state_dict["shift"])
->>>>>>> 382fb283
         else:
             shift = Point()
 
@@ -649,6 +660,8 @@
             hfw=state_dict["hfw"],
             resolution=state_dict["resolution"],
             dwell_time=state_dict["dwell_time"],
+            stigmation=stigmation,
+            shift=shift,
             stigmation=stigmation,
             shift=shift,
             )
@@ -1301,7 +1314,6 @@
 
 @dataclass
 class FibsemDetectorSettings:
-<<<<<<< HEAD
     type: str = None
     mode: str = None
     brightness: float = None
@@ -1313,12 +1325,6 @@
         assert isinstance(self.mode,str) or self.mode is None, f"mode must be input as str, currently is {type(self.mode)}"
         assert isinstance(self.brightness,(float,int)) or self.brightness is None, f"brightness must be int or float value, currently is {type(self.brightness)}"
         assert isinstance(self.contrast,(float,int)) or self.contrast is None, f"contrast must be int or float value, currently is {type(self.contrast)}"
-=======
-    type: str
-    mode: str 
-    brightness: float
-    contrast: float
->>>>>>> 382fb283
 
     if TESCAN:
         def to_tescan(self):
@@ -1354,12 +1360,10 @@
     pixel_size: Point
     microscope_state: MicroscopeState
     detector_settings: FibsemDetectorSettings
+    detector_settings: FibsemDetectorSettings
     version: str = METADATA_VERSION
     
-<<<<<<< HEAD
-
-=======
->>>>>>> 382fb283
+
 
     def __to_dict__(self) -> dict:
         """Converts metadata to a dictionary.
@@ -1375,6 +1379,8 @@
             settings_dict["pixel_size"] = self.pixel_size.__to_dict__()
         if self.microscope_state is not None:
             settings_dict["microscope_state"] = self.microscope_state.__to_dict__()
+        if self.detector_settings is not None:
+            settings_dict["detector_settings"] = self.detector_settings.__to_dict__()
         if self.detector_settings is not None:
             settings_dict["detector_settings"] = self.detector_settings.__to_dict__()
         return settings_dict
@@ -1399,22 +1405,16 @@
                     settings["microscope_state"]["ib_settings"]
                 ),
             )
-<<<<<<< HEAD
         
         detector_dict = settings.get("detector_settings", {"type": "Unknown", "mode": "Unknown", "brightness": 0.0, "contrast": 0.0})
         detector_settings = FibsemDetectorSettings.__from_dict__(detector_dict)
         
-=======
-        if settings["detector_settings"] is not None:
-            detector_settings = FibsemDetectorSettings.__from_dict__(
-                settings["detector_settings"]
-            )
->>>>>>> 382fb283
         metadata = FibsemImageMetadata(
             image_settings=image_settings,
             version=version,
             pixel_size=pixel_size,
             microscope_state=microscope_state,
+            detector_settings=detector_settings,
             detector_settings=detector_settings,
         )
         return metadata

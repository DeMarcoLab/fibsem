system:
<<<<<<< HEAD
  ip_address: "localhost"
  manufacturer: "Demo" # either Tescan, Thermo or Demo
  # beams
  ion:
    voltage: 30000
    current: 20.e-12
    plasma_gas: "Argon" # proper case, e.g. Argon, Oxygen
    eucentric_height: 16.5e-3
    detector_type: ETD
    detector_mode: SecondaryElectrons
  electron:
    voltage: 2000
    current: 1.0e-12
    eucentric_height: 3.91e-3
    detector_type: ETD
    detector_mode: SecondaryElectrons
  # stage
  stage:
    rotation_flat_to_electron: 49 # degrees
    rotation_flat_to_ion: 229 # degrees
    tilt_flat_to_electron: 0 # degrees (pre-tilt)
    tilt_flat_to_ion: 52 # degrees
    pre_tilt: 27
    needle_stage_height_limit: 3.7e-3
# user config settings
=======
    electron:
        current: 1.0000000000000002e-12
        detector_mode: SecondaryElectrons
        detector_type: ETD
        eucentric_height: 0.0039
        voltage: 2000
    ion:
        current: 2.0000000000000002e-11
        detector_mode: SecondaryElectrons
        detector_type: ETD
        eucentric_height: 0.0165
        plasma_gas: Argon
        voltage: 30000
    ip_address: localhost
    manufacturer: Thermo
    stage:
        needle_stage_height_limit: 0.0037
        pre_tilt: 27
        rotation_flat_to_electron: 49
        rotation_flat_to_ion: 229
        tilt_flat_to_electron: 0
        tilt_flat_to_ion: 52
>>>>>>> 2205c1a9
user:
    imaging:
        autocontrast: true
        beam_type: ELECTRON
        dwell_time: 1.0e-06
        gamma: false
        hfw: 0.00015
        imaging_current: 2.0000000000000002e-11
        resolution:
        - 1536
        - 1024
        save: false
    milling:
        dwell_time: 1.0e-06
        milling_current: 2.0e-09
        rate: 3.0000000000000004e-09
        spot_size: 5.0000000000000004e-08<|MERGE_RESOLUTION|>--- conflicted
+++ resolved
@@ -1,31 +1,4 @@
 system:
-<<<<<<< HEAD
-  ip_address: "localhost"
-  manufacturer: "Demo" # either Tescan, Thermo or Demo
-  # beams
-  ion:
-    voltage: 30000
-    current: 20.e-12
-    plasma_gas: "Argon" # proper case, e.g. Argon, Oxygen
-    eucentric_height: 16.5e-3
-    detector_type: ETD
-    detector_mode: SecondaryElectrons
-  electron:
-    voltage: 2000
-    current: 1.0e-12
-    eucentric_height: 3.91e-3
-    detector_type: ETD
-    detector_mode: SecondaryElectrons
-  # stage
-  stage:
-    rotation_flat_to_electron: 49 # degrees
-    rotation_flat_to_ion: 229 # degrees
-    tilt_flat_to_electron: 0 # degrees (pre-tilt)
-    tilt_flat_to_ion: 52 # degrees
-    pre_tilt: 27
-    needle_stage_height_limit: 3.7e-3
-# user config settings
-=======
     electron:
         current: 1.0000000000000002e-12
         detector_mode: SecondaryElectrons
@@ -48,7 +21,6 @@
         rotation_flat_to_ion: 229
         tilt_flat_to_electron: 0
         tilt_flat_to_ion: 52
->>>>>>> 2205c1a9
 user:
     imaging:
         autocontrast: true

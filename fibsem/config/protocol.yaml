# default protocol

name: fibsem
version: 0.1.0
description: protocol for fibsem


milling:
    milling_current: 2.e-9
    application_file: autolamella
    hfw: 150.0e-6
    spot_size: 5.0e-8
    rate: 3.0e-3
    dwell_time: 1.e-6
    preset: "30 keV; 2.5 nA" # TESCAN only

patterns:
  Rectangle:
    width: 10.0e-6
    height: 5.0e-6
    depth: 1.0e-6
    rotation: 0.0
  Line:
    start_x: 0.0
    start_y: 0.0
    end_x: 10.0e-6
    end_y: 0
    depth: 1.0e-6 
  Circle:
    radius: 5.0e-6
    depth: 1.0e-6
  Trench:
    lamella_width: 40.0e-6
    lamella_height: 10.0e-6
    trench_height: 10.0e-6
    offset: 1.0e-6
    size_ratio: 1.0
    depth: 10.0e-6
  Horseshoe:
    lamella_width: 40.0e-6
    lamella_height: 10.0e-6
    trench_height: 10.0e-6
    offset: 1.0e-6
    size_ratio: 1.0
    side_width: 5.0e-6
    side_offset: 0.0
    depth: 10.0e-6
  Undercut: 
    height: 10.0e-6
    width: 10.0e-6
    depth: 5.0e-6
    trench_width: 2.0e-6
    rhs_height: 10.0e-6
    h_offset: 5.0e-6
  Fiducial:
    height: 10.0e-6
    width: 1.0e-6
    depth: 5.0e-6
    rotation: 0.0
  SpotWeld:
    height: 1.0e-6
    width: 5.0e-6
    depth: 5.0e-6
    distance: 2.0e-6
    number: 3
    rotation: 0.0
  MicroExpansion:
    height: 1.0e-6
    width: 5.0e-6
    depth: 5.0e-6
    distance: 2.0e-6
    lamella_width: 10.e-6
  WaffleNotch: 
    vheight: 10.0e-6
    vwidth: 1.0e-6
    hwidth: 10.0e-6
    hheight: 1.0e-6
    depth: 5.0e-6
    distance: 10.0e-6
  Clover:
    radius: 10.0e-6
    depth: 5.0e-6
  TriForce:
    height: 10.0e-6
    width: 1.0e-6
    depth: 5.0e-6 
  BitmapPattern:
    width: 10.0e-6
    height: 10.0e-6
    depth: 1.0e-6
    rotation: 0.0
    path: 
<<<<<<< HEAD
=======
  Annulus:
    thickness: 2.0e-6
    radius: 10.0e-6
    depth: 1.0e-6  
>>>>>>> 59ad56f1

  <|MERGE_RESOLUTION|>--- conflicted
+++ resolved
@@ -90,12 +90,10 @@
     depth: 1.0e-6
     rotation: 0.0
     path: 
-<<<<<<< HEAD
-=======
+
   Annulus:
     thickness: 2.0e-6
     radius: 10.0e-6
     depth: 1.0e-6  
->>>>>>> 59ad56f1
 
   
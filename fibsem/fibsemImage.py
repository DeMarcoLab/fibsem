--- conflicted
+++ resolved
@@ -124,11 +124,8 @@
         Returns:
             FibsemImage: instance of FibsemImage from AdornedImage
         """
-<<<<<<< HEAD
-        metadata.pixel_size = Point(adorned.metadata.binary_result.pixel_size.x, adorned.metadata.binary_result.pixel_size.y)
-=======
-        metadata = FibsemImageMetadata(image_settings=image_settings, pixel_size=adorned.a, microscope_state=adorned.microscope_state)
->>>>>>> 6d421ca4
+        pixel_size = Point(adorned.metadata.binary_result.pixel_size.x, adorned.metadata.binary_result.pixel_size.y)
+        metadata=FibsemImageMetadata(image_settings=image_settings, pixel_size=pixel_size,microscope_state=None)
         return cls(data=adorned.data, metadata=metadata)
 
 

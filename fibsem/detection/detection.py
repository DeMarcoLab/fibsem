--- conflicted
+++ resolved
@@ -442,11 +442,8 @@
             beam_type=beam_type,
         )
 
-<<<<<<< HEAD
     if isinstance(f1, LamellaCentre) and isinstance(f2, ImageCentre):
-=======
-    if f1.name == "LamellaCentre" and f2.name == "ImageCentre":
->>>>>>> d349365f
+
 
             # need to reverse the direction to move correctly. investigate if this is to do with scan rotation?
             microscope.stable_move(

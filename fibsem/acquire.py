--- conflicted
+++ resolved
@@ -204,16 +204,7 @@
             FibsemImage: new image
             String: filename of saved FibsemImage
     """
-<<<<<<< HEAD
    
-=======
-    # set frame settings
-    frame_settings = GrabFrameSettings(
-        resolution=settings.resolution, # TODO: move into acquire_image
-        dwell_time=settings.dwell_time,
-        reduced_area=reduced_area,
-    )
->>>>>>> 566e14e1
 
     # set label
     if settings.beam_type is BeamType.ELECTRON:

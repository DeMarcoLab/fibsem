--- conflicted
+++ resolved
@@ -5,22 +5,28 @@
 
 import skimage
 
+from fibsem import acquire, utils
 from fibsem import acquire, utils
 from fibsem.microscope import FibsemMicroscope
 from fibsem.structures import (BeamSettings, BeamSystemSettings, BeamType,
                                FibsemRectangle, FibsemStagePosition,
                                ImageSettings, MicroscopeSettings, FibsemImage,
+                               ImageSettings, MicroscopeSettings, FibsemImage,
                                MicroscopeState)
 def auto_focus_beam(
     microscope: FibsemMicroscope,
     settings: MicroscopeSettings,
+    settings: MicroscopeSettings,
     beam_type: BeamType,
+    metric_fn = None, # function to calculate focus metric
     metric_fn = None, # function to calculate focus metric
     focus_image_settings: ImageSettings = None,
     step_size: float = 0.05e-3,
     num_steps: int = 5,
     kwargs: dict = {},
     verbose: bool = False,
+    kwargs: dict = {},
+    verbose: bool = False,
 ) -> None:
 
     # TODO: @patrickcleeve2 this could be generalised further if we specify the parameter to sweep through too...
@@ -32,7 +38,17 @@
 
     if metric_fn is None:
         # run the default autofocus routine
+    # TODO: @patrickcleeve2 this could be generalised further if we specify the parameter to sweep through too...
+    # e.g. microscope.set("working_distance", value, beam_type) for auto focus
+    # e.g. microscope.set("beam_current", value, beam_type) for auto stigmation
+    # e.g. microscope.set("beam_current", value, beam_type) for auto beam current
+    # might be too much generalisation though...
+    # also need to specify a default function
+
+    if metric_fn is None:
+        # run the default autofocus routine
         microscope.auto_focus(beam_type=beam_type)
+        return
         return
         
     if focus_image_settings is None:
@@ -49,10 +65,29 @@
             label=f"{utils.current_timestamp()}_",
             reduced_area=FibsemRectangle(0.3, 0.3, 0.4, 0.4),
         )
+    if focus_image_settings is None:
+        # use preset settings if not defined
+        focus_image_settings = ImageSettings(
+            resolution=[768, 512],
+            dwell_time=200e-9,
+            hfw=100e-6,
+            beam_type=beam_type,
+            save=True,
+            save_path=settings.image.save_path,
+            autocontrast=True,
+            gamma_enabled=False,
+            label=f"{utils.current_timestamp()}_",
+            reduced_area=FibsemRectangle(0.3, 0.3, 0.4, 0.4),
+        )
 
     # get current working distance
     current_wd = microscope.get("working_distance", beam_type)
-
+    # get current working distance
+    current_wd = microscope.get("working_distance", beam_type)
+
+    if verbose:
+        logging.info(f"{metric_fn.__name__} based auto-focus routine")
+        logging.info(f"doc: {metric_fn.__doc__}")
     if verbose:
         logging.info(f"{metric_fn.__name__} based auto-focus routine")
         logging.info(f"doc: {metric_fn.__doc__}")
@@ -62,30 +97,56 @@
     min_wd = current_wd - (num_steps * step_size / 2)
     max_wd = current_wd + (num_steps * step_size / 2)
     wds = np.linspace(min_wd, max_wd, num_steps + 1)
+    # define working distance range
+    min_wd = current_wd - (num_steps * step_size / 2)
+    max_wd = current_wd + (num_steps * step_size / 2)
+    wds = np.linspace(min_wd, max_wd, num_steps + 1)
 
     # loop through working distances and calculate the sharpness (acutance)
     # highest acutance is best focus
     metrics = []
     for i, wd in enumerate(wds):
+    # loop through working distances and calculate the sharpness (acutance)
+    # highest acutance is best focus
+    metrics = []
+    for i, wd in enumerate(wds):
 
         logging.info(f"image {i}: {wd:.2e}")
         microscope.set("working_distance", wd, beam_type)
-
+        logging.info(f"image {i}: {wd:.2e}")
+        microscope.set("working_distance", wd, beam_type)
+
+        focus_image_settings.label = f"{utils.current_timestamp()}_sharpness_{i}"
+        img = acquire.new_image(microscope, focus_image_settings)
         focus_image_settings.label = f"{utils.current_timestamp()}_sharpness_{i}"
         img = acquire.new_image(microscope, focus_image_settings)
 
         # calculate focus metric 
         metric = metric_fn(img, **kwargs)
         metrics.append(metric)
+        # calculate focus metric 
+        metric = metric_fn(img, **kwargs)
+        metrics.append(metric)
 
     # select working distance with highest metric
     idx = np.argmax(metrics)
-
+    # select working distance with highest metric
+    idx = np.argmax(metrics)
+
+    if verbose:
+        pairs = list(zip(wds, metrics))
     if verbose:
         pairs = list(zip(wds, metrics))
         logging.info([f"{wd:.2e}: {metric:.4f}" for wd, metric in pairs])
         logging.info(f"{idx}, {wds[idx]:.2e}, {metrics[idx]:.4f}")
-
+        logging.info(f"{idx}, {wds[idx]:.2e}, {metrics[idx]:.4f}")
+
+    # set working distance
+    microscope.set(
+        key="working_distance",
+        value=wds[idx],
+        beam_type=beam_type,
+    )
     # set working distance
     microscope.set(
         key="working_distance",
@@ -122,13 +183,8 @@
     Returns:
         _type_: _description_
     """
-<<<<<<< HEAD
     low = kwargs.get("low", 3)
     high = kwargs.get("high", 9)
-=======
-    low = kwargs.get("low", 1)
-    high = kwargs.get("high", 2)
->>>>>>> 382fb283
     from skimage.filters import difference_of_gaussians
     return np.mean(difference_of_gaussians(np.copy(img.data), low, high))
 

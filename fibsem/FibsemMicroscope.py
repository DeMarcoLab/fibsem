--- conflicted
+++ resolved
@@ -1096,38 +1096,11 @@
             PRETILT_SIGN = -1.0
 
         corrected_pretilt_angle = PRETILT_SIGN * stage_tilt_flat_to_electron
-<<<<<<< HEAD
         
         y_move = expected_y/np.cos((stage_tilt + corrected_pretilt_angle))
          
         z_move = y_move*np.sin((stage_tilt + corrected_pretilt_angle)) 
         print(f'Stage tilt: {stage_tilt}, corrected pretilt: {corrected_pretilt_angle}, y_move: {y_move} z_move: {z_move}')
-=======
-
-        # # perspective tilt adjustment (difference between perspective view and sample coordinate system)
-        # if beam_type == BeamType.ELECTRON:
-        #     perspective_tilt_adjustment = -corrected_pretilt_angle
-        #     SCALE_FACTOR = 1.0  # 0.78342  # patented technology
-        # elif beam_type == BeamType.ION:
-        #     perspective_tilt_adjustment = -corrected_pretilt_angle - stage_tilt_flat_to_ion
-        #     SCALE_FACTOR = 1.0
-
-        # # the amount the sample has to move in the y-axis
-        # y_sample_move = (expected_y * SCALE_FACTOR) / np.cos(
-        #     stage_tilt + perspective_tilt_adjustment
-        # )
-
-        # # the amount the stage has to move in each axis
-        # y_move = y_sample_move * np.cos(corrected_pretilt_angle)
-        # z_move = y_sample_move * np.sin(corrected_pretilt_angle)
-
-        y_move = expected_y / np.cos((stage_tilt + corrected_pretilt_angle))
-
-        z_move = y_move * np.sin((stage_tilt + corrected_pretilt_angle))
-        print(
-            f"Stage tilt: {stage_tilt}, corrected pretilt: {corrected_pretilt_angle}, y_move: {y_move} z_move: {z_move}"
-        )
->>>>>>> dcec69d6
 
         return FibsemStagePosition(x=0, y=y_move, z=z_move)
 

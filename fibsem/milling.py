from fibsem import constants
import logging
import numpy as np
from fibsem.structures import (
    BeamType,
    FibsemPattern,
    FibsemImage,
    FibsemRectangle,
    FibsemPatternSettings,
    FibsemMillingSettings,
    Point,
    ImageSettings,
    MicroscopeSettings
)
from typing import Union
from fibsem.microscope import FibsemMicroscope

########################### SETUP


def setup_milling(
    microscope: FibsemMicroscope,
    mill_settings: FibsemMillingSettings = None,
):
    """Setup Microscope for Ion Beam Milling.

    Args:
        microscope (FibsemMicroscope): Fibsem microscope instance
        patterning_mode (str, optional): Ion beam milling patterning mode. Defaults to "Serial".
        hfw (float, optional): horizontal field width for milling. Defaults to 100e-6.
    """
    microscope.setup_milling(mill_settings = mill_settings)

def run_milling_drift_corrected(
    microscope: FibsemMicroscope, 
    milling_current: float,  
    image_settings: ImageSettings, 
    ref_image: FibsemImage, 
    reduced_area: FibsemRectangle = None,
) -> None:
    """Run Ion Beam Milling.

    Args:
        microscope (FibsemMicroscope): Fibsem microscope instance
        milling_current (float, optional): ion beam milling current. Defaults to None.
        asynch (bool, optional): flag to run milling asynchronously. Defaults to False.
    """
    microscope.run_milling_drift_corrected(milling_current, image_settings, ref_image, reduced_area)

def run_milling(
    microscope: FibsemMicroscope,
    milling_current: float,
    asynch: bool = False,
) -> None:
    """Run Ion Beam Milling.

    Args:
        microscope (FibsemMicroscope): Fibsem microscope instance
        milling_current (float, optional): ion beam milling current. Defaults to None.
        asynch (bool, optional): flag to run milling asynchronously. Defaults to False.
    """
    microscope.run_milling(milling_current, asynch)

def finish_milling(
    microscope: FibsemMicroscope, imaging_current: float = 20e-12
) -> None:
    """Clear milling patterns, and restore to the imaging current.

    Args:
        microscope (FIbsemMicroscope): Fibsem microscope instance
        imaging_current (float, optional): Imaging Current. Defaults to 20e-12.

    """
    # restore imaging current
    logging.info(f"Changing to Imaging Settings")
    microscope.finish_milling(imaging_current)
    logging.info("Finished Ion Beam Milling.")

def draw_patterns(microscope: FibsemMicroscope, patterns: list[FibsemPatternSettings]) -> None:
    """Draw a milling pattern from settings
    Args:
        microscope (FibsemMicroscope): Fibsem microscope instance
    """

    for pattern in patterns:
        draw_pattern(microscope, pattern)

        
def draw_pattern(microscope: FibsemMicroscope, pattern: FibsemPatternSettings):
    """Draw a milling pattern from settings

    Args:
        microscope (FibsemMicroscope): Fibsem microscope instance
        pattern_settings (FibsemPatternSettings): pattern settings
        mill_settings (FibsemMillingSettings): milling settings
    """
    if pattern.pattern is FibsemPattern.Rectangle:
        microscope.draw_rectangle(pattern)

    elif pattern.pattern is FibsemPattern.Line:
        microscope.draw_line(pattern)

    elif pattern.pattern is FibsemPattern.Circle:
        microscope.draw_circle(pattern)

    elif pattern.pattern is FibsemPattern.Bitmap:
        microscope.draw_bitmap_pattern(pattern, pattern.path)
<<<<<<< HEAD
=======

    elif pattern.pattern is FibsemPattern.Annulus:
        microscope.draw_annulus(pattern)
>>>>>>> 59ad56f1
        


def draw_rectangle(
    microscope: FibsemMicroscope, pattern_settings: FibsemPatternSettings
):
    """Draw a rectangular milling pattern from settings

    Args:
        microscope (FibsemMicroscope): Fibsem microscope instance
        pattern_settings (FibsemPatternSettings): pattern settings
        mill_settings (FibsemMillingSettings): milling settings
    """
    microscope.draw_rectangle(pattern_settings)


def draw_line(microscope: FibsemMicroscope, pattern_settings: FibsemPatternSettings):
    """Draw a line milling pattern from settings

    Args:
        microscope (FibsemMicroscope): Fibsem microscope instance
        mill_settings (MillingSettings): milling pattern settings
    """
    microscope.draw_line(pattern_settings)

def draw_circle(microscope: FibsemMicroscope, pattern_settings: FibsemPatternSettings):
    """Draw a circular milling pattern from settings

    Args:
        microscope (FibsemMicroscope): Fibsem microscope instance
        mill_settings (MillingSettings): milling pattern settings
    """
    microscope.draw_circle(pattern_settings)

def convert_to_bitmap_format(path):
    from PIL import Image
    import os 
    img=Image.open(path)
    a=img.convert("RGB", palette=Image.ADAPTIVE, colors=8)
    new_path = os.path.join(os.path.dirname(path), "24bit_img.tif")
    a.save(new_path)
    return new_path

def draw_bitmap(microscope: FibsemMicroscope, pattern_settings: FibsemPatternSettings, path: str):
    """Draw a butmap milling pattern from settings

    Args:
        microscope (FibsemMicroscope): Fibsem
        mill_settings (MillingSettings): milling pattern settings
    """
    path = convert_to_bitmap_format(path)
    microscope.draw_bitmap_pattern(pattern_settings, path)

def extract_trench_parameters(protocol: dict, point: Point = Point()):
    
    lamella_width = protocol["lamella_width"]
    lamella_height = protocol["lamella_height"]
    trench_height = protocol["trench_height"]
    upper_trench_height = trench_height / max(protocol["size_ratio"], 1.0)
    offset = protocol["offset"]
    milling_depth = protocol["depth"]


    centre_upper_y = point.y + (lamella_height / 2 + upper_trench_height / 2 + offset)
    centre_lower_y = point.y - (lamella_height / 2 + trench_height / 2 + offset)

    # mill settings
    lower_pattern_settings = FibsemPatternSettings(
        width=lamella_width,
        height=trench_height,
        depth=milling_depth,
        centre_x=point.x,
        centre_y=centre_lower_y,
        cleaning_cross_section=True,
        scan_direction="BottomToTop",
    )

    upper_pattern_settings = FibsemPatternSettings(
        width=lamella_width,
        height=upper_trench_height,
        depth=milling_depth,
        centre_x=point.x,
        centre_y=centre_upper_y,
        cleaning_cross_section=True,
        scan_direction="TopToBottom",
    )

    return  lower_pattern_settings, upper_pattern_settings

def draw_trench(microscope: FibsemMicroscope, protocol: dict, point: Point = Point()):
    """Calculate the trench milling patterns"""


    lower_pattern_settings, upper_pattern_settings = extract_trench_parameters(protocol, point)

    # draw patterns
    lower_pattern = draw_rectangle(microscope, lower_pattern_settings)
    upper_pattern = draw_rectangle(microscope, upper_pattern_settings)

    return [lower_pattern, upper_pattern]


def draw_stress_relief(
    microscope: FibsemMicroscope,
    microexpansion_protocol: dict,
    lamella_protocol: dict,
    centre_point: Point = Point(0, 0),
    scan_direction: list[str] = ["LeftToRight", "RightToLeft"], 
):
    """
    Draw the microexpansion joints for stress relief of lamella.

    Args:
        microscope (FibsemMicroscope): OpenFIBSEM microscope instance
        microexpansion_protocol (dict): Contains a dictionary of the necessary values for drawing the joints.
        lamella_protocol (dict): Lamella protocol

    Returns:
        patterns: list
    """
    width = microexpansion_protocol["width"]
    height = microexpansion_protocol["height"]
    depth = lamella_protocol["depth"]
    if scan_direction is None:
        scan_direction = ["LeftToRight", "RightToLeft"]

    left_pattern_settings = FibsemPatternSettings(
        width=width,
        height=height,
        depth=depth,
        centre_x=centre_point.x
        - lamella_protocol["lamella_width"] / 2
        - microexpansion_protocol["distance"],
        centre_y=centre_point.y,
        cleaning_cross_section=True,
        scan_direction=scan_direction[0],
    )

    right_pattern_settings = FibsemPatternSettings(
        width=width,
        height=height,
        depth=depth,
        centre_x=centre_point.x
        + lamella_protocol["lamella_width"] / 2
        + microexpansion_protocol["distance"],
        centre_y=centre_point.y,
        cleaning_cross_section=True,
        scan_direction=scan_direction[1],
    )

    left_pattern = draw_rectangle(
        microscope=microscope, pattern_settings=left_pattern_settings
    )
    right_pattern = draw_rectangle(
        microscope=microscope, pattern_settings=right_pattern_settings
    )

    return [left_pattern, right_pattern]


def draw_fiducial(
    microscope: FibsemMicroscope,
    pattern_settings: FibsemPatternSettings,
):
    """draw the fiducial milling patterns

    Args:
        microscope (FibsemMicroscope): OpenFIBSEM microscope instance
        mill_settings (dict): fiducial milling settings
        point (Point): centre x, y coordinate
    Returns
    -------
        patterns : list
            List of rectangular patterns used to create the fiducial marker.
    """
    pattern_settings.rotation += np.deg2rad(45)
    pattern_1 = draw_rectangle(microscope, pattern_settings)
    pattern_settings.rotation = pattern_settings.rotation + np.deg2rad(90)
    pattern_2 = draw_rectangle(microscope, pattern_settings)

    return [pattern_1, pattern_2]

def draw_circle_pattern(
    microscope: FibsemMicroscope, pattern_settings: FibsemPatternSettings
):
    pattern = microscope.draw_circle(pattern_settings)
    
    return pattern

def milling_protocol(
    microscope: FibsemMicroscope,
    mill_settings: FibsemMillingSettings,
    patterns: list = [FibsemPatternSettings],
    drift_correction: bool = False,
    image_settings: ImageSettings = None,
    ref_image: FibsemImage = None,
    reduced_area: FibsemRectangle = None,
    asynch: bool = False,
):
    # setup milling
    setup_milling(microscope, mill_settings)

    # draw patterns
    for pattern in patterns:
        draw_pattern(microscope, pattern)

    # run milling
    if drift_correction:
        run_milling_drift_corrected(microscope, mill_settings.milling_current, image_settings, ref_image, reduced_area)
    else:
        run_milling(microscope, mill_settings.milling_current, asynch)

    # finish milling
    finish_milling(microscope)

from fibsem.patterning import FibsemMillingStage

def mill_stages(microscope: FibsemMicroscope, settings: MicroscopeSettings, stages: list[FibsemMillingStage], asynch: bool=False):
    for stage in stages:
        print(stage)
        mill_stage(microscope=microscope, settings=settings, stage=stage, asynch=asynch)

def mill_stage(microscope: FibsemMicroscope, settings: MicroscopeSettings, stage: FibsemMillingStage, asynch: bool=False):

    # set up milling
    setup_milling(microscope, stage.milling)

    # draw patterns
    for pattern in stage.pattern.patterns:
        draw_pattern(microscope, pattern)

    # run milling
    # if drift_correction:
    #     run_milling_drift_corrected(microscope, mill_settings.milling_current, image_settings, ref_image, reduced_area)
    # else:
    run_milling(microscope, stage.milling.milling_current, asynch)

    # finish milling
    finish_milling(microscope)


############################# UTILS #############################

# TODO: refactor this to be less liftout specific
def read_protocol_dictionary(protocol: dict, stage_name: str) -> list[dict]:
    """Read the milling protocol settings dictionary into a structured format

    Args:
        protocol (dict): protocol dictionary
        stage_name (str): milling stage name

    Returns:
        list[dict]: milling protocol stages
    """
    # multi-stage
    if "protocol_stages" in protocol[stage_name]:
        protocol_stages = []
        for stage_settings in protocol[stage_name]["protocol_stages"]:
            tmp_settings = protocol[stage_name].copy()
            tmp_settings.update(stage_settings)
            protocol_stages.append(tmp_settings)
    # single-stage
    else:
        protocol_stages = [protocol[stage_name]]

    return protocol_stages


# def calculate_milling_time(patterns: list, milling_current: float) -> float:

#     # TODO: replace with estimate_milling_time_in_seconds
#     # TODO: interpolate between levels?
#     from fibsem import config

#     # volume (width * height * depth) / total_volume_sputter_rate

#     # calculate sputter rate
#     if milling_current in config.MILLING_SPUTTER_RATE:
#         total_volume_sputter_rate = config.MILLING_SPUTTER_RATE[milling_current]
#     else:
#         total_volume_sputter_rate = 3.920e-1

#     # calculate total milling volume
#     volume = 0
#     for stage in patterns:
#         for pattern in stage:
#             width = pattern.width * constants.METRE_TO_MICRON
#             height = pattern.height * constants.METRE_TO_MICRON
#             depth = pattern.depth * constants.METRE_TO_MICRON
#             volume += width * height * depth

#     # estimate time
#     milling_time_seconds = (
#         volume / total_volume_sputter_rate
#     )  # um3 * 1/ (um3 / s) = seconds

#     logging.info(f"WHDV: {width:.2f}um, {height:.2f}um, {depth:.2f}um, {volume:.2f}um3")
#     logging.info(f"Volume: {volume:.2e}, Rate: {total_volume_sputter_rate:.2e} um3/s")
#     logging.info(f"Milling Estimated Time: {milling_time_seconds / 60:.2f}m")

#     return milling_time_seconds


# def estimate_milling_time_in_seconds(
#     milling_stage_patterns: list[
#         list[Union[CleaningCrossSectionPattern, RectanglePattern]]
#     ]
# ) -> float:
#     """Calculate the estimated milling time for all milling patterns in a milling stage.

#     Args:
#         milling_stage_patterns (list[list[Union[CleaningCrossSectionPattern, RectanglePattern]]]): milling patterns for each stage

#     Returns:
#         float: estimated milling time (seconds)
#     """
#     total_time_seconds = 0
#     for patterns in milling_stage_patterns:
#         for pattern in patterns:
#             total_time_seconds += pattern.time

#     return total_time_seconds


### PATTERNING

# TODO: circle, bitmap, line, stream


# def _draw_bitmap_pattern(
#     microscope: SdbMicroscopeClient,
#     mill_settings: MillingSettings,
#     bitmap_pattern: BitmapPatternDefinition,
# ) -> BitmapPattern:

#     pattern = microscope.patterning.create_bitmap(
#         center_x=mill_settings.centre_x,
#         center_y=mill_settings.centre_y,
#         width=mill_settings.width,
#         height=mill_settings.height,
#         depth=mill_settings.depth,
#         bitmap_pattern_definition=bitmap_pattern,
#     )

#     return pattern


# def _draw_circle_pattern(
#     microscope: SdbMicroscopeClient, mill_settings: MillingSettings
# ):

#     return NotImplemented

#     pattern = microscope.patterning.create_circle(
#         center_x=mill_settings.centre_x,
#         center_y=mill_settings.centre_y,
#         outer_diameter=mill_settings.outer_diameter,
#         inner_diameter=mill_settings.inner_diameter,
#         depth=mill_settings.depth,
#     )

#     return pattern


# def _draw_line_pattern(microscope: SdbMicroscopeClient, mill_settings: MillingSettings):

#     return NotImplemented

#     pattern = microscope.patterning.create_line(
#         start_x=mill_settings.start_x,
#         start_y=mill_settings.start_y,
#         end_x=mill_settings.end_x,
#         end_y=mill_settings.end_y,
#         depth=mill_settings.depth,
#     )

#     return pattern


# def _draw_stream_pattern(
#     microscope: SdbMicroscopeClient,
#     mill_settings: MillingSettings,
#     stream_pattern: StreamPatternDefinition,
# ) -> StreamPattern:

#     # 2d array
#     # shape[0] is list of coordinates
#     # shape[1] is 4d: x, y, dwell_time_in_sec, blank

#     # TODO: investigate the following
#     # assume x, y in image coordinates
#     # what does blank mean / do?
#     # how to convert to / from this for lower level control

#     return NotImplemented

#     pattern = microscope.patterning.create_stream(
#         center_x=mill_settings.centre_x,
#         center_y=mill_settings.centre_y,
#         stream_pattern_definition=stream_pattern,
#     )

#     return pattern


# def _draw_rectangle_pattern(
#     microscope: SdbMicroscopeClient, protocol: dict, x: float = 0.0, y: float = 0.0
# ):

#     logging.warning(f"Depreceated: please use _draw_rectangle_pattern_v2")

#     if protocol["cleaning_cross_section"]:
#         pattern = microscope.patterning.create_cleaning_cross_section(
#             center_x=x,
#             center_y=y,
#             width=protocol["width"],
#             height=protocol["height"],
#             depth=protocol["depth"],
#         )
#     else:
#         pattern = microscope.patterning.create_rectangle(
#             center_x=x,
#             center_y=y,
#             width=protocol["width"],
#             height=protocol["height"],
#             depth=protocol["depth"],
#         )

#     # need to make each protocol setting have these....which means validation
#     pattern.rotation = np.deg2rad(protocol["rotation"])
#     pattern.scan_direction = protocol["scan_direction"]

#     return pattern

# # DEPRECATED #
# def _draw_rectangle_pattern_v2(
#     microscope: SdbMicroscopeClient, mill_settings: MillingSettings
# ) -> Union[CleaningCrossSectionPattern, RectanglePattern]:
#     """Draw a rectangular milling pattern from settings

#     Args:
#         microscope (SdbMicroscopeClient): AutoScript microscope instance
#         mill_settings (MillingSettings): milling pattern settings

#     Returns:
#         Union[CleaningCrossSectionPattern, RectanglePattern]: milling pattern
#     """
#     if mill_settings.cleaning_cross_section:
#         pattern = microscope.patterning.create_cleaning_cross_section(
#             center_x=mill_settings.centre_x,
#             center_y=mill_settings.centre_y,
#             width=mill_settings.width,
#             height=mill_settings.height,
#             depth=mill_settings.depth,
#         )
#     else:
#         pattern = microscope.patterning.create_rectangle(
#             center_x=mill_settings.centre_x,
#             center_y=mill_settings.centre_y,
#             width=mill_settings.width,
#             height=mill_settings.height,
#             depth=mill_settings.depth,
#         )

#     pattern.rotation = mill_settings.rotation
#     pattern.scan_direction = mill_settings.scan_direction

#     return pattern


# def _draw_trench_patterns(
#     microscope: SdbMicroscopeClient, protocol: dict, point: Point = Point()
# ):
#     """Calculate the trench milling patterns"""

#     lamella_width = protocol["lamella_width"]
#     lamella_height = protocol["lamella_height"]
#     trench_height = protocol["trench_height"]
#     upper_trench_height = trench_height / max(protocol["size_ratio"], 1.0)
#     offset = protocol["offset"]
#     milling_depth = protocol["milling_depth"]

#     centre_upper_y = point.y + (lamella_height / 2 + upper_trench_height / 2 + offset)
#     centre_lower_y = point.y - (lamella_height / 2 + trench_height / 2 + offset)

#     # mill settings
#     lower_settings = MillingSettings(
#         width=lamella_width,
#         height=trench_height,
#         depth=milling_depth,
#         centre_x=point.x,
#         centre_y=centre_lower_y,
#         scan_direction="BottomToTop",
#         cleaning_cross_section=True,
#     )

#     upper_settings = MillingSettings(
#         width=lamella_width,
#         height=upper_trench_height,
#         depth=milling_depth,
#         centre_x=point.x,
#         centre_y=centre_upper_y,
#         scan_direction="TopToBottom",
#         cleaning_cross_section=True,
#     )

#     # draw patterns
#     lower_pattern = _draw_rectangle_pattern_v2(microscope, lower_settings)
#     upper_pattern = _draw_rectangle_pattern_v2(microscope, upper_settings)

#     return [lower_pattern, upper_pattern]


# def _draw_fiducial_patterns(
#     microscope: SdbMicroscopeClient,
#     mill_settings: MillingSettings,
# ):
#     """draw the fiducial milling patterns

#     Args:
#         microscope (SdbMicroscopeClient): AutoScript microscope connection
#         mill_settings (dict): fiducial milling settings
#         point (Point): centre x, y coordinate
#     Returns
#     -------
#         patterns : list
#             List of rectangular patterns used to create the fiducial marker.
#     """

#     pattern_1 = _draw_rectangle_pattern_v2(microscope, mill_settings)
#     pattern_2 = _draw_rectangle_pattern_v2(microscope, mill_settings)
#     pattern_2.rotation = mill_settings.rotation + np.deg2rad(90)

#     return [pattern_1, pattern_2]<|MERGE_RESOLUTION|>--- conflicted
+++ resolved
@@ -105,12 +105,9 @@
 
     elif pattern.pattern is FibsemPattern.Bitmap:
         microscope.draw_bitmap_pattern(pattern, pattern.path)
-<<<<<<< HEAD
-=======
 
     elif pattern.pattern is FibsemPattern.Annulus:
         microscope.draw_annulus(pattern)
->>>>>>> 59ad56f1
         
 
 

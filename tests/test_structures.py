import pytest

<<<<<<< HEAD
from fibsem.structures import MicroscopeState, BeamType, ImageSettings, FibsemImage, FibsemRectangle, BeamSettings, FibsemDetectorSettings, FibsemStagePosition, FibsemGasInjectionSettings

=======
from fibsem.structures import MicroscopeState, FibsemStagePosition
from fibsem.structures import THERMO
>>>>>>> 5aa78125
import datetime
# microscope state


# electron_beam, electron_detector, ion_beam, ion_detector are now optional


def test_microscope_state():

    state = MicroscopeState()

    state.to_dict()

    state.electron_beam = None
    state.electron_detector = None

    state.to_dict()

    state.ion_beam = None
    state.ion_detector = None

    state.to_dict()
    


<<<<<<< HEAD
















def test_gas_injection_settings():

    # gis
    gis_settings = FibsemGasInjectionSettings(
        gas="Pt",
        port=0,
        duration=30,
    )

    # to dict
    gdict = gis_settings.to_dict()  
    assert gdict["gas"] == gis_settings.gas
    assert gdict["port"] == gis_settings.port
    assert gdict["duration"] == gis_settings.duration
    assert gdict["insert_position"] == gis_settings.insert_position

    # from dict
    gis_settings2 = FibsemGasInjectionSettings.from_dict(gdict)
    assert gis_settings2.gas == gis_settings.gas
    assert gis_settings2.port == gis_settings.port
    assert gis_settings2.duration == gis_settings.duration
    assert gis_settings2.insert_position == gis_settings.insert_position

    multichem_settings = FibsemGasInjectionSettings(
        gas="Pt",
        port=0,
        duration=30,
        insert_position="ELECTRON_DEFAULT"
    )

    # to dict
    gdict = multichem_settings.to_dict()
    assert gdict["gas"] == multichem_settings.gas
    assert gdict["port"] == multichem_settings.port
    assert gdict["duration"] == multichem_settings.duration
    assert gdict["insert_position"] == multichem_settings.insert_position

    # from dict 
    multichem_settings2 = FibsemGasInjectionSettings.from_dict(gdict)
    assert multichem_settings2.gas == multichem_settings.gas
    assert multichem_settings2.port == multichem_settings.port
    assert multichem_settings2.duration == multichem_settings.duration
    assert multichem_settings2.insert_position == multichem_settings.insert_position
=======
if THERMO:
    from fibsem.structures import StagePosition, CompustagePosition
    from autoscript_sdb_microscope_client.enumerations import CoordinateSystem


    def test_to_autoscript_position():
        
        stage_position = FibsemStagePosition(x=1, y=2, z=3, r=4, t=5, coordinate_system="RAW")

        # test conversion to StagePosition
        autoscript_stage_position = stage_position.to_autoscript_position()

        assert autoscript_stage_position.x == stage_position.x
        assert autoscript_stage_position.y == stage_position.y
        assert autoscript_stage_position.z == stage_position.z
        assert autoscript_stage_position.r == stage_position.r
        assert autoscript_stage_position.t == stage_position.t
        assert autoscript_stage_position.coordinate_system == "RAW" # TODO: update to CoordinateSystem.Raw

        # test convesion to CompuStagePosition
        autoscript_compustage_position = stage_position.to_autoscript_position(compustage=True)

        assert autoscript_compustage_position.x == stage_position.x
        assert autoscript_compustage_position.y == stage_position.y
        assert autoscript_compustage_position.z == stage_position.z
        assert autoscript_compustage_position.a == stage_position.t
        assert autoscript_compustage_position.coordinate_system == "RAW" # TODO: update to CoordinateSystem.Raw  


    def test_from_autoscript_position():
        
        autoscript_stage_position = StagePosition(x=1, y=2, z=3, r=4, t=5, coordinate_system=CoordinateSystem.RAW)
        autoscript_compustage_position = CompustagePosition(x=1, y=2, z=3, a=5, coordinate_system=CoordinateSystem.RAW)

        # test conversion from StagePosition
        stage_position = FibsemStagePosition.from_autoscript_position(autoscript_stage_position)

        assert stage_position.x == autoscript_stage_position.x
        assert stage_position.y == autoscript_stage_position.y
        assert stage_position.z == autoscript_stage_position.z
        assert stage_position.r == autoscript_stage_position.r
        assert stage_position.t == autoscript_stage_position.t
        assert stage_position.coordinate_system == "RAW"

        # test conversion from CompuStagePosition
        stage_position = FibsemStagePosition.from_autoscript_position(autoscript_compustage_position)

        assert stage_position.x == autoscript_compustage_position.x
        assert stage_position.y == autoscript_compustage_position.y
        assert stage_position.z == autoscript_compustage_position.z
        assert stage_position.r == 0
        assert stage_position.t == autoscript_compustage_position.a
        assert stage_position.coordinate_system == "RAW"
>>>>>>> 5aa78125
<|MERGE_RESOLUTION|>--- conflicted
+++ resolved
@@ -1,12 +1,11 @@
 import pytest
 
-<<<<<<< HEAD
+
 from fibsem.structures import MicroscopeState, BeamType, ImageSettings, FibsemImage, FibsemRectangle, BeamSettings, FibsemDetectorSettings, FibsemStagePosition, FibsemGasInjectionSettings
 
-=======
 from fibsem.structures import MicroscopeState, FibsemStagePosition
 from fibsem.structures import THERMO
->>>>>>> 5aa78125
+
 import datetime
 # microscope state
 
@@ -30,25 +29,6 @@
 
     state.to_dict()
     
-
-
-<<<<<<< HEAD
-
-
-
-
-
-
-
-
-
-
-
-
-
-
-
-
 def test_gas_injection_settings():
 
     # gis
@@ -92,7 +72,7 @@
     assert multichem_settings2.port == multichem_settings.port
     assert multichem_settings2.duration == multichem_settings.duration
     assert multichem_settings2.insert_position == multichem_settings.insert_position
-=======
+
 if THERMO:
     from fibsem.structures import StagePosition, CompustagePosition
     from autoscript_sdb_microscope_client.enumerations import CoordinateSystem
@@ -146,4 +126,3 @@
         assert stage_position.r == 0
         assert stage_position.t == autoscript_compustage_position.a
         assert stage_position.coordinate_system == "RAW"
->>>>>>> 5aa78125

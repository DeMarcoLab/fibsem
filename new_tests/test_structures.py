--- conflicted
+++ resolved
@@ -918,7 +918,23 @@
     assert metadata == from_dict
 
 
-<<<<<<< HEAD
+def test_reference_images():
+
+    pic_size = np.random.randint(200,1000,size=2)
+
+    low_eb = np.random.randint(0,255,size=pic_size)
+    high_eb = np.random.randint(0,255,size=pic_size)
+    low_ib = np.random.randint(0,255,size=pic_size)
+    high_ib = np.random.randint(0,255,size=pic_size)
+
+    ref_images = structures.ReferenceImages(low_res_eb=low_eb, high_res_eb=high_eb, low_res_ib=low_ib, high_res_ib=high_ib)
+
+    assert (ref_images.low_res_eb == low_eb).all()
+    assert (ref_images.high_res_eb == high_eb).all()
+    assert (ref_images.low_res_ib == low_ib).all()
+    assert (ref_images.high_res_ib == high_ib).all()
+
+
 def test_pattern_settings():
     circle = structures.FibsemPatternSettings(
         pattern = structures.FibsemPattern.Circle,
@@ -1025,21 +1041,4 @@
     assert rectangle.cleaning_cross_section == from_dict.cleaning_cross_section
 
 
-    
-=======
-def test_reference_images():
-
-    pic_size = np.random.randint(200,1000,size=2)
-
-    low_eb = np.random.randint(0,255,size=pic_size)
-    high_eb = np.random.randint(0,255,size=pic_size)
-    low_ib = np.random.randint(0,255,size=pic_size)
-    high_ib = np.random.randint(0,255,size=pic_size)
-
-    ref_images = structures.ReferenceImages(low_res_eb=low_eb, high_res_eb=high_eb, low_res_ib=low_ib, high_res_ib=high_ib)
-
-    assert (ref_images.low_res_eb == low_eb).all()
-    assert (ref_images.high_res_eb == high_eb).all()
-    assert (ref_images.low_res_ib == low_ib).all()
-    assert (ref_images.high_res_ib == high_ib).all()
->>>>>>> c75a5b90
+    